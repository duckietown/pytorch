--- conflicted
+++ resolved
@@ -177,12 +177,6 @@
 
 aot_autograd_decompositions = {}
 
-<<<<<<< HEAD
-# TODO: Remove these stupid decompositions
-
-=======
->>>>>>> 399b1eb8
-
 # This is a list since looking forward, we can have this arbitrarily nested.
 graph_being_compiled: List[str] = []
 nth_graph: int = 0
@@ -300,14 +294,10 @@
         _num_outs = 1
 
     joint_inputs = (flat_args, out)
-<<<<<<< HEAD
-    fx_g = make_fx(joint_forward_backward, aot_config.decompositions, tracing_mode="symbolic")(*joint_inputs)
-=======
->>>>>>> 399b1eb8
 
     if config.use_functionalize:
         # Trace once without decompositions, into a graph of ATen ops.
-        fx_g = make_fx(joint_forward_backward)(*joint_inputs)
+        fx_g = make_fx(joint_forward_backward, tracing_mode="symbolic")(*joint_inputs)
 
         def fake_fn(primals, tangents):
             return fx_g(primals, tangents)
@@ -317,9 +307,9 @@
         # view and inplace ops that come from primtorch.
         # Eventually, functionalization should support primtorch view/inplace ops,
         # which will make it ok to run decompositions before functionalization.
-        fx_g = make_fx(functionalize(fake_fn), aot_config.decompositions)(*joint_inputs)
+        fx_g = make_fx(functionalize(fake_fn), aot_config.decompositions, tracing_mode="symbolic")(*joint_inputs)
     else:
-        fx_g = make_fx(joint_forward_backward, aot_config.decompositions)(*joint_inputs)
+        fx_g = make_fx(joint_forward_backward, aot_config.decompositions, tracing_mode="symbolic")(*joint_inputs)
 
     if config.debug_joint:
         print("====== Joint graph ======")
