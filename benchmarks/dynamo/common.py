#!/usr/bin/env python3
from __future__ import annotations

import argparse
import collections
import contextlib
import copy
import csv
import functools
import importlib
import itertools
import logging
import os
import pathlib
import random
import shutil
import signal
import subprocess
import sys
import time
from contextlib import contextmanager
from dataclasses import dataclass

<<<<<<< HEAD
from typing import Any, Callable, Mapping, NamedTuple, Optional, Tuple, Type
=======
from typing import Any, List, NamedTuple, Set
>>>>>>> 7e914dd1
from unittest.mock import MagicMock

import numpy as np
import pandas as pd
import psutil
import torch

import torch._dynamo
import torch._dynamo.utils
import torch.distributed
from scipy.stats import gmean, ttest_ind
from torch._dynamo.profiler import fx_insert_profiling, Profiler
from torch._dynamo.testing import dummy_fx_compile, format_speedup, same
from torch._dynamo.utils import clone_inputs, graph_break_reasons
from torch._functorch.aot_autograd import set_model_name
from torch._inductor import config as inductor_config
from torch._inductor.utils import fresh_inductor_cache
from torch._subclasses.fake_tensor import FakeTensorMode

from torch.utils import _pytree as pytree
from torch.utils._pytree import tree_map, tree_map_only

from tqdm.auto import tqdm, trange

try:
    from .microbenchmarks.operator_inp_utils import OperatorInputsMode
except ImportError:
    from microbenchmarks.operator_inp_utils import OperatorInputsMode

try:
    import torch_xla.core.xla_model as xm
except ImportError:
    # ignore the error if torch_xla is not installed
    pass

log = logging.getLogger(__name__)

# We are primarily interested in TF32
torch.backends.cuda.matmul.allow_tf32 = True

# Suppress torch.profiler spam
os.environ["KINETO_LOG_LEVEL"] = "5"

current_name = ""
current_device = ""
current_onnx_compiler = ""
current_batch_size = None
output_filename = None

MAX_DOWNLOAD_ATTEMPTS = 5


class CI(NamedTuple):
    backend: str  # aot_eager or inductor
    training: bool
    dynamic: bool = False
    device: str = "cuda"


CI_SKIP = collections.defaultdict(list)


# Skips for dynamic=False

# Here eager really means dynamo+eager
CI_SKIP[CI("eager", training=False)] = [
    # TorchBench
    "DALLE2_pytorch",  # AttributeError: text_encodings
    # TypeError: pad_center() takes 1 positional argument but 2 were given
    "tacotron2",
    # torchrec_dlrm requires gcc-11, https://github.com/pytorch/benchmark/pull/1427
    "torchrec_dlrm",
    # Huggingface
    "DebertaV2ForQuestionAnswering",  # OOM
]

CI_SKIP[CI("eager", training=True)] = [
    *CI_SKIP[CI("eager", training=False)],
    # TorchBench
    "BERT_pytorch",  # accuracy
    "Background_Matting",  # fp64_OOM
    "hf_BigBird",  # fp64_OOM
    "hf_T5_base",  # fp64_OOM
    "llama",  # Accuracy failed: allclose not within tol=0.001
    "vision_maskrcnn",  # The size of tensor a (29) must match the size of tensor b (33) (doesn't repro)
    # Huggingface
    "XGLMForCausalLM",  # OOM
    # TIMM
    "cait_m36_384",  # fp64_OOM
    "convit_base",  # fp64_OOM
    "mobilenetv2_100",  # accuracy
    "xcit_large_24_p8_224",  # fp64_OOM,
]

CI_SKIP[CI("aot_eager", training=False)] = [
    *CI_SKIP[CI("eager", training=False)],
    # all dynamic shapes errors for detectron variants
    "demucs",  # OOM
    "detectron2_fasterrcnn_r_101_c4",
    "detectron2_fasterrcnn_r_101_dc5",
    "detectron2_fasterrcnn_r_101_fpn",
    "detectron2_fasterrcnn_r_50_c4",
    "detectron2_fasterrcnn_r_50_dc5",
    "detectron2_fasterrcnn_r_50_fpn",
    "detectron2_fcos_r_50_fpn",
    "detectron2_maskrcnn_r_101_c4",
    "detectron2_maskrcnn_r_101_fpn",
    "detectron2_maskrcnn_r_50_c4",
    "detectron2_maskrcnn_r_50_fpn",
    "hf_BigBird",  # OOM
    "tacotron2",  # AssertionError: Deduped args out of bounds
    # Huggingface
    "BartForConditionalGeneration",  # OOM
    "DebertaV2ForQuestionAnswering",  # OOM
    # Torchbench
    "speech_transformer",  # https://github.com/pytorch/pytorch/issues/99893
    "pyhpc_isoneutral_mixing",  # https://github.com/pytorch/pytorch/issues/99893
    "pyhpc_turbulent_kinetic_energy",  # https://github.com/pytorch/pytorch/issues/99893
]

CI_SKIP[CI("aot_eager", training=True)] = [
    *CI_SKIP[CI("aot_eager", training=False)],
    # TorchBench
    "Background_Matting",  # fp64_OOM
    "hf_T5_base",  # fp64_OOM
    "mobilenet_v2_quantized_qat",  # fp64_OOM
    "resnet50_quantized_qat",  # fp64_OOM
    "pytorch_struct",
    # Huggingface
    "MBartForConditionalGeneration",  # OOM
    "M2M100ForConditionalGeneration",  # OOM
    "XGLMForCausalLM",  # OOM
    # TIMM
    "cait_m36_384",  # fp64_OOM
    "convit_base",  # fp64_OOM
    "fbnetv3_b",  # Accuracy (blocks.2.2.bn1.weight.grad)
    "levit_128",  # Accuracy (patch_embed.0.c.weight.grad)
    "lcnet_050",  # Accuracy (blocks.1.0.bn2.weight.grad)
    "sebotnet33ts_256",  # Accuracy (stem.conv1.conv.weight.grad)
    "xcit_large_24_p8_224",  # fp64_OOM,
]

CI_SKIP[CI("inductor", training=False)] = [
    # TorchBench
    "DALLE2_pytorch",  # AttributeError: text_encodings
    # torchrec_dlrm requires gcc-11, https://github.com/pytorch/benchmark/pull/1427
    "torchrec_dlrm",
    "demucs",  # OOM
    "detectron2_fasterrcnn_r_101_c4",
    "detectron2_fasterrcnn_r_101_dc5",
    "detectron2_fasterrcnn_r_101_fpn",
    "detectron2_fasterrcnn_r_50_c4",
    "detectron2_fasterrcnn_r_50_dc5",
    "detectron2_fasterrcnn_r_50_fpn",
    "detectron2_fcos_r_50_fpn",
    "detectron2_maskrcnn_r_101_c4",
    "detectron2_maskrcnn_r_101_fpn",
    "detectron2_maskrcnn_r_50_c4",
    "detectron2_maskrcnn_r_50_fpn",
    # TorchBench
    "detectron2",
    "densenet121",  # flaky accuracy
    "hf_T5",  # accuracy
    "hf_BigBird",  # accuracy
    "hf_GPT2_large",  # OOM
    "maml",  # accuracy
    "mobilenet_v2_quantized_qat",  # The eval test only supports CPU
    "pytorch_struct",  # Test eval is not implemented
    "pyhpc_equation_of_state",  # Accuracy
    "pyhpc_turbulent_kinetic_energy",  # Accuracy
    "tacotron2",
]

CI_SKIP[CI("inductor", training=False, device="cpu")] = [
    # TorchBench
    "drq",  # Need to update torchbench
    "detectron2_fasterrcnn_r_101_c4",
    "detectron2_fasterrcnn_r_101_dc5",
    "detectron2_fasterrcnn_r_101_fpn",
    "detectron2_fasterrcnn_r_50_c4",
    "detectron2_fasterrcnn_r_50_dc5",
    "detectron2_fasterrcnn_r_50_fpn",
    "detectron2_fcos_r_50_fpn",
    "detectron2_maskrcnn_r_101_c4",
    "detectron2_maskrcnn_r_101_fpn",
    "detectron2_maskrcnn_r_50_c4",
    "detectron2_maskrcnn_r_50_fpn",
    "doctr_det_predictor",  # requires newer gcc
    "doctr_reco_predictor",  # requires newer gcc
    "gat",  # does not work with fp32
    "gcn",  # does not work with fp32
    "hf_Bert_large",  # OOM
    "hf_GPT2_large",  # Intermittent failure on CI
    "hf_T5_base",  # OOM
    "mobilenet_v2_quantized_qat",
    "pyhpc_turbulent_kinetic_energy",
    "resnet50_quantized_qat",  # Eager model failed to run(Quantize only works on Float Tensor, got Double)
    "sage",  # does not work with fp32
    # torchrec_dlrm requires gcc-11, https://github.com/pytorch/benchmark/pull/1427
    "torchrec_dlrm",
    # Huggingface
    "MBartForConditionalGeneration",  # Accuracy https://github.com/pytorch/pytorch/issues/94793
    "PLBartForConditionalGeneration",  # Accuracy https://github.com/pytorch/pytorch/issues/94794
    # TIMM
    "cait_m36_384",  # Accuracy
    "pnasnet5large",  # OOM
    "xcit_large_24_p8_224",  # OOM https://github.com/pytorch/pytorch/issues/95984
    "opacus_cifar10",  # Fails to run https://github.com/pytorch/pytorch/issues/99201
]

CI_SKIP[CI("inductor", training=True)] = [
    *CI_SKIP[CI("inductor", training=False)],
    # TorchBench
    "Background_Matting",  # fp64_OOM
    "dlrm",  # Fails on CI - unable to repro locally
    "hf_T5_base",  # accuracy
    "mobilenet_v3_large",  # accuracy
    "resnet50_quantized_qat",  # Eager model failed to run
    "AlbertForQuestionAnswering",  # accuracy
    "crossvit_9_240",  # fails to run on timm 0.8.22 with cudagraphs, mempools
    "deit_base_distilled_patch16_224",  # fails to run in timm 0.8.22, cudagraphs
    "mobilevit_s",
    "pit_b_224",
    "twins_pcpvt_base",
    "visformer_small",
    "vit_base_patch16_224",
    "xcit_large_24_p8_224",
]

# Skips for dynamic=True

CI_SKIP[CI("aot_eager", training=False, dynamic=True)] = [
    *CI_SKIP[CI("aot_eager", training=False)],
    "vision_maskrcnn",  # accuracy failure on boxes, after https://github.com/pytorch/pytorch/issues/101093
]

CI_SKIP[CI("aot_eager", training=True, dynamic=True)] = [
    *CI_SKIP[CI("aot_eager", training=True)],
    *CI_SKIP[CI("aot_eager", training=False, dynamic=True)],
    "llama",  # AssertionError: cannot compute free_symbols of True
]

CI_SKIP[CI("inductor", training=False, dynamic=True)] = [
    *CI_SKIP[CI("aot_eager", training=False, dynamic=True)],
    *CI_SKIP[CI("inductor", training=False)],
    "nanogpt_generate",  # Assertion `index out of bounds: 0 <= tmp0 < 64` failed.
]

CI_SKIP[CI("inductor", training=True, dynamic=True)] = [
    # NB: Intentionally omitting for symmetry with dynamic=False
    # *CI_SKIP[CI("aot_eager", training=True, dynamic=True)],
    *CI_SKIP[CI("inductor", training=False, dynamic=True)],
    *CI_SKIP[CI("inductor", training=True)],
    "levit_128",  # Accuracy fails on A10G, passes on A100
    "sebotnet33ts_256",  # Flaky accuracy failed
]

CI_SKIP[CI("inductor", training=False, dynamic=True, device="cpu")] = [
    *CI_SKIP[CI("inductor", training=False, device="cpu")],
    "pyhpc_isoneutral_mixing",
    "dpn107",
]

CI_SKIP_OPTIMIZER = {
    # TIMM
    "convmixer_768_32",  # accuracy
    "hrnet_w18",  # Stack issue in fx
    # TorchBench
    "dlrm",  # symbolic shapes error
    # HF
    "pnasnet5large",  # Stack issue in fx
    "MobileBertForMaskedLM",  # Stack issue in fx
    "MobileBertForQuestionAnswering",  # Stack issue in fx
    "PegasusForConditionalGeneration",  # OOM
}


# Model Groups
@dataclass(frozen=True)
class ModelGroup:
    name: str
    models: Set[str]


BLUEBERRY_MODELS = ModelGroup("Blueberries", {"llama", "nanogpt_generate"})


@dataclass(frozen=True)
class GroupMap:
    groups: List[ModelGroup]

    def model_group(self, model_name):
        for group in self.groups:
            if model_name in group.models:
                return group.name
        return None

    @classmethod
    def assert_single_group(cls, groups: List[ModelGroup]):
        model_to_group = {}
        for group in groups:
            for model in group.models:
                if model in model_to_group:
                    raise ValueError(
                        f"Model {model} appears in multiple groups, {model_to_group[model]} and {group.name}"
                    )
                model_to_group[model] = group.name
        return cls(groups)


ALL_MODEL_GROUPS = GroupMap.assert_single_group([BLUEBERRY_MODELS])


def model_specified_by_path(path_and_class_str):
    return ":" in path_and_class_str


def load_model_from_path(path_and_class_str):
    configs = {}
    for kvstr in path_and_class_str.split(","):
        k, v = kvstr.split(":")
        configs[k] = v

    for name in ["path", "class"]:
        if name not in configs:
            raise RuntimeError(
                "Invalid --only arguments. Check help message for the correct format"
            )

    path = configs["path"]
    class_name = configs["class"]

    if path[:1] != "/":
        raise RuntimeError(
            "Use absolute path since dynamo may change the current working directory which makes using relative path tricky"
        )

    spec = importlib.util.spec_from_file_location("module_name", path)
    module = importlib.util.module_from_spec(spec)
    spec.loader.exec_module(module)

    model_class = getattr(module, class_name)
    assert issubclass(model_class, torch.nn.Module)
    model = model_class()
    assert hasattr(model, "get_example_inputs")
    inputs = model.get_example_inputs()
    return model, inputs


def output_csv(filename, headers, row):
    if os.path.exists(filename):
        with open(filename, "r") as fd:
            lines = list(csv.reader(fd)) or [[]]
            if headers and len(headers) > len(lines[0]):
                # if prior results failed the header might not be filled in yet
                lines[0] = headers
            else:
                headers = lines[0]
    else:
        lines = [headers]
    lines.append([(f"{x:.6f}" if isinstance(x, float) else x) for x in row])
    with open(filename, "w") as fd:
        writer = csv.writer(fd, lineterminator="\n")
        for line in lines:
            writer.writerow(list(line) + ["0"] * (len(headers) - len(line)))


def nothing(f):
    return f


@functools.lru_cache(None)
def patch_torch_manual_seed():
    """Make torch manual seed deterministic. Helps with accuracy testing."""

    def deterministic_torch_manual_seed(*args, **kwargs):
        from torch._C import default_generator

        seed = 1337
        import torch.cuda

        if not torch.cuda._is_in_bad_fork():
            torch.cuda.manual_seed_all(seed)
        return default_generator.manual_seed(seed)

    torch.manual_seed = deterministic_torch_manual_seed


def synchronize():
    pass


def summarize_graph_break(filename):
    """
    Sorts and de-dupes the graphs breaks on the reason string. Note that this
    function is just a best effort to reduce the logging information. We could
    miss some graph breaks because of de-duping. We can further refine this
    function as need arises.
    """
    log_file = f"{filename.rstrip('.csv')}_graph_breaks.csv"
    if os.path.exists(log_file):
        df = pd.read_csv(log_file)
        df = df.sort_values("reason").drop_duplicates(subset="reason")

        # Specialize for multi tensor sgd as reason is not identical
        multi_tensor_sgd_row = df.loc[df["reason"].str.contains("_multi_tensor_sgd")]
        if len(multi_tensor_sgd_row):
            df = df[
                ~df["reason"].str.contains("_multi_tensor_sgd")
            ]  # Drop all sgd rows
            df = pd.concat(
                [df, pd.DataFrame([multi_tensor_sgd_row.iloc[0]])], axis=0
            )  # Add back a single row
        df.to_csv(f"{log_file.rstrip('.csv')}_deduped.csv", index=False)


def print_summary(filename):
    if not (filename and os.path.exists(filename)):
        return
    data = pd.read_csv(filename)
    if "tag" in data.columns:
        for tag in data.tag.unique():
            if tag == "0.0000":
                continue  # This happens for failed runs
            print(f"\nSummary for tag={tag}:")
            print_summary_table(data[data.tag == tag])
    else:
        print_summary_table(data)
    summarize_graph_break(filename)


def print_summary_table(data):
    width = max(map(len, data.columns))
    for col in data.columns:
        try:
            if col in ("dev", "name", "batch_size", "tag"):
                continue
            elif col in ("pct_ops", "pct_time"):
                print(col.ljust(width), f"{data[col].mean():.3%}")
            elif col in ("graphs", "graph_calls", "captured_ops", "total_ops"):
                print(col.ljust(width), f"{data[col].mean():.3f}")
            elif col in ("compilation_latency"):
                print(col.ljust(width), f"mean={data[col].mean():.3f} seconds")
            elif col in ("compression_ratio"):
                print(col.ljust(width), f"mean={data[col].mean():.3f}x")
            elif col in ("accuracy"):
                pass_rate = (data[col] == "pass").mean()
                print(col.ljust(width), f"pass_rate={100*pass_rate:.2f}%")
            else:
                cdata = data[col]
                print(
                    col.ljust(width),
                    f"gmean={gmean(cdata):.2f}x mean={cdata.mean():.3f}x",
                )
        except Exception as e:
            pass


def tensor_is_on_xla(tensors):
    def visit(x: torch.Tensor):
        nonlocal result
        if x.device.type == "xla":
            result = True

    result = False
    tree_map_only(torch.Tensor, visit, tensors)
    return result


def timed(
    model,
    model_iter_fn,
    example_inputs,
    times=1,
    return_result=False,
    collect_outputs=False,
):
    use_xla = tensor_is_on_xla(example_inputs)
    synchronize()

    if use_xla:
        xm.mark_step()
        xm.wait_device_ops()

    time_total = 0
    # Dont collect outputs to correctly measure timing
    for _ in range(times):
        # Put this call inside the loop to reset the seed for each iteration.
        # Don't include reset_rng_state() to correctly measure timing
        reset_rng_state(use_xla)
        t_iter_begin = time.perf_counter()
        result = model_iter_fn(model, example_inputs, collect_outputs=collect_outputs)

        # instead of calling sync on result_list, we should call mark_step.
        # In training case, result_list may be empty, but we want to
        # send all the pending graphs for compilation.
        if use_xla:
            # For the model running on regular torchxla (baseline), we need the
            # mark step to send the accumulated graph for compilation.
            #
            # For the model running with dynamo/torchxla bridge, in training case,
            # we need the mark step to send the optimizer graph out for
            # compilation.
            xm.mark_step()
        t_iter_end = time.perf_counter()
        time_total += t_iter_end - t_iter_begin

    t_0 = time.perf_counter()
    if use_xla:
        xm.wait_device_ops()
    synchronize()
    t_1 = time.perf_counter()
    time_total += t_1 - t_0
    return (time_total, result) if return_result else time_total


class Stats:
    totals = collections.defaultdict(collections.Counter)

    @classmethod
    def reset_counters(cls):
        for k, v in torch._dynamo.utils.counters.items():
            cls.totals[k].update(v)
        ok = torch._dynamo.utils.counters["frames"]["ok"]
        total = torch._dynamo.utils.counters["frames"]["total"]
        torch._dynamo.utils.counters.clear()
        return ok, total

    @classmethod
    def print_summary(cls):
        for k, v in sorted(cls.totals.items()):
            lines = "\n  ".join(map(str, v.most_common(50)))
            print(f"STATS {k}\n  {lines}")

    @classmethod
    def aot_summary(cls):
        return [cls.totals["aot_autograd"]["total"], cls.totals["aot_autograd"]["ok"]]


def coverage_experiment(args, model_iter_fn, model, example_inputs):
    """
    Test operator/model coverage of TorchDynamo and record statistics
    taken from a profiler.  This target is mainly intended to check
    correctness.

    Writes to ./coverage.csv
    """
    profiler = Profiler()
    frozen_model_iter_fn = torch._dynamo.run(model_iter_fn)
    with profiler.prof:
        frozen_model_iter_fn(model, example_inputs)
    coverage_result = profiler.results()
    output_csv(
        output_filename,
        (
            "dev",
            "name",
            "batch_size",
            "graphs",
            "graph_calls",
            "captured_ops",
            "total_ops",
            "pct_ops",
            "pct_time",
        ),
        [
            current_device,
            current_name,
            current_batch_size,
        ]
        + coverage_result.tocsv(),
    )
    return coverage_result


def speedup_experiment_fx2trt(args, model_iter_fn, model, example_inputs):
    """
    Measure speedups over eager using the trt inference backend. TRT backend is based fx graph
    generated by torch._dynamo.
    Writes to ./speedups_fx2trt.csv
    """
    return speedup_experiment(args, model_iter_fn, model, example_inputs)


def recompile_profiler_experiment(args, model_iter_fn, model, example_inputs):
    with torch._dynamo.utils.CompileProfiler() as prof:
        opt_model_iter_fn = torch._dynamo.optimize(prof, nopython=args.nopython)(
            model_iter_fn
        )
        opt_model_iter_fn(model, example_inputs)
        output_csv(
            output_filename, ["model", "profiler report"], [current_name, prof.report()]
        )
        met = prof.get_metrics()
        guard_failures = len(met["guard_failures"])
        return [guard_failures]


def randomize_input(inputs):
    if isinstance(inputs, (list, tuple)):
        return type(inputs)([randomize_input(x) for x in inputs])
    elif isinstance(inputs, torch.Tensor):
        if inputs.dtype in (torch.float32, torch.float64):
            torch._dynamo.utils.counters["randomize_input"]["times"] += 1
            return torch.randn_like(inputs)
        elif inputs.dtype == torch.int64:
            # Note: we can not simply tune integer tensors as follows
            #   `return torch.randint_like(inputs, high=inputs.max().item())`
            # This may break some invariants between tensors.
            # E.g. in embedding lookup case, one tensor is the length
            # and another is an indices tensor.
            return inputs
        else:
            raise RuntimeError(
                f"randomize_input need support tensor of type {inputs.dtype}"
            )
    else:
        raise RuntimeError(
            f"randomize_input can not handle input of type {type(inputs)}"
        )


def maybe_mark_step(args):
    if args.trace_on_xla:
        xm.mark_step()


def speedup_experiment(args, model_iter_fn, model, example_inputs, **kwargs):
    """
    Measure speedups over eager.

    Writes to ./speedups.csv
    """
    # if args.dynamic_shapes:
    #     return speedup_experiment_ds(args, model_iter_fn, model, example_inputs)

    timings = np.zeros((args.repeat, 2), np.float64)
    # if we randomize the input, we should also check the result is correct
    should_check_result = should_randomize_input = args.randomize_input

    import contextlib

    from torch._inductor.utils import maybe_profile

    @contextlib.contextmanager
    def maybe_mark_profile(*args, **kwargs):
        prof: torch.profiler.profile = kwargs.pop("p", None)
        mark = kwargs.pop("mark", None)
        if prof:
            with torch.profiler.record_function(mark):
                yield
        else:
            yield

    times = args.iterations_per_run

    # Use higher tolerance for XLA since XLA cause numerical unstability when
    # graph size changes
    tolerance = args.xla_tolerance if args.trace_on_xla else 1e-4
    torch._dynamo.config.repro_tolerance = tolerance

    with maybe_profile(args.export_profiler_trace) as p:
        frozen_model_iter_fn = torch._dynamo.run(model_iter_fn)
        for rep in trange(args.repeat, desc="running benchmark"):
            inputs = (
                randomize_input(copy.deepcopy(example_inputs))
                if should_randomize_input
                else example_inputs
            )
            # need call mark_step to perform the computation
            # on randomize_input. Otherwise the first call using the
            # inputs will incur high penalty then the next one.
            maybe_mark_step(args)

            # interleave the runs to handle frequency scaling and load changes
            with maybe_mark_profile(p=p, mark="expected"):
                timings[rep, 0], expected_output = timed(
                    model,
                    model_iter_fn,
                    inputs,
                    return_result=True,
                    times=times,
                    collect_outputs=args.collect_outputs,
                )

            # call mark_step between the 2 calls to make the comparison fair.
            maybe_mark_step(args)

            with maybe_mark_profile(p=p, mark="actual"):
                timings[rep, 1], actual_output = timed(
                    model,
                    frozen_model_iter_fn,
                    inputs,
                    return_result=True,
                    times=times,
                    collect_outputs=args.collect_outputs,
                )

            if should_check_result:
                is_correct = is_correct and same(
                    expected_output, actual_output, tol=tolerance
                )

    if args.export_profiler_trace:
        name = args.profiler_trace_name + "_" + model.name + ".json"
        name = os.path.join(torch._dynamo.config.base_dir, name)
        p.export_chrome_trace(name)
    median = np.median(timings, axis=0)
    speedup = median[0] / median[1]
    if args.dump_raw_metrics:
        np.save(
            f"{output_filename[:-4]}-raw_timings-{current_name}-{current_device}.npy",
            timings,
        )

    current_group = ALL_MODEL_GROUPS.model_group(current_name)
    first_headers = ["dev", "name", "group", "batch_size"]
    first_fields = [current_device, current_name, current_group, current_batch_size]
    if "tag" in kwargs:
        first_headers.append("tag")
        first_fields.append(kwargs["tag"])
    headers = first_headers + ["speedup", "abs_latency"]
    row = first_fields + [float(speedup), median[1] * 1000]
    msg = f"{speedup:.3f}x"
    if args.baseline:
        headers.extend(
            [
                "baseline",
                "speedup_vs_baseline",
            ]
        )
        df = pd.read_csv(args.baseline)
        try:
            baseline_speedup = df[df["name"] == current_name]["speedup"].item()
            row.extend([baseline_speedup, speedup / baseline_speedup])
            msg = f"{baseline_speedup:.3f}x -> {speedup:.3f}x [{speedup / baseline_speedup:.3f}x]"
        except (KeyError, ZeroDivisionError):
            row.extend(
                [
                    0.0,
                    0.0,
                ]
            )
    if "compilation_latency" in kwargs:
        headers += [
            "compilation_latency",
            "compression_ratio",
            "eager_peak_mem",
            "dynamo_peak_mem",
        ]
        row.append(kwargs["compilation_latency"])
        row.append(kwargs["compression_ratio"])
        row.append(kwargs["eager_peak_mem"])
        row.append(kwargs["dynamo_peak_mem"])
    if "dynamo_stats" in kwargs:
        for k, v in kwargs["dynamo_stats"].items():
            headers.append(k)
            row.append(v)
    output_csv(
        output_filename,
        headers,
        row,
    )
    headers, data = torch._dynamo.utils.compile_times(repr="csv", aggregate=True)
    assert (
        output_filename.find(".csv") > 0
    ), f"expected output_filename to be a .csv, but got {output_filename}"
    output_csv(
        output_filename[:-4] + "_compilation_metrics.csv",
        first_headers + headers,
        first_fields + data,
    )
    return msg


def speedup_experiment_ds(args, model_iter_fn, model, example_inputs):
    """
    Run dynamic shapes benchmarks.

    Requires dynamic shape compatible models, which provide a list of example inputs.

    Warms up using the first input example and then iterates the inputs,
    measuring (and expecting minimal) variance between the runtime for different examples.

    """
    timings = np.zeros((args.repeat, len(example_inputs), 2), np.float64)

    if args.repeat > 5:
        print(
            f"\ndynamic shapes experiments are slow, consider setting --repeat less than {args.repeat}\n"
        )

    nwarmup = 4
    for rep in range(args.repeat):
        # Start each rep fresh, e.g. only warmup on example 0
        torch._dynamo.reset()
        optimized_model_iter_fn = optimize_ctx(model_iter_fn)
        for _ in range(nwarmup):
            optimized_model_iter_fn(model, example_inputs[0])

        for input_idx, inputs in enumerate(example_inputs):
            # interleave the runs to handle frequency scaling and load changes
            timings[rep, input_idx, 0] = timed(
                model, model_iter_fn, inputs, return_result=False
            )
            # different from regular speedup_experiment, we _DO_ want to allow recompilation
            timings[rep, input_idx, 1] = timed(
                model, optimized_model_iter_fn, inputs, return_result=False
            )
    medians = np.median(timings, axis=0)
    speedups = list(medians[:, 0] / medians[:, 1])
    speedups_mean = np.mean(speedups)
    speedups_median = np.median(speedups)
    speedups_var = np.var(speedups)

    # TODO this x[0] is not going to work in general but bert only has 1 input
    shapes = [x[0].shape for x in example_inputs]
    shape_keys = sorted(set(shapes))
    shape_speedups = {
        shape: [
            it[1] for it in filter(lambda it: it[0] == shape, zip(shapes, speedups))
        ]
        for shape in shape_keys
    }
    output_str = (
        f"mean: {speedups_mean:.3f}, median: {speedups_median:.3f}, var: {speedups_var:.3f}"
        + "\nSpeedups by shape: "
        + "\n".join(
            [
                f"{shape}: "
                + ", ".join([f"{speedup: .3g}" for speedup in shape_speedups[shape]])
                for shape in shape_keys
            ]
        )
    )
    output_csv(
        output_filename,
        ("dev", "name", "batch_size", "speedup mean", "speedup median", "speedup var"),
        [
            current_device,
            current_name,
            current_batch_size,
            speedups_mean,
            speedups_median,
            speedups_var,
        ],
    )
    return output_str


def speedup_experiment_onnx(
    onnx_model_cls: Type[OnnxModelFromTorchScript],
    args,
    model_iter_fn,
    model,
    example_inputs,
    **kwargs,
):
    """
    Measure speedups over eager.

    This function is responsible for the following:
        1. Creation of OnnxModel, which handles export, ort initialization.
        2. Creating iobinding with OnnxModel if device is CUDA, which is essential for perf measurement.
        3. Running ORT with OnnxModel.

    Writes to ./{output_filename}, which should be
        `pathlib.Path(self.output_dir) / f"{self.compiler}_{suite}_{self.dtype}_{self.mode}_{self.device}_{self.testing}.csv".

    TODO(bowbao): Record export time and export peak memory usage.
    """
    timings = np.zeros((args.repeat, 2), np.float64)
    is_correct = True
    should_randomize_input = args.randomize_input
    times = args.iterations_per_run

    onnx_model = onnx_model_cls(
        args.output_directory or ".", model, copy.deepcopy(example_inputs)
    )

    def create_onnx_input_binded_fn(
        onnx_model: OnnxModelFromTorchScript, pt_inputs, example_outputs
    ):
        # Goal is to move the iobinding creation outside of the timer function.
        iobinding, outputs = onnx_model.create_iobinding(pt_inputs, example_outputs)

        def onnxrt_model_iter_fn(model, inputs, collect_outputs=True):
            onnx_model.run_with_iobinding(iobinding, outputs)
            if collect_outputs:
                return outputs

        return onnxrt_model_iter_fn

    def create_onnx_fn(onnx_model: OnnxModelFromTorchScript, pt_inputs):
        def onnxrt_model_iter_fn(model, inputs, collect_outputs=True):
            return onnx_model.run(pt_inputs)

        return onnxrt_model_iter_fn

    for rep in range(args.repeat):
        inputs = (
            randomize_input(copy.deepcopy(example_inputs))
            if should_randomize_input
            else example_inputs
        )
        timings[rep, 0], expected_output = timed(
            model,
            model_iter_fn,
            inputs,
            return_result=True,
            times=times,
            collect_outputs=args.collect_outputs,
        )

        if current_device == "cpu":
            onnxrt_model_iter_fn = create_onnx_fn(onnx_model, inputs)
        else:
            onnxrt_model_iter_fn = create_onnx_input_binded_fn(
                onnx_model, inputs, expected_output
            )

        timings[rep, 1], actual_output = timed(
            model,
            onnxrt_model_iter_fn,
            inputs,
            return_result=True,
            times=times,
            collect_outputs=args.collect_outputs,
        )

    pvalue = ttest_ind(timings[:, 0], timings[:, 1]).pvalue
    median = np.median(timings, axis=0)
    speedup = median[0] / median[1]
    if args.dump_raw_metrics:
        np.save(
            f"{output_filename[:-4]}-raw_timings-{current_name}-{current_device}.npy",
            timings,
        )

    headers = ["dev", "name", "batch_size", "speedup", "abs_latency"]
    row = [
        current_device,
        current_name,
        current_batch_size,
        float(speedup),
        median[1] * 1000,
    ]
    if "compilation_latency" in kwargs:
        headers = headers + ["compilation_latency", "compression_ratio"]
        row.append(kwargs["compilation_latency"])
        row.append(kwargs["compression_ratio"])

    output_csv(
        output_filename,
        headers,
        row,
    )
    headers, data = torch._dynamo.utils.compile_times(repr="csv", aggregate=True)
    assert (
        output_filename.find(".csv") > 0
    ), f"expected output_filename to be a .csv, but got {output_filename}"
    output_csv(
        output_filename[:-4] + "_compilation_metrics.csv",
        ["dev", "name", "batch_size"] + headers,
        [current_device, current_name, current_batch_size] + data,
    )
    return format_speedup(speedup, pvalue, is_correct=is_correct)


def overhead_experiment(*args, model_iter_fn):
    """
    Measure overheads of TorchDynamo by running with no backend (only
    eager+FX), and reporting speedup/slowdown over eager.

    Writes to ./overheads.csv
    """
    return speedup_experiment(*args, model_iter_fn)


def print_fx(gm, example_inputs):
    print(gm.graph)
    return gm


def print_aten_ops(gm, example_inputs):
    from functorch.compile import aot_module

    def trace_printer(gm, _):
        print(gm.graph)
        return gm

    return aot_module(gm, fw_compiler=trace_printer, bw_compiler=trace_printer)


def baselines(models, model_iter_fn, example_inputs, args):
    """
    Common measurement code across all baseline experiments.
    """
    models = list(models)
    for idx, (name, model) in enumerate(models):
        if idx == 0:
            result0 = model_iter_fn(model, example_inputs)
        elif model is not None:
            try:
                result = model_iter_fn(model, example_inputs)
                if same(result0, result):
                    continue
                print(name, "is INCORRECT")
            except Exception:
                log.exception("error checking %s", name)
            models[idx] = (name, None)
    timings = np.zeros((args.repeat, len(models)), np.float64)
    timings.fill(1.0e10)
    for rep in range(args.repeat):
        for idx, (name, model) in enumerate(models):
            if model is not None:
                try:
                    timings[rep, idx] = timed(model, model_iter_fn, example_inputs)
                except Exception:
                    pass
    pvalue = [
        ttest_ind(timings[:, 0], timings[:, i]).pvalue
        for i in range(1, timings.shape[1])
    ]
    median = np.median(timings, axis=0)
    speedup = median[0] / median[1:]
    for idx, (name, model) in enumerate(models[1:]):
        if model is None:
            speedup[idx] = 0.0
    result = " ".join(
        [
            format_speedup(s, p, m is not None)
            for s, p, m in zip(speedup, pvalue, [m for n, m in models[1:]])
        ]
    )
    output_csv(
        output_filename,
        ("dev", "name", "batch_size") + tuple(n for n, m in models[1:]),
        [current_device, current_name, current_batch_size]
        + [f"{x:.4f}" for x in speedup],
    )
    return result


def xla(args, model_iter_fn, model, example_inputs):
    xla_dev = xm.xla_device(devkind=current_device)
    model_xla = copy.deepcopy(model).to("cpu").to(device=xla_dev)
    example_inputs_xla = tree_map_only(
        torch.Tensor, lambda x: x.to("cpu").to(device=xla_dev), example_inputs
    )
    for _ in range(3):  # warmup
        timed(model, model_iter_fn, example_inputs)
        timed(model_xla, model_iter_fn, example_inputs_xla)
    timings = np.zeros((args.repeat, 2), np.float64)
    timings.fill(1.0e10)
    for rep in range(args.repeat):
        timings[rep, 0] = timed(model, model_iter_fn, example_inputs)
        timings[rep, 1] = timed(model_xla, model_iter_fn, example_inputs_xla)

    pvalue = ttest_ind(timings[:, 0], timings[:, 1]).pvalue
    time_baseline, time_xla = np.median(timings, axis=0)
    speedup = time_baseline / time_xla
    output_csv(
        output_filename,
        ("dev", "name", "batch_size", "speedup", "time_baseline", "time_xla"),
        [
            current_device,
            current_name,
            current_batch_size,
            speedup,
            time_baseline,
            time_xla,
        ],
    )
    return format_speedup(speedup, pvalue)


def try_script(model, example_inputs):
    try:
        return torch.jit.script(model)
    except Exception:
        return None


def download_retry_decorator(download_fn):
    """
    Decorator function for applying retry logic to a download function.

    The wrapped function will be called up to 5 times and raises an exception if the function fails each time.
    After each unsuccessful attempt, there is a delay before the next attempt, which is increased linearly with the number of tries.

    Usage:
    @download_retry_decorator
    def download_function(model_name: str):
        # download logic goes here
    """

    @functools.wraps(download_fn)
    def wrapper(self, *args, **kwargs) -> Any:
        tries = 0
        total_allowed_tries = MAX_DOWNLOAD_ATTEMPTS
        while tries <= total_allowed_tries:
            try:
                model = download_fn(self, *args, **kwargs)
                return model
            except Exception as e:
                tries += 1
                if tries <= total_allowed_tries:
                    wait = tries * 30
                    print(
                        f"Failed to load model: {e}. Trying again ({tries}/{total_allowed_tries}) after {wait}s"
                    )
                    time.sleep(wait)
                else:
                    raise RuntimeError(
                        f"Failed to load model '{args}' with following error(s): {str(e)}."
                    )

    return wrapper


class OnnxModelFromTorchScript:
    """TorchScript based onnx export. `torch.onnx.export`

    TODO(bowbao):
    * large model export failed.
          Onnx Model is larger than 2GB, but exporter makes decision based pt model size, which is
          smaller than 2GB.
    * OOM on slightly larger model.
          Both pt model and ort inference session are on gpu. Attempt has been made to move ORT to
          cuda:1, however ORT perf drop significantly.
          For now running everything with batch_size 1 set in launch script.
    """

    TORCH_TO_NUMPY_DTYPE = {
        torch.float16: np.float16,
        torch.float32: np.float32,
        torch.float64: np.float64,
        torch.uint8: np.uint8,
        torch.int8: np.int8,
        torch.int16: np.int16,
        torch.int32: np.int32,
        torch.int64: np.longlong,
        torch.bool: np.bool_,
    }

    def __init__(self, output_directory, model, example_inputs):
        self.model_path = self._generate_onnx_model_path(output_directory)
        self._export(
            model,
            example_inputs,
            self.model_path,
            opset_version=17,
            do_constant_folding=False,
            verbose=False,
        )
        self.onnx_session = self._init_ort_session(self.model_path)

    def _generate_onnx_model_path(
        self, output_directory: str, onnx_model_folder_name: str = "bench_onnx_models"
    ) -> str:
        # Hack to get model name.
        from torch._functorch import aot_autograd

        model_name = aot_autograd.model_name
        model_path = pathlib.Path(output_directory, onnx_model_folder_name, model_name)
        if model_path.exists() and model_path.is_dir():
            shutil.rmtree(model_path)
        model_path.mkdir(parents=True, exist_ok=True)
        return str(model_path / "model.onnx")

    def _export(self, model, example_inputs, output_path: str, /, **kwargs) -> None:
        # Hack for huggingface models (kwargs only).
        if isinstance(example_inputs, dict):

            class WrapperModel(torch.nn.Module):
                def __init__(self, model, keys):
                    super().__init__()
                    self.model = model
                    self.keys = keys

                def forward(self, *args):
                    return self.model(**dict(zip(self.keys, args)))

            model = WrapperModel(model, list(example_inputs.keys()))

        torch.onnx.export(
            model,
            self.format_pt_inputs(example_inputs),
            output_path,
            **kwargs,
        )

    def _init_ort_session(self, model_path: str):
        import onnxruntime

        if current_device == "cpu":
            ort_providers = ["CPUExecutionProvider"]
        else:
            # NOTE(bowbao): Reduce OOM by running ORT on another gpu.
            # TODO(bowbao): This works to avoid OOM, but performance is surprisingly very bad.
            # cuda_provider_options = {
            #     "device_id": 1 if torch.cuda.device_count() > 1 else 0,
            # }
            # ort_providers = [("CUDAExecutionProvider", cuda_provider_options)]
            ort_providers = ["CUDAExecutionProvider"]

        ort_session = onnxruntime.InferenceSession(
            self.model_path,
            providers=ort_providers,
        )
        return ort_session

    def format_pt_inputs(self, pt_inputs):
        # NOTE(bowbao): For huggingface benchmark, pt_inputs are formatted as dictionary,
        # and consumed like `model(**pt_inputs)`.
        # For other benchmarks, pt_inputs are formatted as tuple and consumed
        # like `model(*pt_inputs)`.
        if isinstance(pt_inputs, dict):
            pt_inputs = list(pt_inputs.values())
        if isinstance(pt_inputs, torch.Tensor):
            pt_inputs = (pt_inputs,)
        return tuple(arg.contiguous() for arg in pt_inputs)

    def format_pt_outputs(self, pt_outputs):
        if isinstance(pt_outputs, torch.Tensor):
            pt_outputs = (pt_outputs,)

        pt_outputs, _ = pytree.tree_flatten(pt_outputs)

        # Hack for huggingface model outputs
        try:
            from transformers import modeling_outputs
        except ImportError:
            pass
        else:

            def _to_tuple(x):
                if isinstance(x, modeling_outputs.ModelOutput):
                    return x.to_tuple()
                return x

            pt_outputs = pytree.tree_map(_to_tuple, pt_outputs)
            pt_outputs, _ = pytree.tree_flatten(pt_outputs)

        return pt_outputs

    def create_outputs(self, *example_outputs):
        return tuple(torch.empty_like(x) for x in example_outputs)

    def create_iobinding(self, pt_inputs, example_outputs):
        pt_inputs = self.format_pt_inputs(pt_inputs)
        example_outputs = self.format_pt_outputs(example_outputs)

        iobinding = self.onnx_session.io_binding()
        args = [arg.contiguous() for arg in pt_inputs]
        for ort_input, arg in zip(self.onnx_session.get_inputs(), args):
            # NOTE: Small hack to reduce OOM issue by running ORT on another device.
            # Disabled due to ORT perf regression.
            # if torch.cuda.device_count() > 1:
            #     arg = arg.detach().to("cuda:1")
            device = arg.device
            iobinding.bind_input(
                ort_input.name,
                device.type,
                device.index or 0,
                self.TORCH_TO_NUMPY_DTYPE[arg.dtype],
                arg.size(),
                arg.data_ptr(),
            )

        outputs = self.create_outputs(*example_outputs)
        for ort_output, output in zip(self.onnx_session.get_outputs(), outputs):
            # if torch.cuda.device_count() > 1:
            #     output = output.detach().to("cuda:1")
            device = output.device
            iobinding.bind_output(
                ort_output.name,
                device.type,
                device.index or 0,
                self.TORCH_TO_NUMPY_DTYPE[output.dtype],
                output.size(),
                output.data_ptr(),
            )
        return iobinding, outputs

    def run_with_iobinding(self, iobinding, outputs):
        # 'outputs' are torch empty tensors binded to 'iobinding'.
        self.onnx_session.run_with_iobinding(iobinding)
        return outputs

    def run(self, pt_inputs):
        # NOTE: For CUDA performance testing, use `run_with_iobinding` to exclude memory
        # copying overhead for inputs/outputs between cpu and gpu.
        # Otherwise perf number is inaccurate.
        pt_inputs = self.format_pt_inputs(pt_inputs)
        onnx_inputs = {
            ort_input.name: pt_input.cpu().numpy()
            for ort_input, pt_input in zip(self.onnx_session.get_inputs(), pt_inputs)
        }
        ort_outputs = self.onnx_session.run(None, onnx_inputs)
        pt_outputs = [
            torch.from_numpy(ort_output).to(current_device)
            for ort_output in ort_outputs
        ]
        if len(pt_outputs) == 1:
            return pt_outputs[0]
        return pt_outputs


class OnnxModelFromDynamo(OnnxModelFromTorchScript):
    """Dynamo and Fx based export. `torch.onnx.dynamo_export`."""

    def __init__(self, output_directory, model, example_inputs):
        self.model_path = self._generate_onnx_model_path(
            output_directory, "bench_dynamo_onnx_model"
        )
        self._export_output = self._export(model, example_inputs, self.model_path)
        self.onnx_session = self._init_ort_session(self.model_path)

    def _normalize_bench_inputs(
        self, example_inputs
    ) -> Tuple[Tuple[Any], Mapping[str, Any]]:
        # NOTE(bowbao): For huggingface benchmark, example_inputs are formatted as dictionary,
        # and consumed like `model(**example_inputs)`.
        # For other benchmarks, example_inputs are formatted as tuple and consumed
        # like `model(*example_inputs)`.
        if isinstance(example_inputs, dict):
            return (), example_inputs
        else:
            return example_inputs, {}

    def _export(
        self, model, example_inputs, output_path: str
    ) -> torch.onnx.ExportOutput:
        example_args, example_kwargs = self._normalize_bench_inputs(example_inputs)
        options = torch.onnx.ExportOptions()
        export_output = torch.onnx.dynamo_export(
            model, *example_args, **example_kwargs, export_options=options
        )

        export_output.save(output_path)
        return export_output

    def format_pt_inputs(self, pt_inputs):
        pt_args, pt_kwargs = self._normalize_bench_inputs(pt_inputs)
        return self._export_output.adapt_torch_inputs_to_onnx(*pt_args, **pt_kwargs)

    def format_pt_outputs(self, pt_outputs):
        return self._export_output.adapt_torch_outputs_to_onnx(pt_outputs)


def optimize_onnx_ctx(
    output_directory: str,
    onnx_model_cls: Type[OnnxModelFromTorchScript],
    run_n_iterations: Callable,
) -> Callable:
    # NOTE(bowbao): This function creates and returns the onnx version of 'run_n_iterations',
    # which does the following:
    #   1. Export and cache model.
    #   2. Create iobinding for ORT.
    #   3. Run ORT for n iterations.
    onnx_model: Optional[OnnxModelFromTorchScript] = None

    def run_n_iterations_onnx(model, inputs, n=2):
        from _onnx import reporter
        from torch.onnx._internal import exporter
        from torch.onnx._internal.fx import diagnostics

        # NOTE(bowbao): Capture all export & ort errors and diagnostics.
        # Serialize to csv, to be parsed and summarized later by '._onnx/reporter.py'.
        # TODO: Accuracy mismatch is not reported here in csv.
        assert (
            output_filename.find(".csv") > 0
        ), f"expected output_filename to be a .csv, but got {output_filename}"
        output_error_filename = output_filename[:-4] + "_export_error.csv"
        parser = reporter.ExportErrorParser(
            current_device, current_name, current_batch_size
        )
        try:
            nonlocal onnx_model
            if onnx_model is None:
                onnx_model = onnx_model_cls(
                    output_directory, model, copy.deepcopy(inputs)
                )

            for _ in range(n - 1):
                onnx_model.run(inputs)
            return onnx_model.run(inputs)
        except exporter.OnnxExporterError as e:
            # `torch.onnx.dynamo_export` raises error that encloses diagnostics.
            diagnostic_context = e.diagnostic_context
            for parsed_error in parser.parse_diagnostic_context(diagnostic_context):
                output_csv(
                    output_error_filename, parsed_error.headers, parsed_error.row
                )

            # Check also the raw exception that caused export failure.
            # Skip if it is already analyzed by diagnostics.
            cause_of_exception = e.__cause__
            if not isinstance(
                cause_of_exception, diagnostics.RuntimeErrorWithDiagnostic
            ):
                parsed_error = parser.parse_exception(cause_of_exception)
                output_csv(
                    output_error_filename, parsed_error.headers, parsed_error.row
                )
            raise
        except Exception as e:
            # `torch.onnx.export` errors.
            # ORT errors.
            parsed_error = parser.parse_exception(e)
            output_csv(output_error_filename, parsed_error.headers, parsed_error.row)
            raise

    return run_n_iterations_onnx


def read_batch_size_from_file(args, filename, model_name):
    batch_size = None
    if os.path.exists("benchmarks"):
        filename = os.path.join("benchmarks", filename)
    assert os.path.exists(filename), filename
    with open(filename, "r") as f:
        lines = f.readlines()
        lines = [i.split(",") for i in lines if len(i.strip()) > 0]
        for val in lines:
            cur_name, b = val
            if model_name == cur_name:
                batch_size = int(b)
    if batch_size is None:
        log.warning("Could not find batch size for %s", model_name)
    elif batch_size == -1:
        raise RuntimeError(
            f"Batch size is unset for {model_name} in {args.batch_size_file}"
        )
    print(f"batch size: {batch_size}")
    return batch_size


class TimeOutException(Exception):
    pass


def alarm_handler(signum, frame):
    raise TimeOutException()


def exit_after(s):
    """
    Decorator to raise TimeoutException if the fn is taking more than s seconds
    to run.
    """

    def outer(fn):
        def inner(*args, **kwargs):
            signal.signal(signal.SIGALRM, alarm_handler)
            signal.alarm(s)
            try:
                result = fn(*args, **kwargs)
            finally:
                signal.alarm(0)
            return result

        return inner

    return outer


def get_peak_memory():
    return torch.cuda.max_memory_allocated() / 10**9


def null_experiment(args, model_iter_fn, model, example_inputs):
    """
    A no-op experiment useful for making sure TorchBenchark alone works properly.
    """

    return []


def cast_to(dtype, model, inputs):
    # cast model and inputs to fp16
    if dtype == torch.float16:
        model = model.half()
    else:
        model = model.to(dtype)

    inputs = tree_map(
        lambda x: x.to(dtype)
        if isinstance(x, torch.Tensor) and x.is_floating_point()
        else x,
        inputs,
    )
    return model, inputs


def cast_to_bf16(model, inputs):
    return cast_to(torch.bfloat16, model, inputs)


def cast_to_fp16(model, inputs):
    return cast_to(torch.float16, model, inputs)


def cast_to_fp64(model, inputs):
    return cast_to(torch.float64, model, inputs)


def cast_to_fp32(model, inputs):
    return cast_to(torch.float32, model, inputs)


def reset_rng_state(use_xla=False):
    torch.manual_seed(1337)
    random.seed(1337)
    np.random.seed(1337)
    if use_xla:
        xm.set_rng_state(1337, str(xm.xla_device()))


class DummyGradScaler:
    def scale(self, loss):
        return loss


def get_dynamo_stats():
    # TODO: consider deepcopy'ing the entire counters struct and
    # adding a helper to do subtraction on it
    return collections.Counter(
        {
            "calls_captured": torch._dynamo.utils.counters["stats"]["calls_captured"],
            "unique_graphs": torch._dynamo.utils.counters["stats"]["unique_graphs"],
            "graph_breaks": sum(torch._dynamo.utils.counters["graph_break"].values()),
            # NB: The plus removes zero counts
            "unique_graph_breaks": len(+torch._dynamo.utils.counters["graph_break"]),
        }
    )


def maybe_fresh_cache(fn, is_cold_start):
    def inner(*args, **kwargs):
        cache_minder = contextlib.nullcontext()
        if is_cold_start:
            cache_entries = {}
            cache_minder = fresh_inductor_cache(cache_entries)

        try:
            with cache_minder:
                return fn(*args, **kwargs)
        finally:
            dump_cache = False
            if dump_cache and is_cold_start:
                output_csv(
                    output_filename[:-4] + "_triton_cache.csv",
                    ["dev", "name", "batch_size", "triton_cache"],
                    [
                        current_device,
                        current_name,
                        current_batch_size,
                        cache_entries,
                    ],
                )

    return inner


@contextmanager
def maybe_init_distributed(should_init_distributed, port="6789", rank=0, world_size=1):
    # To avoid multiple inheritance from _dynamo.test_case.TestCase and MultiProcessTestCase,
    # Just manually implement the most important part of the dynamo behavior to reset/clear.
    try:
        if should_init_distributed:
            torch.cuda.set_device(rank)
            os.environ["MASTER_ADDR"] = "localhost"
            os.environ["MASTER_PORT"] = port
            torch.distributed.init_process_group(
                "nccl", rank=rank, world_size=world_size
            )
        yield
    finally:
        if should_init_distributed:
            torch.distributed.destroy_process_group()


class BenchmarkRunner:
    def __init__(self):
        self.model_iter_fn = None
        self.grad_scaler = DummyGradScaler()
        self.autocast = contextlib.nullcontext
        self.optimizer = None
        self._args = None

    def setup_amp(self):
        if self.args.only in self.fp32_only_models:
            return

        if self.args.amp and self.args.devices == ["cuda"]:
            # AMP training can lead to small loss values which can undeflow
            # gradient values returning in zero gradients. To solve this
            # problem, PyTorch introduces GradScaler. GradScaler is a stateful
            # structure, that scales the loss values to prevent underflow. Loss
            # values are big at the beginning of training (therefore not
            # requiring scaling), while loss value tends to be small as network
            # starts getting better (requiring scaling). GradScaler manages all
            # of this fine tuning, checking the gradients are turning to inf,
            # discarding such batches.

            # Since we are not running a long iteration, default value of
            # init_scale 65536 is going to turn all gradients to inf. Therefore,
            # we just use a init_scale of 2.0 for benchmarking purpose.

            # Disabling Gradscaler because
            #  1) Benchmark setup runs 2 iterations of fwd-bwd. So, not useful.
            #  2) Current setup shares grad_scaler for eager and dynamo model,
            #  which is bad as Gradscaler has state and can adjust the scaling
            #  factor between eager and dynamo run, making accuracy check
            #  harder.
            # self.grad_scaler = torch.cuda.amp.GradScaler(init_scale=2.0)
            self.autocast = torch.cuda.amp.autocast
        elif (self.args.bfloat16 or self.args.amp) and self.args.devices == ["cpu"]:
            self.autocast = torch.cpu.amp.autocast

    def init_optimizer(self, name, device, params):
        if device == "cuda" and self.args.training and name not in CI_SKIP_OPTIMIZER:
            self.optimizer = torch.optim.SGD(params, lr=0.01)
        else:
            self.optimizer = None

    @property
    def args(self):
        return self._args

    @args.setter
    def args(self, args):
        self._args = args

    @property
    def skip_models(self):
        return set()

    @property
    def skip_models_for_cuda(self):
        return set()

    @property
    def skip_models_for_cpu(self):
        return set()

    @property
    def slow_models(self):
        return set()

    @property
    def very_slow_models(self):
        return set()

    @property
    def non_deterministic_models(self):
        return set()

    @property
    def fp32_only_models(self):
        return set()

    @property
    def skip_not_suitable_for_training_models(self):
        return set()

    @property
    def failing_torchinductor_models(self):
        return set()

    @property
    def failing_fx2trt_models(self):
        return set()

    @property
    def failing_dynamic_shape_models(self):
        return set()

    @property
    def skip_accuracy_checks_large_models_dashboard(self):
        return set()

    @property
    def skip_accuracy_check_as_eager_non_deterministic(self):
        return set()

    @property
    def get_tolerance_and_cosine_flag(self, is_training, current_device, name):
        raise NotImplementedError()

    @property
    def equal_nan(self):
        equal_nan = True
        if self.args.float32:
            equal_nan = False
        return equal_nan

    def iter_models(self, args):
        for model_name in self.iter_model_names(args):
            for device in args.devices:
                try:
                    yield self.load_model(
                        device,
                        model_name,
                        batch_size=args.batch_size,
                    )
                except NotImplementedError:
                    continue  # bad benchmark implementation

    def deepcopy_model(self, model):
        return copy.deepcopy(model)

    def validate_model(self, model, example_inputs):
        """
        Runs the eager model with example inputs to ensure that eager passes.
        """
        model = self.deepcopy_model(model)
        example_inputs = clone_inputs(example_inputs)
        if self.args.float32:
            model, example_inputs = cast_to_fp32(model, example_inputs)
        elif self.args.float16:
            model, example_inputs = cast_to_fp16(model, example_inputs)
        elif self.args.bfloat16:
            model, example_inputs = cast_to_bf16(model, example_inputs)

        try:
            self.model_iter_fn(model, example_inputs)
        except Exception as e:
            raise NotImplementedError("Eager model failed to run") from e

    def maybe_cast(self, model, example_inputs):
        model = self.deepcopy_model(model)
        example_inputs = clone_inputs(example_inputs)
        if self.args.float32:
            model, example_inputs = cast_to_fp32(model, example_inputs)
        elif self.args.float16:
            model, example_inputs = cast_to_fp16(model, example_inputs)
        elif self.args.bfloat16:
            model, example_inputs = cast_to_bf16(model, example_inputs)
        return model, example_inputs

    def decay_batch_exp(self, batch_size, factor=0.5, divisor=2):
        out_batch_size = batch_size * factor
        if out_batch_size > divisor:
            out_batch_size = (out_batch_size + 1) // divisor * divisor
        else:
            out_batch_size = batch_size - 1
        return max(0, int(out_batch_size))

    def batch_size_finder(self, device, model_name, initial_batch_size=1024):
        batch_size = initial_batch_size
        while batch_size >= 1:
            torch.cuda.empty_cache()
            try:
                device, name, model, example_inputs, _ = self.load_model(
                    device,
                    model_name,
                    batch_size,
                )
                self.model_iter_fn(model, example_inputs)
                return batch_size
            except RuntimeError as e:
                error_str = str(e)
                if "channels_last" in error_str:
                    break
            batch_size = self.decay_batch_exp(batch_size)
        return 1

    def run_n_iterations(self, mod, inputs):
        n = self.args.iterations
        for _ in range(n - 1):
            self.model_iter_fn(mod, inputs, collect_outputs=False)
        return self.model_iter_fn(mod, inputs, collect_outputs=True)

    def optimizer_zero_grad(self, mod):
        if self.optimizer is not None:
            self.optimizer.zero_grad(True)
        else:
            mod.zero_grad(True)

    def optimizer_step(self):
        if self.optimizer is not None:
            self.optimizer.step()

    def get_benchmark_indices(self, length):
        start = self._args.partition_id * (length // self._args.total_partitions)
        end = (
            (self._args.partition_id + 1) * (length // self._args.total_partitions)
            if self._args.partition_id < self._args.total_partitions - 1
            else length
        )
        return start, end

    def check_accuracy(
        self, name, model, example_inputs, optimize_ctx, experiment, tag
    ):
        """
        Checks accuracy.
        1) Collect the outputs with fp64 datatype. This is useful for error checking.
        2) Checks if eager itself has variations.
        """
        start_stats = get_dynamo_stats()

        def record_status(accuracy_status, dynamo_start_stats):
            """
            Records the status in the csv file
            """
            if current_name in self.non_deterministic_models:
                if accuracy_status in (
                    "pass",
                    "eager_two_runs_differ",
                    "fail_accuracy",
                ):
                    accuracy_status = "pass"

            headers = ["dev", "name", "batch_size", "accuracy"]
            fields = [current_device, current_name, current_batch_size, accuracy_status]

            if tag is not None:
                headers.insert(3, "tag")
                fields.insert(3, tag)

            dynamo_stats = get_dynamo_stats()
            dynamo_stats.subtract(dynamo_start_stats)
            for k, v in dynamo_stats.items():
                headers.append(k)
                fields.append(v)

            output_csv(output_filename, headers, fields)
            return accuracy_status

        if name in self.skip_accuracy_checks_large_models_dashboard:
            return record_status("pass_due_to_skip", dynamo_start_stats=start_stats)

        def deepcopy_and_maybe_ddp(model):
            model = self.deepcopy_model(model)
            if self.args.ddp:
                assert (
                    torch.distributed.is_available()
                ), "Can't use DDP without a distributed enabled build"
                from torch.nn.parallel import DistributedDataParallel as DDP

                model = DDP(model, find_unused_parameters=True)
            elif self.args.fsdp:
                assert (
                    torch.distributed.is_available()
                ), "Can't use FSDP without a distributed enabled build"
                from torch.distributed.fsdp import FullyShardedDataParallel as FSDP

                model = FSDP(model, use_orig_params=True)
                if torch._inductor.config.triton.cudagraphs:
                    log.warning("Disabling cudagraphs for FSDP compatibility")
                    torch._inductor.config.triton.cudagraphs = False
            return model

        # Collect the fp64 reference outputs to be used later for accuracy checking.
        fp64_outputs = None
        try:
            model_fp64, inputs_fp64 = cast_to_fp64(
                deepcopy_and_maybe_ddp(model),
                clone_inputs(example_inputs),
            )
            self.init_optimizer(name, current_device, model_fp64.parameters())
            fp64_outputs = self.run_n_iterations(model_fp64, inputs_fp64)
        except Exception:
            log.warning(
                "fp64 golden ref were not generated for %s. Setting accuracy check to cosine",
                name,
            )
            self.args.cosine = True
            fp64_outputs = None

        tolerance, cos_similarity = self.get_tolerance_and_cosine_flag(
            self.args.training, current_device, name
        )

        # Cast the model to float16/float32 as necessary
        model, example_inputs = self.maybe_cast(model, example_inputs)
        accuracy_status = "pass"

        with self.pick_grad(name, self.args.training):
            # Get results of native pytorch
            reset_rng_state()
            try:
                model_copy = deepcopy_and_maybe_ddp(model)
                self.init_optimizer(name, current_device, model_copy.parameters())
                correct_result = self.run_n_iterations(
                    model_copy, clone_inputs(example_inputs)
                )
            except Exception as e:
                accuracy_status = (
                    "eager_1st_run_OOM"
                    if isinstance(e, torch.cuda.OutOfMemoryError)
                    else "eager_1st_run_fail"
                )
                log.exception(e)
                return record_status(accuracy_status, dynamo_start_stats=start_stats)

            # Rerun native pytorch
            reset_rng_state()
            try:
                model_copy = deepcopy_and_maybe_ddp(model)
                self.init_optimizer(name, current_device, model_copy.parameters())
                correct_rerun_result = self.run_n_iterations(
                    model_copy, clone_inputs(example_inputs)
                )
            except Exception as e:
                accuracy_status = (
                    "eager_2nd_run_OOM"
                    if isinstance(e, torch.cuda.OutOfMemoryError)
                    else "eager_2nd_run_fail"
                )
                return record_status(accuracy_status, dynamo_start_stats=start_stats)

            # Two eager runs should have exactly same result
            is_same = True
            try:
                if (
                    name not in self.skip_accuracy_check_as_eager_non_deterministic
                    and not same(
                        correct_result,
                        correct_rerun_result,
                        fp64_ref=None,
                        cos_similarity=False,
                        tol=0,
                        equal_nan=self.equal_nan,
                    )
                ):
                    is_same = False
            except Exception as e:
                # Sometimes torch.allclose may throw RuntimeError
                is_same = False

            if not is_same:
                accuracy_status = "eager_two_runs_differ"
                return record_status(accuracy_status, dynamo_start_stats=start_stats)

            correct_rerun_result = None

            # Run with Dynamo
            reset_rng_state()
            torch._dynamo.reset()
            try:
                model_copy = deepcopy_and_maybe_ddp(model)
                self.init_optimizer(name, current_device, model_copy.parameters())
                optimized_model_iter_fn = optimize_ctx(self.run_n_iterations)
                new_result = optimized_model_iter_fn(model_copy, example_inputs)
            except Exception as e:
                log.exception(e)
                print(
                    "TorchDynamo optimized model failed to run because of following error"
                )
                accuracy_status = (
                    "OOM"
                    if isinstance(e, torch.cuda.OutOfMemoryError)
                    else "fail_to_run"
                )
                return record_status(accuracy_status, dynamo_start_stats=start_stats)

            if name in self.skip_accuracy_check_as_eager_non_deterministic:
                return record_status("pass_due_to_skip", dynamo_start_stats=start_stats)

            # Workaround for ONNX for non-tensor outputs
            if (
                current_onnx_compiler == "torchscript"
                or current_onnx_compiler == "dynamo"
            ):
                from _onnx import patch

                (
                    correct_result,
                    new_result,
                    fp64_outputs,
                ) = patch.patch_non_tensor_outputs(
                    correct_result, new_result, fp64_outputs
                )

            try:
                if not same(
                    correct_result,
                    new_result,
                    fp64_outputs,
                    equal_nan=self.equal_nan,
                    cos_similarity=cos_similarity,
                    tol=tolerance,
                ):
                    is_same = False
            except Exception as e:
                # Sometimes torch.allclose may throw RuntimeError
                is_same = False

            if not is_same:
                if self.args.skip_accuracy_check:
                    accuracy_status = "pass_due_to_skip"
                else:
                    accuracy_status = "fail_accuracy"
                return record_status(accuracy_status, dynamo_start_stats=start_stats)

        return record_status(accuracy_status, dynamo_start_stats=start_stats)

    def check_tolerance(
        self, name, model, example_inputs, optimize_ctx, base_device="cpu"
    ):
        """
        Checks tolerance based on https://pytorch.org/docs/stable/generated/torch.allclose.html.
        """
        tolerance_status = "pass"
        if name in self.skip_accuracy_checks_large_models_dashboard:
            tolerance_status = "pass_due_to_skip"
            return tolerance_status
        # Cast the model to float16/float32 as necessary
        model, example_inputs = self.maybe_cast(model, example_inputs)

        with self.pick_grad(name, self.args.training):
            # Get results of native pytorch
            reset_rng_state()
            model_copy = copy.deepcopy(model)
            model_copy = model_copy.to(base_device)
            example_inputs_copy = copy.deepcopy(example_inputs)
            example_inputs_copy = tree_map(
                lambda x: x.to(base_device), example_inputs_copy
            )
            self.init_optimizer(name, base_device, model_copy.parameters())
            correct_result = self.run_n_iterations(model_copy, example_inputs_copy)

            # Run with Dynamo
            # Sometime CI fails with random triton compilation failure which will be skipped for now
            # TODO: revisit this after switching to new Triton runtime
            reset_rng_state()
            torch._dynamo.reset()
            try:
                self.init_optimizer(name, current_device, model.parameters())
                optimized_model_iter_fn = optimize_ctx(self.run_n_iterations)
                new_result = optimized_model_iter_fn(model, example_inputs)
            except Exception as e:
                log.exception(e)
                if (
                    self.args.ci
                    and isinstance(e, BackendCompilerFailed)
                    and (
                        "Internal Triton PTX codegen error" in str(e)
                        or "cubin" in str(e)
                    )
                ):
                    return "pass_due_to_skip"
                else:
                    print(
                        "TorchDynamo optimized model failed to run because of following error"
                    )
                    return "fail_to_run"

            def dump_max_mean_values(tol, ref, res):
                if isinstance(ref, (list, tuple, torch.nn.ParameterList, torch.Size)):
                    for refi, resi in zip(ref, res):
                        dump_max_mean_values(tol, refi, resi)
                elif isinstance(ref, dict):
                    for k in ref.keys():
                        dump_max_mean_values(tol, ref[k], res[k])
                elif isinstance(ref, torch.Tensor):
                    res = res.to(base_device)
                    t = torch.abs(ref - res) / (1 + torch.abs(ref))
                    tol.append(t.flatten().to(torch.float32))
                return tol

            tol = []
            dump_max_mean_values(tol, correct_result, new_result)
            tol = torch.cat(tol)
            tol = torch.tensor(tol)
            max = torch.max(tol)
            mean = torch.mean(tol)
            div = torch.std(tol)
            headers = ["dev", "name", "batch_size", "max", "mean", "std"]
            fields = [
                current_device,
                current_name,
                current_batch_size,
                max.item(),
                mean.item(),
                div.item(),
            ]
            output_csv(output_filename, headers, fields)
        return tolerance_status

    def run_performance_test(
        self, name, model, example_inputs, optimize_ctx, experiment, tag=None
    ):
        if self.args.xla:
            with self.pick_grad(name, self.args.training):
                return experiment(*self.maybe_cast(model, example_inputs))

        def warmup(fn, model, example_inputs, mode, niters=5):
            peak_mem = 0
            start_stats = get_dynamo_stats()
            try:
                if current_device == "cuda":
                    torch.cuda.reset_peak_memory_stats()
                    torch.cuda.empty_cache()
                t0 = time.perf_counter()
                for _ in range(niters):
                    fn(model, example_inputs)
                t1 = time.perf_counter()
                latency = t1 - t0
                if current_device == "cuda":
                    peak_mem = get_peak_memory()
                elif current_device == "cpu":
                    total = psutil.virtual_memory().total
                    percentage = psutil.Process(os.getpid()).memory_percent()
                    peak_mem = percentage * total / 10**9
            except Exception:
                log.exception("Backend %s failed in warmup()", mode)
                return sys.exit(-1)
            dynamo_stats = get_dynamo_stats()
            dynamo_stats.subtract(start_stats)
            return latency, peak_mem, dynamo_stats

        # Cast the model to float16/float32 as necessary
        model, example_inputs = self.maybe_cast(model, example_inputs)
        self.init_optimizer(name, current_device, model.parameters())
        with self.pick_grad(name, self.args.training):
            ok, total = Stats.reset_counters()
            experiment_kwargs = {}
            if tag is not None:
                experiment_kwargs["tag"] = tag
            results = []

            eager_latency, eager_peak_mem, _ = warmup(
                self.model_iter_fn, model, example_inputs, "eager"
            )
            optimized_model_iter_fn = optimize_ctx(self.model_iter_fn)
            dynamo_latency, dynamo_peak_mem, dynamo_stats = warmup(
                optimized_model_iter_fn, model, example_inputs, "dynamo"
            )

            compilation_time = dynamo_latency - eager_latency
            compression_ratio = (
                eager_peak_mem / dynamo_peak_mem if dynamo_peak_mem else 0.0
            )
            if self.args.print_memory:
                print(
                    f"memory: eager: {eager_peak_mem:.2f} GB, "
                    f"dynamo: {dynamo_peak_mem:.2f} GB, "
                    f"ratio: {compression_ratio:.2f}"
                )

            if experiment.func is speedup_experiment:
                experiment_kwargs["compilation_latency"] = compilation_time
                experiment_kwargs["compression_ratio"] = compression_ratio
                experiment_kwargs["eager_peak_mem"] = eager_peak_mem
                experiment_kwargs["dynamo_peak_mem"] = dynamo_peak_mem
                experiment_kwargs["dynamo_stats"] = dynamo_stats

            if experiment.func is coverage_experiment:
                ok, total = Stats.reset_counters()
                results = []
                # run with torch._dynamo few times to populate the cache
                for _ in range(3):
                    optimized_model_iter_fn(model, example_inputs)
                _, frames_second_pass = Stats.reset_counters()  # should be 0
                if frames_second_pass > 0:
                    optimized_model_iter_fn(model, example_inputs)
                    _, frames_third_pass = Stats.reset_counters()  # should be 0
                else:
                    frames_third_pass = 0

                results.append(
                    f"{ok:3}/{total:3} +{frames_third_pass} frames {compilation_time:3.0f}s"
                )

            if not hasattr(model, name):
                model.name = name
            results.append(experiment(model, example_inputs, **experiment_kwargs))
            return " ".join(map(str, results))

    def run_one_model(
        self,
        name,
        model,
        example_inputs,
        optimize_ctx,
        experiment,
        explain=False,
        tag=None,
    ):
        mode = "train" if self.args.training else "eval"
        msg = f"{current_device:4} {mode:5} {current_name:34} "
        if tag:
            msg += f" {tag:26}"
        print(msg, flush=True)

        start_stats = get_dynamo_stats()

        if self.args.accuracy:
            status = self.check_accuracy(
                name, model, example_inputs, optimize_ctx, experiment, tag
            )
            print(status)
        elif self.args.tolerance:
            status = self.check_tolerance(name, model, example_inputs, optimize_ctx)
            print(status)
        elif self.args.performance:
            status = self.run_performance_test(
                name, model, example_inputs, optimize_ctx, experiment, tag
            )
            print(status)
        if self.args.timing:
            from torch._dynamo.utils import op_count, print_time_report
            from torch.utils._stats import simple_call_counter

            print_time_report()
            stats = "STATS: "
            stats = stats + " | ".join(
                itertools.chain(
                    [f"call_* op count: {op_count}"],
                    (f"{key}:{value}" for key, value in simple_call_counter.items()),
                )
            )
            print(stats)
        stats = get_dynamo_stats()
        stats.subtract(start_stats)

        if explain:
            print(
                f"Dynamo produced {stats['unique_graphs']} graphs "
                f"covering {stats['calls_captured']} ops with "
                f"{stats['graph_breaks']} graph breaks ({stats['unique_graph_breaks']} unique)"
            )

        if explain or self.args.log_graph_breaks or self.args.print_graph_breaks:
            filename = f"{output_filename.rstrip('.csv')}_graph_breaks.csv"

            def add_double_quotes(x):
                # Delimiter because reason could have comma
                return f'"{x}"'

            for graph_break in graph_break_reasons:
                reason = add_double_quotes(graph_break.reason)
                user_stack = add_double_quotes(
                    ", ".join([str(x) for x in graph_break.user_stack])
                )
                output_csv(
                    filename,
                    ["model", "reason", "user_stack"],
                    [current_name, reason, user_stack],
                )

        if self.args.stats:
            Stats.print_summary()


def help(fn):
    return fn.__doc__


diff_branch_default = "DIFF-BRANCH-DEFAULT"


def should_diff_branch(args):
    return args.diff_branch != diff_branch_default


def parse_args(args=None):
    parser = argparse.ArgumentParser()
    parser.add_argument(
        "--filter", "-k", action="append", help="filter benchmarks with regexp"
    )
    parser.add_argument(
        "--exclude", "-x", action="append", help="filter benchmarks with regexp"
    )
    parser.add_argument(
        "--exclude-exact", action="append", help="filter benchmarks with exact match"
    )
    parser.add_argument(
        "--total-partitions",
        type=int,
        default=1,
        choices=range(1, 10),
        help="Total number of partitions we want to divide the benchmark suite into",
    )
    parser.add_argument(
        "--partition-id",
        type=int,
        default=0,
        help="ID of the benchmark suite partition to be run. Used to divide CI tasks",
    )
    parser.add_argument(
        "--devices", "--device", "-d", action="append", help="cpu or cuda"
    )
    parser.add_argument("--device-index", help="CUDA device index")
    parser.add_argument(
        "--repeat", "-n", type=int, default=30, help="number of timing runs"
    )
    iterations_per_run_help = """
        Run this may iterations for each time measurement. This is mainly used for
        XLA training. We want to run multiple iterations per measurement so the
        tracing and computation for different iteartions can overlap with each
        other. This makes sure we have an accurate xla baseline.
    """
    parser.add_argument(
        "--iterations-per-run", type=int, default=1, help=iterations_per_run_help
    )
    parser.add_argument(
        "--randomize-input",
        action="store_true",
        help="Whether to randomize the input values. Dimensions will be kept the same.",
    )
    parser.add_argument(
        "--threads",
        "-t",
        type=int,
        help="number of threads to use for eager and inductor",
    )
    parser.add_argument(
        "--nopython", action="store_true", help="Turn graph breaks into errors"
    )
    parser.add_argument(
        "--no-skip",
        action="store_true",
        help="run models that are in the global SKIP list",
    )
    parser.add_argument(
        "--prims-nvfuser", action="store_true", help="user prims + nvfuser backend"
    )
    parser.add_argument(
        "--dump-raw-metrics",
        action="store_true",
        help="dump raw timing metrics from speedup experiment",
    )
    parser.add_argument(
        "--log-operator-inputs",
        action="store_true",
        default=False,
    )
    parser.add_argument(
        "--channels-last",
        action="store_true",
        default=False,
        help="use channels last format",
    )
    parser.add_argument(
        "--batch-size", "--batch_size", type=int, help="batch size for benchmarking"
    )
    parser.add_argument(
        "--iterations", type=int, default=2, help="how many iterations to run"
    )
    parser.add_argument(
        "--batch-size-file", type=str, help="String to load batch size from"
    )
    parser.add_argument("--cosine", action="store_true", help="use cosine similarity")
    parser.add_argument(
        "--cpp-wrapper", action="store_true", help="turn on cpp/cuda wrapper codegen"
    )
    parser.add_argument(
        "--ci", action="store_true", help="Flag to tell that its a CI run"
    )
    parser.add_argument(
        "--dynamic-ci-skips-only",
        action="store_true",
        help=(
            "Run only the models that would have been skipped in CI "
            "if dynamic-shapes, compared to running without dynamic-shapes.  "
            "This is useful for checking if more models are now "
            "successfully passing with dynamic shapes.  "
            "Implies --dynamic-shapes and --ci"
        ),
    )
    parser.add_argument(
        "--dashboard", action="store_true", help="Flag to tell that its a Dashboard run"
    )
    parser.add_argument(
        "--skip-fp64-check", action="store_true", help="skip accuracy check using fp64"
    )
    parser.add_argument(
        "--fast", "-f", action="store_true", help="skip slow benchmarks"
    )
    parser.add_argument(
        "--only",
        help="""Run just one model from torchbench. Or
        specify the path and class name of the model in format like:
        --only=path:<MODEL_FILE_PATH>,class:<CLASS_NAME>

        Due to the fact that dynamo changes current working directory,
        the path should be an absolute path.

        The class should have a method get_example_inputs to return the inputs
        for the model. An example looks like
        ```
        class LinearModel(nn.Module):
            def __init__(self):
                super().__init__()
                self.linear = nn.Linear(10, 10)

            def forward(self, x):
                return self.linear(x)

            def get_example_inputs(self):
                return (torch.randn(2, 10),)
        ```
    """,
    )
    parser.add_argument(
        "--ddp",
        action="store_true",
        help="Wraps model in DDP before running it, and uses dynamo DDPOptmizer (graph breaks) by default.",
    )
    parser.add_argument(
        "--fsdp",
        action="store_true",
        help="""Wraps model in FSDP before running it. Disables cudagraphs by default.
        Doesn't recursively wrap, mainly useful for checking dynamo UnspecNNModule compatibility
    """,
    )
    parser.add_argument(
        "--no-optimize-ddp",
        action="store_true",
        help="Disables dynamo DDPOptimizer (graph breaks). (Applies only when using --ddp benchmark mode).",
    )
    parser.add_argument(
        "--distributed-master-port",
        default="6789",
        help="Port to bind for for torch.distributed.  Use the default unless it's conflicting with another user",
    )
    parser.add_argument(
        "--dynamic-shapes",
        action="store_true",
        help="Runs a dynamic shapes version of the benchmark, if available.",
    )
    parser.add_argument(
        "--dynamic-batch-only",
        action="store_true",
        help="Only assume batch dimension is dynamic.  Implies --dynamic-shapes",
    )
    parser.add_argument(
        "--specialize-int", action="store_true", help="Run with specialize_int=True."
    )
    parser.add_argument(
        "--use-eval-mode",
        action="store_true",
        help="sets model.eval() to reduce randomness",
    )
    parser.add_argument(
        "--skip-accuracy-check",
        action="store_true",
        help="keeps running even when accuracy fails",
    )
    parser.add_argument(
        "--generate-aot-autograd-stats",
        action="store_true",
        help="Generates AOT Autograd stats like how mnay graphs are sent to AOT",
    )
    parser.add_argument(
        "--inductor-settings",
        action="store_true",
        help="Use same settings as --inductor for baseline comparisons",
    )
    parser.add_argument(
        "--suppress-errors",
        action="store_true",
        help="Suppress errors instead of raising them",
    )
    parser.add_argument(
        "--output",
        help="Overrides the output filename",
    )
    parser.add_argument(
        "--output-directory",
        help="Overrides the directory to place output files.",
    )
    parser.add_argument(
        "--baseline",
        help="Compare with a prior --output",
    )
    parser.add_argument(
        "--part",
        default=None,
        help="Specify the part of the model to run.",
    )
    parser.add_argument(
        "--export-profiler-trace",
        action="store_true",
        help="exports trace of kineto profiler",
    )
    parser.add_argument(
        "--profiler-trace-name",
        "--profiler_trace_name",
        help="Overwrites exported trace name",
    )
    parser.add_argument(
        "--diff-branch",
        default=diff_branch_default,
        help="delta current branch against given branch.",
    )
    parser.add_argument(
        "--tag", default=None, help="Specify a tag to be included in csv files."
    )
    parser.add_argument(
        "--explain",
        action="store_true",
        help="print some graph/op statistics during the run, similar to .explain()",
    )
    parser.add_argument(
        "--stats",
        action="store_true",
        help="print graph counter stats",
    )
    parser.add_argument(
        "--print-memory",
        action="store_true",
        help="print extra memory statistics",
    )
    parser.add_argument(
        "--cold-start-latency",
        "--cold_start_latency",
        action="store_true",
        help="Use a fresh triton cachedir when running each model, to force cold-start compile.",
    )
    parser.add_argument(
        "--disable-cudagraphs",
        action="store_true",
        help="Disables cudagraphs for Inductor",
    )
    parser.add_argument(
        "--disable-split-reductions",
        action="store_true",
        help="Disables split reductions for Inductor",
    )
    parser.add_argument(
        "--disable-persistent-reductions",
        action="store_true",
        help="Disables split reductions for Inductor",
    )
    parser.add_argument(
        "--disable-divisible-by-16",
        action="store_true",
        help="Disables divisible by 16 hint to Triton for Inductor",
    )
    parser.add_argument(
        "--inductor-compile-mode",
        default=None,
        help="torch.compile mode argument for inductor runs.",
    )
    parser.add_argument(
        "--print-graph-breaks",
        action="store_true",
        help="Show a warning whenever graph break",
    )
    parser.add_argument(
        "--log-graph-breaks",
        action="store_true",
        help="log graph breaks in a file",
    )
    parser.add_argument(
        "--trace-on-xla",
        action="store_true",
        help="Whether to trace the model on XLA or on eager device",
    )
    parser.add_argument(
        "--xla-tolerance",
        type=float,
        default=1e-2,
        help="XLA needs a loose tolerance to pass the correctness check",
    )
    parser.add_argument(
        "--collect-outputs",
        action="store_true",
        help="""Whether to collect outputs for training. Set this to true if we
        want to verify the numerical correctness of graidents. But that may
        cause time measurement not accurate""",
    )
    parser.add_argument(
        "--enable-activation-checkpointing",
        action="store_true",
        help="Enables activation checkpointing for HF models",
    )
    parser.add_argument("--timing", action="store_true", help="Emits phase timing")

    parser.add_argument(
        "--progress",
        action="store_true",
        help="Print n/k models message between each model run.",
    )

    parser.add_argument(
        "--timeout",
        type=int,
        default=1800,
        help="timeout (second) for benchmarking.",
    )

    parser.add_argument(
        "--per_process_memory_fraction",
        type=float,
        default=1,
        help="Set per-process GPU memory fraction (limit) for reducing usable size and reproducing OOMs",
    )
    group_fuser = parser.add_mutually_exclusive_group()
    # --nvfuser is now the default, keep the option to not break scripts
    group_fuser.add_argument("--nvfuser", action="store_true", help=argparse.SUPPRESS)
    group_fuser.add_argument("--nnc", action="store_true", help="enable NNC for GPUs")

    group_prec = parser.add_mutually_exclusive_group()
    group_prec.add_argument("--float16", action="store_true", help="cast model to fp16")
    group_prec.add_argument(
        "--bfloat16", action="store_true", help="cast model to bf16"
    )
    group_prec.add_argument("--float32", action="store_true", help="cast model to fp32")
    group_prec.add_argument(
        "--amp", action="store_true", help="use automatic mixed precision"
    )

    group_printout = parser.add_mutually_exclusive_group()
    group_printout.add_argument(
        "--verbose", "-v", action="store_true", help="enable verbose debug printouts"
    )
    group_printout.add_argument(
        "--quiet", "-q", action="store_true", help="suppress debug printouts"
    )

    group = parser.add_mutually_exclusive_group()
    group.add_argument(
        "--coverage", action="store_true", help="(default) " + help(coverage_experiment)
    )
    group.add_argument(
        "--overhead", action="store_true", help=help(overhead_experiment)
    )
    group.add_argument(
        "--speedup-dynamo-ts",
        action="store_true",
        help="TorchDynamo frontend with torchscript backend",
    )
    group.add_argument(
        "--speedup-fx2trt", action="store_true", help=help(speedup_experiment_fx2trt)
    )
    group.add_argument(
        "--speedup-fx2trt-fp16",
        action="store_true",
        help=help(speedup_experiment_fx2trt),
    )
    group.add_argument(
        "--print-fx",
        action="store_true",
        help="Print fx traces captured from model",
    )
    group.add_argument(
        "--print-aten-ops",
        action="store_true",
        help="Print traces of aten ops captured by AOT autograd",
    )
    group.add_argument(
        "--inductor",
        action="store_true",
        help="Measure speedup with TorchInductor",
    )
    group.add_argument(
        "--xla", action="store_true", help="Compare TorchXLA to eager PyTorch"
    )
    group.add_argument(
        "--torchscript-onnx",
        "--torchscript_onnx",
        action="store_true",
        help="Measure speedup with TorchScript ONNX, i.e. `torch.onnx.export`",
    )
    group.add_argument(
        "--dynamo-onnx",
        "--dynamo_onnx",
        action="store_true",
        help="Measure speedup with Dynamo ONNX, i.e. `torch.onnx.dynamo_export`",
    )
    group.add_argument(
        "--backend",
        choices=torch._dynamo.list_backends(exclude_tags=None),
        help="measure speedup with a given backend",
    )
    group.add_argument("--nothing", action="store_true", help=help(null_experiment))
    group.add_argument(
        "--log-conv-args",
        action="store_true",
        help="Dump convolution input/weight/bias's shape/stride/dtype and other options to json",
    )
    group.add_argument(
        "--recompile-profiler",
        "--recompile_profiler",
        action="store_true",
        help="Run the dynamo recompilation profiler on each model.",
    )
    group.add_argument(
        "--find-batch-sizes",
        action="store_true",
        help="finds the largest batch size that could fit on GPUs",
    )

    mode_group = parser.add_mutually_exclusive_group(required=True)
    mode_group.add_argument(
        "--accuracy",
        action="store_true",
        help="Checks accuracy with small batch size and eval mode",
    )
    mode_group.add_argument(
        "--performance", action="store_true", help="Measures performance speedup"
    )
    mode_group.add_argument(
        "--tolerance",
        action="store_true",
        help="extracts the tolerance for each model with small batch size and eval mode",
    )
    run_mode_group = parser.add_mutually_exclusive_group(required=True)
    run_mode_group.add_argument(
        "--training",
        action="store_true",
        help="Performs training",
    )
    run_mode_group.add_argument(
        "--inference", action="store_true", help="Performs inference"
    )
    return parser.parse_args(args)


def main(runner, original_dir=None):
    if original_dir:
        os.chdir(original_dir)
    args = parse_args()
    if args.baseline:
        args.baseline = os.path.abspath(args.baseline)

    if should_diff_branch(args):
        import git

        # We do this here so we error out earlier if there's an issue
        repo = git.Repo()
        if repo.is_dirty():
            raise RuntimeError(
                "--diff-branch called on dirty branch. Commit, stash, or reset."
            )
        main_branch = repo.active_branch.name
        if main_branch == args.diff_branch:
            raise RuntimeError(
                f"--diff-branch: current branch is same as {args.diff_branch} branch, what are you diffing?"
            )

    with maybe_init_distributed(
        (args.ddp or args.fsdp) and args.only, port=args.distributed_master_port
    ):
        return maybe_fresh_cache(
            run, (args.cold_start_latency and args.only) or args.ci
        )(runner, args, original_dir)


def run(runner, args, original_dir=None):
    # Pass the parsed args object to benchmark runner object
    runner.args = args

    args.filter = args.filter or [r"."]
    args.exclude = args.exclude or [r"^$"]
    args.exclude_exact = args.exclude_exact or []

    if args.inductor:
        assert args.backend is None
        args.backend = "inductor"
    if args.dynamic_ci_skips_only:
        args.dynamic_shapes = True
        args.ci = True
    if args.dynamic_batch_only:
        args.dynamic_shapes = True
        torch._dynamo.config.assume_static_by_default = True
        torch._dynamo.config.automatic_dynamic_shapes = True
    if args.dynamic_shapes:
        torch._dynamo.config.dynamic_shapes = True
        torch._dynamo.config.automatic_dynamic_shapes = True
        if not args.dynamic_batch_only:
            torch._dynamo.config.assume_static_by_default = False
    if args.specialize_int:
        torch._dynamo.config.specialize_int = True
    if args.ci:
        if args.accuracy:
            # Run fewer iterations when checking accuracy
            args.repeat = 2
        if args.dynamic_ci_skips_only:
            # Test only the incremental set of jobs whose skipped was
            # caused solely by turning on dynamic shapes
            assert args.dynamic_shapes
            ci = functools.partial(CI, args.backend, training=args.training)
            args.filter = list(
                set(CI_SKIP[ci(dynamic=True)]) - set(CI_SKIP[ci(dynamic=False)])
            )
        else:
            ci = functools.partial(
                CI, args.backend, training=args.training, dynamic=args.dynamic_shapes
            )
            for device in args.devices:
                args.exclude_exact.extend(CI_SKIP[ci(device=device)])
    if args.ddp:
        # TODO: we could also hook DDP bench up to --speedup bench, _not_ for mgpu e2e perf,
        # but just to measure impact on singlenode of performing graph-breaks.
        # Left it as a follow up to keep this PR isolated.
        assert (
            args.accuracy
        ), "DDP benchmark is currently only hooked up to --accuracy bench"
        assert args.training, "DDP benchmark requires --training mode"
        if args.no_optimize_ddp:
            torch._dynamo.config.optimize_ddp = False
        else:
            # TODO(whc) after enabling DDPOptimizer by default this could be removed or assert
            torch._dynamo.config.optimize_ddp = True
        if args.only == "dlrm":
            log.error(
                "DLRM+DDP is unsupported as it requires sharding the embedding layer separately from DDP"
            )
            return sys.exit(-1)
    if args.accuracy:
        # Use small batch size. We use >1 batch size to ensure we test
        # batch_norm type of operators that work on batch dims.
        # TODO - Go through the failures for batch size = 2
        if args.batch_size is None:
            if runner.suite_name == "huggingface":
                args.batch_size = 1
            elif runner.suite_name == "torchbench":
                args.batch_size = 4
            else:
                # Larger batch size of TIMM models to have stable batch_norm
                assert runner.suite_name == "timm_models"
                args.batch_size = 8

        # Remove sources of randomness
        if runner.suite_name not in ("timm_models", "huggingface"):
            # TODO - Using train mode for timm_models and HF models. Move to train mode for Torchbench as well.
            args.use_eval_mode = True
        inductor_config.fallback_random = True
        if args.only is not None and args.only not in {
            "alexnet",
            "Background_Matting",
            "pytorch_CycleGAN_and_pix2pix",
            "pytorch_unet",
            "Super_SloMo",
            "vgg16",
            # https://github.com/pytorch/pytorch/issues/96724
            "Wav2Vec2ForCTC",
            "Wav2Vec2ForPreTraining",
        }:
            # some of the models do not support use_deterministic_algorithms
            torch.use_deterministic_algorithms(True)
        if args.only in {"hf_T5_generate"}:
            # See https://github.com/pytorch/pytorch/issues/102814
            if torch._dynamo.config.dynamic_shapes:
                torch._dynamo.config.assume_static_by_default = False
            if not torch._dynamo.config.automatic_dynamic_shapes:
                log.warning(
                    "hf_T5_generate compiles extremely slowly without dynamic shapes; consider lowering cache_size_limit"
                )
        os.environ["CUBLAS_WORKSPACE_CONFIG"] = ":4096:8"
        torch.backends.cudnn.deterministic = True
        torch.backends.cudnn.allow_tf32 = False
        torch.backends.cudnn.benchmark = False
        torch.backends.cuda.matmul.allow_tf32 = False

        # Remove randomeness when torch manual seed is called
        patch_torch_manual_seed()

        # Some models e.g. yolov3 assert batch size on n_gpus
        if "CUDA_VISIBLE_DEVICES" not in os.environ:
            args.device_index = "0"

        # Stricter check to disable fallbacks
        args.suppress_errors = False

    if args.device_index is not None:
        os.environ["CUDA_VISIBLE_DEVICES"] = args.device_index

    elif args.performance:
        # Ensure that we test on real scenarios
        args.use_eval_mode = False

    if args.partition_id > args.total_partitions or args.partition_id < 0:
        print("Invalid partition id")
        return sys.exit(-1)

    if not args.devices:
        if torch.cuda.is_available():
            args.devices = ["cuda"]
        else:
            log.warning("torch.cuda.is_available() == False, using CPU")
            args.devices = ["cpu"]

    if args.devices != ["cpu"] and torch.cuda.is_available():
        global synchronize
        synchronize = torch.cuda.synchronize

    if (
        args.devices == ["cuda"]
        and torch.cuda.get_device_properties(0).total_memory < 25 * 2**30
    ):
        # OOM errors on an RTX 3090 with 24gb RAM
        runner.skip_models.update(
            {
                # torchbench
                "hf_Longformer",
                "timm_nfnet",
                "timm_efficientdet",
            }
        )
        if args.training:
            runner.skip_models.add("hf_T5")

    if torch._dynamo.config.dynamic_shapes:
        # TODO(jansel): fix bugs in these
        runner.skip_models.update(runner.failing_dynamic_shape_models)

    if args.nnc:
        torch._C._jit_override_can_fuse_on_cpu(True)
        torch._C._jit_override_can_fuse_on_gpu(True)
        torch._C._jit_set_texpr_fuser_enabled(True)
        torch._C._jit_set_nvfuser_enabled(False)

    if args.threads:
        torch.set_num_threads(args.threads)

    if args.verbose:
        torch._logging.set_logs(dynamo=logging.DEBUG)

    if args.print_graph_breaks:
        torch._dynamo.config.print_graph_breaks = True

    if args.quiet:
        torch._logging.set_logs(dynamo=logging.ERROR)

    torch._dynamo.config.suppress_errors = args.suppress_errors

    if args.training:
        runner.model_iter_fn = runner.forward_and_backward_pass
        runner.skip_models.update(runner.skip_not_suitable_for_training_models)
    else:
        runner.model_iter_fn = runner.forward_pass

    if args.fast:
        runner.skip_models.update(runner.slow_models)

    if args.devices == ["cpu"]:
        runner.skip_models.update(runner.very_slow_models)
        runner.skip_models.update(runner.skip_models_for_cpu)
    elif args.devices == ["cuda"]:
        runner.skip_models.update(runner.skip_models_for_cuda)

    if args.no_skip:
        runner.skip_models.clear()

    experiment = null_experiment
    global current_name, current_device, current_batch_size, output_filename, optimize_ctx, current_onnx_compiler
    optimize_ctx = contextlib.nullcontext()

    if args.overhead:
        optimize_ctx = torch._dynamo.optimize(dummy_fx_compile, nopython=args.nopython)
        experiment = speedup_experiment
        output_filename = "overheads.csv"
    elif args.inductor:
        inductor_config.debug = args.verbose
        if (
            args.ci
            and args.accuracy
            and args.training
            and args.only in {"dla102", "gernet_l"}
        ):
            # Log generated code for flaky tests, to check if there is any codegen difference
            inductor_config.debug = True

        if args.threads:
            inductor_config.cpp.threads = args.threads

        optimize_ctx = functools.partial(
            torch.compile,
            backend="inductor",
            fullgraph=args.nopython,
            mode=args.inductor_compile_mode,
        )
        experiment = speedup_experiment
        output_filename = "inductor.csv"
    elif args.xla:
        (dev,) = args.devices
        os.environ["PJRT_DEVICE"] = {"cuda": "GPU", "cpu": "CPU"}[dev]
        torch._dynamo.mark_dynamic = MagicMock()
        experiment = xla
        output_filename = "xla.csv"
    elif args.torchscript_onnx:
        optimize_ctx = functools.partial(
            optimize_onnx_ctx, args.output_directory or ".", OnnxModelFromTorchScript
        )
        experiment = functools.partial(
            speedup_experiment_onnx, OnnxModelFromTorchScript
        )
        output_filename = "torchscript_onnx.csv"
        current_onnx_compiler = "torchscript"
    elif args.dynamo_onnx:
        optimize_ctx = functools.partial(
            optimize_onnx_ctx, args.output_directory or ".", OnnxModelFromDynamo
        )
        experiment = functools.partial(speedup_experiment_onnx, OnnxModelFromDynamo)
        output_filename = "dynamo_onnx.csv"
        current_onnx_compiler = "dynamo"
    elif args.speedup_dynamo_ts:
        optimize_ctx = torch._dynamo.optimize("ts", nopython=args.nopython)
        experiment = speedup_experiment
        output_filename = "speedup_dynamo_ts.csv"
    elif args.prims_nvfuser:
        optimize_ctx = torch._dynamo.optimize("prims_nvfuser", nopython=args.nopython)
        experiment = speedup_experiment
        backend_str = "prims_nvfuser"
        output_filename = f"accuracy_aot_{backend_str}.csv"
    elif args.print_fx:
        optimize_ctx = torch._dynamo.optimize(
            print_fx,
            nopython=args.nopython,
        )
    elif args.print_aten_ops:
        optimize_ctx = torch._dynamo.optimize(
            print_aten_ops,
            nopython=args.nopython,
        )
    elif args.nothing:
        optimize_ctx = nothing
        experiment = speedup_experiment
        output_filename = "nothing.csv"
    elif args.backend:
        optimize_ctx = torch._dynamo.optimize(args.backend, nopython=args.nopython)
        experiment = speedup_experiment
        if args.accuracy:
            output_filename = f"accuracy_{args.backend}.csv"
        elif args.tolerance:
            output_filename = f"tolerance_{args.backend}.csv"
        else:
            output_filename = f"speedup_{args.backend}.csv"
    elif args.recompile_profiler:
        output_filename = "recompile_profiler_log.csv"
        experiment = recompile_profiler_experiment
    else:
        optimize_ctx = torch._dynamo.optimize(
            fx_insert_profiling, nopython=args.nopython
        )
        experiment = coverage_experiment
        output_filename = "coverage.csv"

    if args.inductor or args.backend == "inductor":
        inductor_config.triton.cudagraphs = (
            not args.disable_cudagraphs and not args.dynamic_shapes
        )
        inductor_config.triton.persistent_reductions = (
            not args.disable_persistent_reductions
        )
        inductor_config.split_reductions = not args.disable_split_reductions
        inductor_config.triton.divisible_by_16 = not args.disable_divisible_by_16
        inductor_config.cpp_wrapper = args.cpp_wrapper

    runner.setup_amp()

    if args.output:
        output_filename = args.output

    if output_filename:
        if args.output_directory:
            output_filename = os.path.join(args.output_directory, output_filename)
        else:
            output_filename = os.path.join(
                torch._dynamo.config.base_dir, output_filename
            )

    if args.find_batch_sizes and args.only:
        for device in args.devices:
            batch_size = runner.batch_size_finder(device, args.only)
            print(args.only, batch_size)
            output_csv(output_filename, [], [args.only, batch_size])
        return

    if args.export_profiler_trace:
        if args.profiler_trace_name is None:
            if args.backend:
                args.profiler_trace_name = args.backend
            elif args.inductor:
                args.profiler_trace_name = "inductor"
            else:
                args.profiler_trace_name = "profile"
        else:
            args.profiler_trace_name = args.profiler_trace_name

    experiment = functools.partial(experiment, args, runner.model_iter_fn)

    if args.only and should_diff_branch(args):
        import git

        repo = git.Repo()
        main_branch = repo.active_branch.name
        try:
            # Adding diff-branch again to the args will override previous value
            call_args = (
                [sys.executable] + sys.argv + [f"--diff-branch={diff_branch_default}"]
            )
            # Run for main branch
            subprocess.check_call(call_args + [f"--tag={main_branch}"])
            # Run for comparison branch
            repo.git.checkout(args.diff_branch)
            subprocess.check_call(call_args + [f"--tag={args.diff_branch}"])
        finally:
            # Go back to main branch
            repo.git.checkout(main_branch)
    elif args.only:
        model_name = args.only
        for device in args.devices:
            batch_size = args.batch_size
            if args.batch_size_file:
                batch_size = read_batch_size_from_file(
                    args, args.batch_size_file, model_name
                )
            if model_specified_by_path(args.only):
                model, example_inputs = load_model_from_path(args.only)
                name = model.__class__.__name__
                model = model.to(device=device)
                example_inputs = tree_map_only(
                    torch.Tensor, lambda x: x.to(device=device), example_inputs
                )
            else:
                try:
                    with tqdm(desc="loading model"):
                        if args.part:
                            (
                                device,
                                name,
                                model,
                                example_inputs,
                                batch_size,
                            ) = runner.load_model(
                                device,
                                model_name,
                                batch_size=batch_size,
                                part=args.part,
                            )
                        else:
                            (
                                device,
                                name,
                                model,
                                example_inputs,
                                batch_size,
                            ) = runner.load_model(
                                device, model_name, batch_size=batch_size
                            )
                except NotImplementedError as e:
                    print(e)
                    import traceback

                    print(traceback.format_exc())
                    logging.warning("%s failed to load", args.only)
                    continue  # bad benchmark implementation

            if args.trace_on_xla:
                xla_dev = xm.xla_device()
                model = model.to(device=xla_dev)
                example_inputs = tree_map_only(
                    torch.Tensor, lambda x: x.to(device=xla_dev), example_inputs
                )

            current_name = name
            current_device = device
            current_batch_size = batch_size
            set_model_name(name)

            if args.float32:
                model, example_inputs = cast_to_fp32(model, example_inputs)
            elif args.float16:
                model, example_inputs = cast_to_fp16(model, example_inputs)
            elif args.bfloat16:
                model, example_inputs = cast_to_bf16(model, example_inputs)

            # Look for stuff that looks like batch size, and mark it dynamic.
            # Better integration would integrate directly with benchmark suite
            # but cannot conveniently do this
            # NB: This must be done late enough so that we don't do more
            # conversions on the inputs
            # NB: Assumes only the first batch-y like dimension is the batch
            marked = False

            def detect_and_mark_batch(t):
                nonlocal marked
                for i, s in enumerate(t.size()):
                    if s == batch_size:
                        torch._dynamo.mark_dynamic(t, i)
                        marked = True
                        break

            if args.dynamic_batch_only and batch_size > 1:
                tree_map_only(torch.Tensor, detect_and_mark_batch, example_inputs)
                assert marked, f"nothing in example_inputs had a dim with {batch_size}"

            if args.log_operator_inputs:
                log_operator_inputs(
                    model, example_inputs, runner.model_iter_fn, name, args
                )
                continue

            if args.per_process_memory_fraction != 1:
                torch.cuda.set_per_process_memory_fraction(
                    args.per_process_memory_fraction
                )

            runner.run_one_model(
                name,
                model,
                example_inputs,
                optimize_ctx,
                experiment,
                explain=args.explain,
                tag=args.tag,
            )
        if args.generate_aot_autograd_stats:
            stats_file = output_filename.split(".csv")[0] + "_stats.csv"
            output_csv(
                stats_file,
                ("dev", "name", "batch_size", "total_aot_graphs", "ok_aot_graphs"),
                [
                    current_device,
                    current_name,
                    current_batch_size,
                    *Stats.aot_summary(),
                ],
            )
    else:
        if output_filename and os.path.exists(output_filename):
            os.unlink(output_filename)
        if original_dir:
            os.chdir(original_dir)
        model_names = list(runner.iter_model_names(args))
        nmodels = len(model_names)
        for i, name in enumerate(model_names):
            current_name = name
            placeholder_batch_size = 0
            if args.progress:
                print(f"Running model {i+1}/{nmodels}", flush=True)

            def write_csv(status):
                if args.accuracy:
                    headers = ["dev", "name", "batch_size", "accuracy"]
                    rows = [
                        [device, name, placeholder_batch_size, status]
                        for device in args.devices
                    ]
                elif args.performance:
                    headers = ["dev", "name", "batch_size", "speedup", "abs_latency"]
                    rows = [
                        [device, name, placeholder_batch_size, 0.0, 0.0]
                        for device in args.devices
                    ]
                else:
                    headers = []
                    rows = [
                        [device, name, placeholder_batch_size, 0.0]
                        for device in args.devices
                    ]

                for row in rows:
                    output_csv(output_filename, headers, row)

            try:
                timeout = args.timeout
                if should_diff_branch(args):
                    timeout *= 2
                subprocess.check_call(
                    [sys.executable] + sys.argv + [f"--only={name}"], timeout=timeout
                )
            except subprocess.TimeoutExpired:
                print("TIMEOUT", file=sys.stderr)
                write_csv("timeout")
            except subprocess.SubprocessError:
                print("ERROR", file=sys.stderr)
                write_csv("infra_error")
        print_summary(output_filename)


def log_operator_inputs(model, example_inputs, model_iter_fn, name, args):
    mode = "training" if args.training else "eval"
    output = os.path.join(os.path.dirname(args.output), f"{name}_{mode}.txt")

    # TODO - add option for coalescing inputs over multiple runs
    if os.path.exists(output):
        print(f"Skipping {name}, {output} already exists")
        return

    print(f"Running {name}")

    operator_mode = OperatorInputsMode()
    fake_tensor_mode = FakeTensorMode()

    with torch._subclasses.fake_tensor.FakeCopyMode(fake_tensor_mode):
        model_fake = copy.deepcopy(model)
        example_inputs_fake = copy.deepcopy(example_inputs)
    try:
        with fake_tensor_mode, operator_mode:
            model_iter_fn(model_fake, example_inputs_fake, collect_outputs=False)
    except Exception as e:
        print(f"{name} failed to run with fake tensors, trying real. Exception: {e}")
        operator_mode = OperatorInputsMode()
        try:
            with operator_mode:
                model_iter_fn(model, example_inputs, collect_outputs=False)
        except Exception as e2:
            print(f"{name} failed to run with real. Exception: {e2}")
            raise

    print(f"Writing output to {output}")
    operator_mode.log_to_file(output)


if __name__ == "__main__":
    raise RuntimeError(
        f"You shouldn't run {sys.argv[0]} directly, instead try timm_model.py, torchbench.py or hugginface.py"
    )<|MERGE_RESOLUTION|>--- conflicted
+++ resolved
@@ -21,11 +21,7 @@
 from contextlib import contextmanager
 from dataclasses import dataclass
 
-<<<<<<< HEAD
-from typing import Any, Callable, Mapping, NamedTuple, Optional, Tuple, Type
-=======
-from typing import Any, List, NamedTuple, Set
->>>>>>> 7e914dd1
+from typing import Any, Callable, List, Mapping, NamedTuple, Optional, Set, Tuple, Type
 from unittest.mock import MagicMock
 
 import numpy as np
