name,accuracy,graph_breaks



<<<<<<< HEAD
adv_inception_v3,pass,8
=======
adv_inception_v3,pass,6
>>>>>>> 6861d27d



beit_base_patch16_224,pass,7



<<<<<<< HEAD
botnet26t_256,pass,8
=======
botnet26t_256,pass,6
>>>>>>> 6861d27d



cait_m36_384,eager_fail_to_run,0



<<<<<<< HEAD
coat_lite_mini,pass,8



convit_base,pass,8
=======
coat_lite_mini,pass,6



convit_base,pass,6
>>>>>>> 6861d27d



convmixer_768_32,pass,5



convnext_base,pass,7



crossvit_9_240,pass,7



cspdarknet53,pass,7



deit_base_distilled_patch16_224,pass,7



dla102,pass,7



<<<<<<< HEAD
dm_nfnet_f0,pass,8



dpn107,pass,8
=======
dm_nfnet_f0,pass,6



dpn107,pass,6
>>>>>>> 6861d27d



eca_botnext26ts_256,pass,7



eca_halonext26ts,pass,7



ese_vovnet19b_dw,pass,7



fbnetc_100,pass,7



<<<<<<< HEAD
fbnetv3_b,pass,8



gernet_l,pass,8



ghostnet_100,pass,8
=======
fbnetv3_b,pass,6



gernet_l,pass,6



ghostnet_100,pass,6
>>>>>>> 6861d27d



gluon_inception_v3,pass,7



<<<<<<< HEAD
gmixer_24_224,pass,8
=======
gmixer_24_224,pass,6
>>>>>>> 6861d27d



gmlp_s16_224,pass,7



hrnet_w18,pass,5



<<<<<<< HEAD
inception_v3,pass,8
=======
inception_v3,pass,6
>>>>>>> 6861d27d



jx_nest_base,pass,7



<<<<<<< HEAD
lcnet_050,pass,8
=======
lcnet_050,pass,6
>>>>>>> 6861d27d



levit_128,pass,7



mixer_b16_224,pass,7



<<<<<<< HEAD
mixnet_l,pass,8
=======
mixnet_l,pass,6
>>>>>>> 6861d27d



mnasnet_100,pass,7



mobilenetv2_100,pass,7



mobilenetv3_large_100,pass,7



<<<<<<< HEAD
mobilevit_s,pass,8
=======
mobilevit_s,pass,6
>>>>>>> 6861d27d



nfnet_l0,pass,7



<<<<<<< HEAD
pit_b_224,pass,8
=======
pit_b_224,pass,6
>>>>>>> 6861d27d



pnasnet5large,pass,5



<<<<<<< HEAD
poolformer_m36,pass,8



regnety_002,pass,8
=======
poolformer_m36,pass,6



regnety_002,pass,6
>>>>>>> 6861d27d



repvgg_a2,pass,7



<<<<<<< HEAD
res2net101_26w_4s,pass,8



res2net50_14w_8s,pass,8



res2next50,pass,8



resmlp_12_224,pass,8



resnest101e,pass,8
=======
res2net101_26w_4s,pass,6



res2net50_14w_8s,pass,6



res2next50,pass,6



resmlp_12_224,pass,6



resnest101e,pass,6
>>>>>>> 6861d27d



rexnet_100,pass,7



<<<<<<< HEAD
sebotnet33ts_256,pass,8



selecsls42b,pass,8
=======
sebotnet33ts_256,pass,6



selecsls42b,pass,6
>>>>>>> 6861d27d



spnasnet_100,pass,7



swin_base_patch4_window7_224,pass,7



<<<<<<< HEAD
swsl_resnext101_32x16d,pass,8



tf_efficientnet_b0,pass,8



tf_mixnet_l,pass,8



tinynet_a,pass,8
=======
swsl_resnext101_32x16d,pass,6



tf_efficientnet_b0,pass,6



tf_mixnet_l,pass,6



tinynet_a,pass,6
>>>>>>> 6861d27d



tnt_s_patch16_224,pass,7



twins_pcpvt_base,pass,7



visformer_small,pass,7



vit_base_patch16_224,pass,7



volo_d1_224,pass,7



xcit_large_24_p8_224,pass_due_to_skip,7<|MERGE_RESOLUTION|>--- conflicted
+++ resolved
@@ -2,11 +2,7 @@
 
 
 
-<<<<<<< HEAD
-adv_inception_v3,pass,8
-=======
-adv_inception_v3,pass,6
->>>>>>> 6861d27d
+adv_inception_v3,pass,7
 
 
 
@@ -14,11 +10,7 @@
 
 
 
-<<<<<<< HEAD
-botnet26t_256,pass,8
-=======
-botnet26t_256,pass,6
->>>>>>> 6861d27d
+botnet26t_256,pass,7
 
 
 
@@ -26,19 +18,11 @@
 
 
 
-<<<<<<< HEAD
-coat_lite_mini,pass,8
-
-
-
-convit_base,pass,8
-=======
-coat_lite_mini,pass,6
-
-
-
-convit_base,pass,6
->>>>>>> 6861d27d
+coat_lite_mini,pass,7
+
+
+
+convit_base,pass,7
 
 
 
@@ -66,19 +50,11 @@
 
 
 
-<<<<<<< HEAD
-dm_nfnet_f0,pass,8
-
-
-
-dpn107,pass,8
-=======
-dm_nfnet_f0,pass,6
-
-
-
-dpn107,pass,6
->>>>>>> 6861d27d
+dm_nfnet_f0,pass,7
+
+
+
+dpn107,pass,7
 
 
 
@@ -98,27 +74,15 @@
 
 
 
-<<<<<<< HEAD
-fbnetv3_b,pass,8
-
-
-
-gernet_l,pass,8
-
-
-
-ghostnet_100,pass,8
-=======
-fbnetv3_b,pass,6
-
-
-
-gernet_l,pass,6
-
-
-
-ghostnet_100,pass,6
->>>>>>> 6861d27d
+fbnetv3_b,pass,7
+
+
+
+gernet_l,pass,7
+
+
+
+ghostnet_100,pass,7
 
 
 
@@ -126,11 +90,7 @@
 
 
 
-<<<<<<< HEAD
-gmixer_24_224,pass,8
-=======
-gmixer_24_224,pass,6
->>>>>>> 6861d27d
+gmixer_24_224,pass,7
 
 
 
@@ -142,11 +102,7 @@
 
 
 
-<<<<<<< HEAD
-inception_v3,pass,8
-=======
-inception_v3,pass,6
->>>>>>> 6861d27d
+inception_v3,pass,7
 
 
 
@@ -154,11 +110,7 @@
 
 
 
-<<<<<<< HEAD
-lcnet_050,pass,8
-=======
-lcnet_050,pass,6
->>>>>>> 6861d27d
+lcnet_050,pass,7
 
 
 
@@ -170,11 +122,7 @@
 
 
 
-<<<<<<< HEAD
-mixnet_l,pass,8
-=======
-mixnet_l,pass,6
->>>>>>> 6861d27d
+mixnet_l,pass,7
 
 
 
@@ -190,11 +138,7 @@
 
 
 
-<<<<<<< HEAD
-mobilevit_s,pass,8
-=======
-mobilevit_s,pass,6
->>>>>>> 6861d27d
+mobilevit_s,pass,7
 
 
 
@@ -202,11 +146,7 @@
 
 
 
-<<<<<<< HEAD
-pit_b_224,pass,8
-=======
-pit_b_224,pass,6
->>>>>>> 6861d27d
+pit_b_224,pass,7
 
 
 
@@ -214,19 +154,11 @@
 
 
 
-<<<<<<< HEAD
-poolformer_m36,pass,8
-
-
-
-regnety_002,pass,8
-=======
-poolformer_m36,pass,6
-
-
-
-regnety_002,pass,6
->>>>>>> 6861d27d
+poolformer_m36,pass,7
+
+
+
+regnety_002,pass,7
 
 
 
@@ -234,43 +166,23 @@
 
 
 
-<<<<<<< HEAD
-res2net101_26w_4s,pass,8
-
-
-
-res2net50_14w_8s,pass,8
-
-
-
-res2next50,pass,8
-
-
-
-resmlp_12_224,pass,8
-
-
-
-resnest101e,pass,8
-=======
-res2net101_26w_4s,pass,6
-
-
-
-res2net50_14w_8s,pass,6
-
-
-
-res2next50,pass,6
-
-
-
-resmlp_12_224,pass,6
-
-
-
-resnest101e,pass,6
->>>>>>> 6861d27d
+res2net101_26w_4s,pass,7
+
+
+
+res2net50_14w_8s,pass,7
+
+
+
+res2next50,pass,7
+
+
+
+resmlp_12_224,pass,7
+
+
+
+resnest101e,pass,7
 
 
 
@@ -278,19 +190,11 @@
 
 
 
-<<<<<<< HEAD
-sebotnet33ts_256,pass,8
-
-
-
-selecsls42b,pass,8
-=======
-sebotnet33ts_256,pass,6
-
-
-
-selecsls42b,pass,6
->>>>>>> 6861d27d
+sebotnet33ts_256,pass,7
+
+
+
+selecsls42b,pass,7
 
 
 
@@ -302,35 +206,19 @@
 
 
 
-<<<<<<< HEAD
-swsl_resnext101_32x16d,pass,8
-
-
-
-tf_efficientnet_b0,pass,8
-
-
-
-tf_mixnet_l,pass,8
-
-
-
-tinynet_a,pass,8
-=======
-swsl_resnext101_32x16d,pass,6
-
-
-
-tf_efficientnet_b0,pass,6
-
-
-
-tf_mixnet_l,pass,6
-
-
-
-tinynet_a,pass,6
->>>>>>> 6861d27d
+swsl_resnext101_32x16d,pass,7
+
+
+
+tf_efficientnet_b0,pass,7
+
+
+
+tf_mixnet_l,pass,7
+
+
+
+tinynet_a,pass,7
 
 
 
