--- conflicted
+++ resolved
@@ -2,11 +2,7 @@
 
 
 
-<<<<<<< HEAD
-BERT_pytorch,pass,8
-=======
-BERT_pytorch,pass,6
->>>>>>> 6861d27d
+BERT_pytorch,pass,7
 
 
 
@@ -18,11 +14,7 @@
 
 
 
-<<<<<<< HEAD
-LearningToPaint,pass,8
-=======
-LearningToPaint,pass,6
->>>>>>> 6861d27d
+LearningToPaint,pass,7
 
 
 
@@ -30,11 +22,7 @@
 
 
 
-<<<<<<< HEAD
-alexnet,pass,8
-=======
-alexnet,pass,6
->>>>>>> 6861d27d
+alexnet,pass,7
 
 
 
@@ -58,27 +46,15 @@
 
 
 
-<<<<<<< HEAD
-dcgan,pass,8
-
-
-
-demucs,pass,11
-
-
-
-densenet121,pass,8
-=======
-dcgan,pass,6
-
-
-
-demucs,pass,9
-
-
-
-densenet121,pass,6
->>>>>>> 6861d27d
+dcgan,pass,7
+
+
+
+demucs,pass,10
+
+
+
+densenet121,pass,7
 
 
 
@@ -90,11 +66,7 @@
 
 
 
-<<<<<<< HEAD
-dlrm,pass,8
-=======
-dlrm,pass,6
->>>>>>> 6861d27d
+dlrm,pass,7
 
 
 
@@ -110,11 +82,7 @@
 
 
 
-<<<<<<< HEAD
-fastNLP_Bert,pass,12
-=======
-fastNLP_Bert,pass,10
->>>>>>> 6861d27d
+fastNLP_Bert,pass,11
 
 
 
@@ -154,11 +122,7 @@
 
 
 
-<<<<<<< HEAD
-hf_T5_base,pass,7
-=======
 hf_T5_base,eager_2nd_run_OOM,0
->>>>>>> 6861d27d
 
 
 
@@ -194,11 +158,7 @@
 
 
 
-<<<<<<< HEAD
-mobilenet_v2,pass,8
-=======
-mobilenet_v2,pass,6
->>>>>>> 6861d27d
+mobilenet_v2,pass,7
 
 
 
@@ -210,11 +170,7 @@
 
 
 
-<<<<<<< HEAD
-moco,pass,19
-=======
-moco,pass,17
->>>>>>> 6861d27d
+moco,pass,18
 
 
 
@@ -230,35 +186,19 @@
 
 
 
-<<<<<<< HEAD
-phlippe_densenet,pass,8
-
-
-
-phlippe_resnet,pass,8
-
-
-
-pytorch_CycleGAN_and_pix2pix,pass,8
-
-
-
-pytorch_stargan,pass,8
-=======
-phlippe_densenet,pass,6
-
-
-
-phlippe_resnet,pass,6
-
-
-
-pytorch_CycleGAN_and_pix2pix,pass,6
-
-
-
-pytorch_stargan,pass,6
->>>>>>> 6861d27d
+phlippe_densenet,pass,7
+
+
+
+phlippe_resnet,pass,7
+
+
+
+pytorch_CycleGAN_and_pix2pix,pass,7
+
+
+
+pytorch_stargan,pass,7
 
 
 
@@ -270,19 +210,11 @@
 
 
 
-<<<<<<< HEAD
-resnet18,pass,8
-
-
-
-resnet50,pass,8
-=======
-resnet18,pass,6
-
-
-
-resnet50,pass,6
->>>>>>> 6861d27d
+resnet18,pass,7
+
+
+
+resnet50,pass,7
 
 
 
@@ -298,11 +230,7 @@
 
 
 
-<<<<<<< HEAD
-shufflenet_v2_x1_0,pass,8
-=======
-shufflenet_v2_x1_0,pass,6
->>>>>>> 6861d27d
+shufflenet_v2_x1_0,pass,7
 
 
 
@@ -310,19 +238,11 @@
 
 
 
-<<<<<<< HEAD
-squeezenet1_1,pass,8
-
-
-
-stable_diffusion_text_encoder,pass,7
-=======
-squeezenet1_1,pass,6
-
-
-
-stable_diffusion_text_encoder,pass,5
->>>>>>> 6861d27d
+squeezenet1_1,pass,7
+
+
+
+stable_diffusion_text_encoder,pass,6
 
 
 
@@ -334,11 +254,7 @@
 
 
 
-<<<<<<< HEAD
-timm_regnet,pass,8
-=======
-timm_regnet,pass,6
->>>>>>> 6861d27d
+timm_regnet,pass,7
 
 
 
@@ -346,11 +262,7 @@
 
 
 
-<<<<<<< HEAD
-timm_vision_transformer,pass,8
-=======
-timm_vision_transformer,pass,6
->>>>>>> 6861d27d
+timm_vision_transformer,pass,7
 
 
 
@@ -358,11 +270,7 @@
 
 
 
-<<<<<<< HEAD
-timm_vovnet,pass,8
-=======
-timm_vovnet,pass,6
->>>>>>> 6861d27d
+timm_vovnet,pass,7
 
 
 
@@ -374,19 +282,11 @@
 
 
 
-<<<<<<< HEAD
-vgg16,pass,8
-
-
-
-vision_maskrcnn,pass,35
-=======
-vgg16,pass,6
-
-
-
-vision_maskrcnn,pass,33
->>>>>>> 6861d27d
+vgg16,pass,7
+
+
+
+vision_maskrcnn,pass,34
 
 
 
