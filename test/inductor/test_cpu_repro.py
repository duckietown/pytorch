# Owner(s): ["oncall: cpu inductor"]
import contextlib
import copy
import itertools
import math
import platform
import sys
import unittest
from typing import Callable
from unittest.mock import patch

import numpy as np
import sympy
import torch
from torch._C import FileCheck
from torch._dynamo.testing import rand_strided
from torch._dynamo.utils import same
from torch._inductor import codecache, config, metrics
from torch._inductor.codegen.common import OptimizationContext
from torch._inductor.codegen.cpp import (
    CppOverrides,
    CppVecKernelChecker,
    CppVecOverrides,
)
from torch._inductor.compile_fx import (
    compile_fx,
    compile_fx_inner,
    complex_memory_overlap,
)
from torch._inductor.graph import GraphLowering
from torch._inductor.ir import InterpreterShim
from torch._inductor.utils import timed
from torch._inductor.virtualized import V
from torch.fx.experimental.proxy_tensor import make_fx
from torch.nn import functional as F
from torch.testing._internal.common_utils import (
    instantiate_parametrized_tests,
    IS_MACOS,
    parametrize,
    slowTest,
)
from torch.utils._python_dispatch import TorchDispatchMode

try:
    try:
        from . import test_torchinductor
    except ImportError:
        import test_torchinductor
except unittest.SkipTest:
    if __name__ == "__main__":
        sys.exit(0)
    raise


vec_dtypes = test_torchinductor.vec_dtypes
_lowp_fp_dtypes = (
    torch.bfloat16,
    torch.float16,
)
run_and_get_cpp_code = test_torchinductor.run_and_get_cpp_code
TestCase = test_torchinductor.TestCase
aten = torch.ops.aten
check_model = test_torchinductor.check_model


class LstmModule(torch.nn.Module):
    def __init__(
        self,
        input_size,
        hidden_size,
        num_layers,
        bias=True,
        bidirectional=False,
        batch_first=False,
    ):
        super().__init__()
        self.lstm = torch.nn.LSTM(
            input_size=input_size,
            hidden_size=hidden_size,
            num_layers=num_layers,
            bias=bias,
            bidirectional=bidirectional,
            batch_first=batch_first,
        )

    def forward(self, x, h=None):
        x, h = self.lstm(x, h)
        return x, h


@instantiate_parametrized_tests
class CPUReproTests(TestCase):
    common = check_model

    def test_conv_stride_constraints(self):
        for fmt in [torch.contiguous_format, torch.channels_last]:
            # TorchDispatch doesn't work in our cuda invocation for some reason
            m = torch.nn.Conv2d(5, 6, [3, 3])

            def fn(inp, weight):
                return (
                    F.conv2d(
                        inp, weight, None, m.stride, m.padding, m.dilation, m.groups
                    ),
                )

            inp = torch.randn([2, 5, 16, 16])
            inps = [inp, m.weight.to(memory_format=fmt)]
            fn_fx = make_fx(fn)(*inps)
            fn_compiled = compile_fx_inner(fn_fx, inps)
            test_self = self
            conv_seen = False

            class RecordFunctions(TorchDispatchMode):
                def __torch_dispatch__(self, func, types, args=(), kwargs=None):
                    kwargs = kwargs if kwargs else {}
                    if func == torch.ops.aten.convolution.default:
                        # For CPU and mkldnn enable, we always using channles last
                        nonlocal fmt
                        if (
                            torch.backends.mkldnn.enabled
                            and torch.backends.mkldnn.is_available()
                        ):
                            fmt = torch.channels_last
                        test_self.assertTrue(args[0].is_contiguous(memory_format=fmt))
                        test_self.assertTrue(args[1].is_contiguous(memory_format=fmt))
                        nonlocal conv_seen
                        conv_seen = True

                    return func(*args, **kwargs)

            with RecordFunctions():
                out = fn_compiled(inps)

            self.assertTrue(conv_seen)

    @patch("torch.cuda.is_available", lambda: False)
    def test_conv2d_bn_mixed_dtype(self):
        class Model(torch.nn.Module):
            def __init__(self):
                super().__init__()
                self.conv = torch.nn.Conv2d(
                    3,
                    16,
                    kernel_size=3,
                    stride=1,
                    padding=1,
                    bias=False,
                    dtype=torch.bfloat16,
                )
                self.bn = torch.nn.BatchNorm2d(
                    16, eps=0.001, momentum=0.1, affine=True, track_running_stats=True
                )

            def forward(self, x):
                x = self.conv(x)
                x = self.bn(x)
                return x

        v = torch.randn(1, 3, 64, 64, dtype=torch.bfloat16)
        mod = Model().eval()
        with torch.no_grad():
            self.common(
                mod,
                (v,),
            )

    @unittest.skipIf(not torch.backends.mkldnn.is_available(), "MKLDNN is not enabled")
    @patch("torch.cuda.is_available", lambda: False)
    def test_conv2d_packed(self):
        options = itertools.product([[3, 56, 56]], [True, False], [0, (0,)])
        for x_shape, mode_train, padding in options:
            mod = torch.nn.Sequential(
                torch.nn.Conv2d(3, 64, 3, 3, padding=padding)
            ).train(mode=mode_train)
            v = torch.randn(x_shape, dtype=torch.float32)

            with torch.no_grad():
                self.common(
                    mod,
                    (v,),
                )

    @patch("torch.cuda.is_available", lambda: False)
    def test_conv2d_autocast(self):
        v = torch.randn(1, 3, 28, 18, dtype=torch.float32)
        mod = torch.nn.Sequential(torch.nn.Conv2d(3, 64, 3, 3)).eval()
        with torch.no_grad(), torch.cpu.amp.autocast():
            self.common(
                mod,
                (v,),
            )

    @unittest.skipIf(not torch.backends.mkldnn.is_available(), "MKLDNN is not enabled")
    @patch("torch.cuda.is_available", lambda: False)
    def test_unsupported_conv_transpose(self):
        class Model(torch.nn.Module):
            def __init__(self):
                super().__init__()
                self.conv_transpose = torch.nn.ConvTranspose2d(
                    3, 6, 3, stride=1, padding=1, output_padding=1
                )

            def forward(self, input_tensor):
                x = self.conv_transpose(input_tensor)
                output = torch.tanh(x)
                return output

        input = torch.randn(1, 3, 28, 28)
        m = Model().eval()

        with torch.no_grad():
            compiled_m = torch.compile(m)
            with self.assertRaisesRegex(
                RuntimeError,
                "output padding must be smaller than either stride or dilation",
            ):
                compiled_m(input)

    @unittest.skipIf(not torch.backends.mkldnn.is_available(), "MKLDNN is not enabled")
    @patch("torch.cuda.is_available", lambda: False)
    def test_conv_used_from_multiple_places(self):
        class M(torch.nn.Module):
            def __init__(self, conv_in_channel, conv_out_channel) -> None:
                super().__init__()
                self.conv = torch.nn.Conv2d(conv_in_channel, conv_out_channel, (3, 3))

            def forward(self, x):
                res = self.conv(x)
                res = F.relu(res)
                res = self.conv(res)
                return res

        with torch.no_grad():
            mod = M(3, 3).eval()
            x = torch.randn(1, 3, 224, 224)
            self.common(
                mod,
                (x,),
            )

    @unittest.skipIf(not torch.backends.mkldnn.is_available(), "MKLDNN is not enabled")
    @patch("torch.cuda.is_available", lambda: False)
    def test_linear_used_from_multiple_places(self):
        class M(torch.nn.Module):
            def __init__(self, in_channel, out_channel) -> None:
                super().__init__()
                self.linear = torch.nn.Linear(in_channel, out_channel)

            def forward(self, x):
                res = self.linear(x)
                res = F.relu(res)
                res = self.linear(res)
                return res

        dtypes = []
        if torch.ops.mkldnn._is_mkldnn_bf16_supported():
            dtypes.append(torch.bfloat16)
        if torch.ops.mkldnn._is_mkldnn_fp16_supported():
            dtypes.append(torch.float16)
        for dtype in dtypes:
            with torch.no_grad():
                m = M(224, 224).to(dtype).eval()
                m_opt = torch.compile(m)
                x = torch.randn(224, 224, dtype=dtype)
                m_opt(x)
                self.assertEqual(m(x), m_opt(x))

    @config.patch(implicit_fallbacks=True)
    def test_multihead_attention_cpu(self):
        def fn(
            q,
            k,
            v,
            embed_dim,
            num_heads,
            qkv_weight,
            qkv_bias,
            proj_weight,
            proj_bias,
            mask,
            need_weights,
        ):
            return torch._native_multi_head_attention(
                q,
                k,
                v,
                embed_dim,
                num_heads,
                qkv_weight,
                qkv_bias,
                proj_weight,
                proj_bias,
                mask,
                need_weights,
            )

        B = 1
        T = 3
        embed_dim = 6
        num_heads = 2
        q = torch.randn([B, T, embed_dim])
        k = torch.randn([B, T, embed_dim])
        v = torch.randn([B, T, embed_dim])
        qkv_weight = torch.randn([3 * embed_dim, embed_dim])
        qkv_bias = torch.randn([3 * embed_dim])
        proj_weight = torch.randn([3 * embed_dim, embed_dim])
        proj_bias = torch.randn([3 * embed_dim])
        mask = None
        need_weights = False

        inps = [
            q,
            k,
            v,
            embed_dim,
            num_heads,
            qkv_weight,
            qkv_bias,
            proj_weight,
            proj_bias,
            mask,
            need_weights,
        ]
        self.common(fn, inps)

    @unittest.skipIf(not torch.backends.mkldnn.is_available(), "MKLDNN is not enabled")
    @patch("torch.cuda.is_available", lambda: False)
    def test_linear_packed(self):
        dtypes = []
        if torch.ops.mkldnn._is_mkldnn_bf16_supported():
            dtypes.append(torch.bfloat16)
        if torch.ops.mkldnn._is_mkldnn_fp16_supported():
            dtypes.append(torch.float16)
        options = itertools.product(
            [[2, 3, 10], [2, 10], [10], [2, 0]], [3, 0], [True, False], dtypes
        )
        for input_shape, out_dim, bias, dtype in options:
            mod = torch.nn.Sequential(
                torch.nn.Linear(input_shape[-1], out_dim, bias=bias)
            ).eval()

            v = torch.randn(input_shape)
            with torch.no_grad():
                self.common(
                    mod.to(dtype),
                    (v.to(dtype),),
                )

    @unittest.skipIf(not torch.backends.mkldnn.is_available(), "MKLDNN is not enabled")
    @patch("torch.cuda.is_available", lambda: False)
    def test_conv_transpose2d_packed_cpu(self):
        options = itertools.product([[1, 3, 28, 28], [3, 28, 28]], [0, (0,)])
        for x_shape, padding in options:
            mod = torch.nn.Sequential(
                torch.nn.ConvTranspose2d(3, 64, 3, 3, padding=padding)
            ).eval()
            v = torch.randn(x_shape, dtype=torch.float32)
            with torch.no_grad():
                self.common(
                    mod,
                    (v,),
                )

    @unittest.skipIf(not torch._C._has_mkldnn, "MKLDNN is not enabled")
    @patch("torch.cuda.is_available", lambda: False)
    @torch._dynamo.config.patch(dynamic_shapes=True)
    @torch._dynamo.config.patch(assume_static_by_default=False)
    @torch._dynamo.config.patch(allow_rnn=True)
    @config.patch(freezing=True)
    def _test_lstm_packed(self, params_dict, change_input_sizes=False):
        from torch._dynamo.utils import counters

        for (
            unbatched,
            input_size,
            hidden_size,
            num_layers,
            bidirectional,
            bias,
            empty_state,
            batch_first,
            batch_size,
            seq_len,
        ) in itertools.product(*list(params_dict.values())):
            dtypes = [torch.float]
            if torch.ops.mkldnn._is_mkldnn_bf16_supported():
                dtypes.append(torch.bfloat16)
            if torch.ops.mkldnn._is_mkldnn_fp16_supported():
                dtypes.append(torch.float16)
            for dtype in dtypes:
                counters.clear()
                num_directions = 2 if bidirectional else 1

                seq_len_var = seq_len + 3
                if unbatched:
                    v = torch.randn(seq_len, input_size)
                    v_var = torch.randn(seq_len_var, input_size)
                    h = torch.randn(num_layers * num_directions, hidden_size)
                    c = torch.randn(num_layers * num_directions, hidden_size)
                else:
                    if batch_first:
                        v = torch.randn(batch_size, seq_len, input_size)
                        v_var = torch.randn(batch_size, seq_len_var, input_size)
                    else:
                        v = torch.randn(seq_len, batch_size, input_size)
                        v_var = torch.randn(seq_len_var, batch_size, input_size)
                    h = torch.randn(
                        num_layers * num_directions, batch_size, hidden_size
                    )
                    c = torch.randn(
                        num_layers * num_directions, batch_size, hidden_size
                    )

                mod = LstmModule(
                    input_size,
                    hidden_size,
                    num_layers,
                    bias,
                    bidirectional,
                    batch_first,
                ).eval()
                maybe_autocast = (
                    torch.cpu.amp.autocast()
                    if dtype == torch.bfloat16
                    else contextlib.nullcontext()
                )

                with torch.no_grad(), maybe_autocast:
                    inps = [v]
                    if not empty_state:
                        inps.append((h, c))

                    fn_opt = torch._dynamo.optimize("inductor")(mod)
                    _, code = run_and_get_cpp_code(fn_opt, *inps)

                    # Check that _flat_weights are not functional_tensor, otherwise
                    # deepcopy will fail during recompilation.
                    fn_opt_copy = copy.deepcopy(fn_opt)
                    _flat_weights = fn_opt_copy.lstm._flat_weights
                    for _flat_weight in _flat_weights:
                        self.assertFalse(torch._is_functional_tensor(_flat_weight))

                    self.assertTrue("aten.mkldnn_rnn_layer" in code)
                    self.assertEqual(fn_opt(*inps), mod(*inps))
                    self.assertEqual(
                        counters["inductor"]["pattern_matcher_count"],
                        num_layers * num_directions
                        + 2,  # num of mkldnn_rnn_layer call + 2 view call on the concatenated hy, cy.
                    )

                    # Change input sizes
                    if change_input_sizes:
                        inps_var = [v_var]
                        self.assertEqual(fn_opt(*inps_var), mod(*inps_var))

    @slowTest
    def test_lstm_packed(self):
        params_dict = {
            "unbatched": [True, False],
            "input_size": [1, 2],
            "hidden_size": [2],
            "num_layers": [1, 2],
            "bidirectional": [False, True],
            "bias": [False, True],
            "empty_state": [False, True],
            "batch_first": [True, False],
            "batch_size": [1, 2],
            "seq_len": [1, 2],
        }
        self._test_lstm_packed(params_dict)

    def test_lstm_packed_change_input_sizes_cpu(self):
        params_dict = {
            "unbatched": [False],
            "input_size": [2],
            "hidden_size": [5],
            "num_layers": [3],
            "bidirectional": [True],
            "bias": [True],
            "empty_state": [False],
            "batch_first": [False],
            "batch_size": [2],
            "seq_len": [3],
        }
        self._test_lstm_packed(params_dict, change_input_sizes=True)

    @torch._dynamo.config.patch(dynamic_shapes=True)
    @torch._dynamo.config.patch(assume_static_by_default=False)
    @torch._dynamo.config.patch(allow_rnn=True)
    def test_pack_padded_sequence_lstm(self):
        embedding_dim = 12
        hidden_dim = 10
        batch_size = 24
        num_layers = 1
        bidirectional = True
        num_direc = 2
        max_lens = 96

        sent = torch.randn(batch_size, max_lens, embedding_dim)
        hid_0 = torch.rand(num_layers * num_direc, batch_size, hidden_dim)
        hid_1 = torch.randn(num_layers * num_direc, batch_size, hidden_dim)

        sent_lens = torch.Tensor(
            [1, 2, 3, 4, 5, 1, 3, 2, 96, 5, 3, 1, 1, 2, 1, 2, 3, 6, 1, 2, 4, 6, 2, 1]
        )

        assert sent_lens.shape[0] == batch_size
        assert sent_lens.max().item() == max_lens

        hidden_0 = hid_0.clone().requires_grad_(False)
        hidden_1 = hid_1.clone().requires_grad_(False)
        embeds = torch.nn.utils.rnn.pack_padded_sequence(
            sent, sent_lens, batch_first=True, enforce_sorted=False
        )

        mod = LstmModule(
            embedding_dim,
            hidden_dim,
            num_layers=num_layers,
            bias=True,
            bidirectional=bidirectional,
            batch_first=True,
        ).eval()

        with torch.no_grad():
            inps = [embeds, (hidden_0, hidden_1)]
            fn_opt = torch._dynamo.optimize("inductor")(mod)
            _, code = run_and_get_cpp_code(fn_opt, *inps)
            # This case is unsupported
            self.assertFalse("torch.ops.mkldnn._lstm" in code)
            self.assertEqual(fn_opt(*inps), mod(*inps))

    @patch("torch.cuda.is_available", lambda: False)
    def test_conv_transpose2d_has_output_size_input(self):
        # https://github.com/pytorch/pytorch/issues/100344.
        class M(torch.nn.Module):
            def __init__(self) -> None:
                super().__init__()
                self.conv_transpose = torch.nn.ConvTranspose2d(
                    in_channels=3, out_channels=1, kernel_size=3, stride=1, padding=1
                )

            def forward(self, x):
                return self.conv_transpose(x, output_size=(10, 10))

        mod = M().eval()
        v = torch.randn(1, 3, 10, 10, dtype=torch.float32)
        with torch.no_grad():
            self.common(
                mod,
                (v,),
            )

    def test_pad_with_nan_value(self):
        # https://github.com/pytorch/pytorch/issues/100988.
        class Model(torch.nn.Module):
            def forward(self, x):
                x = F.pad(x, (1, 1, 1, 1), value=float("nan"))
                return x

        mod = Model().eval()
        v = torch.randn(1, 3, 10, 10, dtype=torch.float32)
        with torch.no_grad():
            self.common(
                mod,
                (v,),
            )

    def test_masked_fill_with_inf_or_nan_value(self):
        def fn(value, mask):
            y1 = torch.masked_fill(value, mask, float("inf"))
            y2 = torch.masked_fill(value, mask, float("-inf"))
            y3 = torch.masked_fill(value, mask, float("nan"))
            return y1, y2, y3

        value = torch.randn((2, 17))
        mask = torch.randint(0, 1, size=(2, 17), dtype=torch.uint8).to(torch.bool)
        with torch.no_grad():
            self.common(
                fn,
                (value, mask),
            )

    def test_relu_with_inf_value(self):
        # https://github.com/pytorch/pytorch/issues/117544.

        def fn(out):
            out = torch.sinh(input=out)
            out = torch.relu(input=out)
            return out

        x = torch.Tensor([-572373.5000, 755109.1250, 330995.5625])
        with torch.no_grad():
            self.common(
                fn,
                (x,),
            )

    @config.patch(implicit_fallbacks=True)
    def test_repeat_interleave(self):
        def fn(y):
            return torch.repeat_interleave(y, 2, output_size=8)

        a = torch.tensor([[1, 2], [3, 4]])
        self.common(
            fn,
            (a,),
        )

    def test_inplace_squeeze_needed(self):
        mod = torch.nn.Sequential(
            torch.nn.Linear(10, 10),
            torch.nn.LayerNorm(10),
            torch.nn.ReLU(),
        ).eval()

        def fn(x):
            return mod(x)

        v = torch.randn(10)
        # TODO: OMP parallel reduction order is not deterministic.
        # Hence, the accurarcy might vary up and down. For short term,
        # we increase the tolerance and will fix it later by using
        # aten parallel.
        self.common(fn, (v,), atol=5e-1, rtol=5e-1)

    def test_cat_mul(self):
        # https://github.com/pytorch/pytorch/issues/93365
        def fn(p0, p1):
            y1 = torch.cat([p0, p1], dim=0)
            y2 = torch.mul(y1, y1)
            return y1, y2

        p0 = torch.randn(3, 4)
        p1 = torch.randn(3, 4)
        self.common(fn, (p0, p1))

    def test_pow_cos(self):
        # https://github.com/pytorch/pytorch/issues/98149
        def fn(x):
            t = x.pow(5)
            return torch.cos(t)

        x = torch.tensor([4], dtype=torch.uint8)
        self.common(fn, (x,))

    def test_reduce_with_masked(self):
        # https://github.com/pytorch/pytorch/issues/96484
        def fn(a, b):
            a = torch.nn.functional.pad(a, (0, -1))
            c = a + b
            return c.min(0).values

        a = torch.randn([2])
        b = torch.randn([2])
        self.common(fn, (a, b))

    def test_scalar_sign_with_min(self):
        # https://github.com/pytorch/pytorch/issues/101340
        def fn(a):
            t1 = torch.tanh(a)
            t2 = torch.sign(t1)
            return torch.min(t1, t2)

        a = torch.randn(1, 3)
        self.common(fn, (a,))

    def test_index_propagation_issue_102065(self):
        def fn(x):
            x = torch.arange(x.numel())
            return (x.unsqueeze(0) - x.unsqueeze(1)) ** 2

        self.common(
            fn,
            (torch.randn(8),),
        )

    def test_ModularIndexing_range_issue_103133(self):
        def fn(q, k):
            einsum = torch.einsum("bcxd,bcyd->bcxy", (q, k))
            constant_pad_nd = torch.ops.aten.constant_pad_nd.default(
                einsum, [0, 0, 0, 1], 0.0
            )
            view = torch.ops.aten.view.default(constant_pad_nd, [12, 1, 512, 513])
            y = view.new_zeros((12, 2, 256, 513))
            y[:, :-1, :, 256:] = view[:, :, :256, :257]
            return y

        self.common(
            fn,
            (
                torch.empty_strided((12, 1, 512, 64), (64, 196608, 768, 1)),
                torch.empty_strided((12, 1, 512, 64), (64, 196608, 768, 1)),
            ),
        )

    @patch("torch.cuda.is_available", lambda: False)
    def test_max_reduction_lowp_fp(self):
        def fn(x):
            return torch.ops.aten.max(x, 1, keepdim=True)[0].float()

        for dtype in _lowp_fp_dtypes:
            self.common(
                fn,
                (torch.randn(1, 32, 4, 4).to(dtype),),
            )

    @patch("torch.cuda.is_available", lambda: False)
    def test_vec_transpose_lowp_fp(self):
        for dtype in _lowp_fp_dtypes:

            def fn(x):
                return x.to(memory_format=torch.channels_last).to(dtype)

            self.common(
                fn,
                (torch.randn(2, 3, 4, 4),),
            )

    def test_load_inf_bf16(self):
        def fn1(x):
            return torch.where(x > 0, x, math.inf)

        def fn2(x):
            return torch.where(x > 0, x, -math.inf)

        for fn in [fn1, fn2]:
            self.common(
                fn,
                (torch.randn(1, 3, 16, 16),),
            )

    @patch("torch.cuda.is_available", lambda: False)
    def test_fp32_load_with_to_lowp_fp(self):
        # From llama model.
        class Model(torch.nn.Module):
            def __init__(self):
                super().__init__()
                self.cache_k = torch.zeros(8, 4, 2, 2)

            def forward(self, x, xk):
                bsz, seqlen, _ = x.shape
                self.cache_k = self.cache_k.to(x)
                self.cache_k[:bsz, 1 : 1 + seqlen] = xk
                return self.cache_k

        for dtype in _lowp_fp_dtypes:
            ref_model = Model().eval()
            opt_model = torch.compile()(Model().eval())
            x = torch.randn(4, 2, 2).to(dtype)
            xk = torch.randn(4, 2, 2, 2).to(dtype)
            self.assertEqual(opt_model(x, xk), ref_model(x, xk))

    @unittest.skipIf(
        not codecache.valid_vec_isa_list(), "Does not support vectorization"
    )
    @patch("torch.cuda.is_available", lambda: False)
    def test_sigmoid_with_reduction(self):
        def fn(x):
            x = torch.ops.aten.sigmoid.default(x)
            return torch.ops.aten.mean.dim(x, [-1, -2], True)

        x = torch.randn((1, 8, 8, 8))
        with config.patch({"cpp.simdlen": None}):
            torch._dynamo.reset()
            metrics.reset()
            self.common(fn, (x,))

    def test_slice_scatter_default_end_value(self):
        # From HF AllenaiLongformerBase.
        def fn(query, key, window_overlap):
            batch_size, seq_len, num_heads, head_dim = query.size()
            assert (
                seq_len % (window_overlap * 2) == 0
            ), f"Sequence length should be multiple of {window_overlap * 2}. Given {seq_len}"

            chunks_count = torch.div(seq_len, window_overlap, rounding_mode="trunc") - 1
            diagonal_chunked_attention_scores = key
            diagonal_attention_scores = diagonal_chunked_attention_scores.new_zeros(
                (
                    batch_size * num_heads,
                    chunks_count + 1,
                    window_overlap,
                    window_overlap * 2 + 1,
                )
            )
            diagonal_attention_scores[
                :, :3, :, window_overlap:
            ] = diagonal_chunked_attention_scores[
                :, :, :window_overlap, : window_overlap + 1
            ]
            return diagonal_attention_scores

        self.common(
            fn,
            (
                torch.randn(1, 1024, 12, 64),
                torch.randn(12, 3, 512, 513),
                256,
            ),
        )

    @unittest.skipIf(
        not codecache.valid_vec_isa_list(), "Does not support vectorization"
    )
    @patch("torch.cuda.is_available", lambda: False)
    def test_to_uint8_rounding_method(self):
        def fn(x):
            return x.to(torch.uint8)

        numerical_testsuit = [4.4, 4.5, 4.6, 5.5]
        for numerical_number in numerical_testsuit:
            x = torch.ones(17) * numerical_number
            with config.patch({"cpp.simdlen": None}):
                torch._dynamo.reset()
                metrics.reset()
                self.common(fn, (x,))
                assert metrics.generated_cpp_vec_kernel_count == 1

    @unittest.skipIf(
        not codecache.valid_vec_isa_list(), "Does not support vectorization"
    )
    @patch("torch.cuda.is_available", lambda: False)
    def test_decomposed_dequant_relu_quant(self):
        def fn(x, scale, zero_point, use_dequant, use_quant):
            # For quantized_decomposed.dequantize_per_tensor
            # Refer to torch/ao/quantization/fx/_decomposed.py
            if use_dequant:
                x = (x.to(torch.float32) - zero_point) * scale

            x = torch.relu(x)

            # For quantized_decomposed.quantize_per_tensor
            # Refer to torch/ao/quantization/fx/_decomposed.py
            if use_quant:
                inv_scale = 1.0 / scale
                x = torch.clamp(torch.round(x * inv_scale) + zero_point, 0, 255).to(
                    torch.uint8
                )
            return x

        use_dequant_list = [False, True]
        use_quant_list = [False, True]
        for use_dequant, use_quant in itertools.product(
            use_dequant_list, use_quant_list
        ):
            x = torch.clamp(
                torch.randn((1, 7, 7, 9), dtype=torch.float32) * 100, 0, 255
            )
            if use_dequant:
                x = x.to(torch.uint8)
            zero_point = 100
            scale = 0.01
            with config.patch({"cpp.simdlen": None}):
                torch._dynamo.reset()
                metrics.reset()
                self.common(fn, (x, scale, zero_point, use_dequant, use_quant))
                assert metrics.generated_cpp_vec_kernel_count == 1

    @unittest.skipIf(
        not codecache.valid_vec_isa_list(), "Does not support vectorization"
    )
    @patch("torch.cuda.is_available", lambda: False)
    def test_dequant_quant_lowering(self):
        def fn(x, scale, zero_point, use_dequant, use_quant):
            if use_dequant:
                x = torch.ops.quantized_decomposed.dequantize_per_tensor(
                    x, scale, zero_point, 0, 255, torch.uint8
                )

            x = torch.relu(x)

            if use_quant:
                x = torch.ops.quantized_decomposed.quantize_per_tensor(
                    x, scale, zero_point, 0, 255, torch.uint8
                )
            return x

        use_dequant_list = [False, True]
        use_quant_list = [False, True]
        use_tensor_overload_list = [False, True]
        for use_dequant, use_quant, use_tensor_overload in itertools.product(
            use_dequant_list, use_quant_list, use_tensor_overload_list
        ):
            x = torch.clamp(
                torch.randn((1, 7, 7, 9), dtype=torch.float32) * 100, 0, 255
            )
            if use_dequant:
                x = x.to(torch.uint8)
            zero_point = 100
            scale = 0.01
            if use_tensor_overload:
                zero_point = torch.tensor(zero_point, dtype=torch.int64)
                scale = torch.tensor(scale)
            with config.patch({"cpp.simdlen": None}):
                torch._dynamo.reset()
                metrics.reset()
                self.common(fn, (x, scale, zero_point, use_dequant, use_quant))
                assert metrics.generated_cpp_vec_kernel_count == 1

    @unittest.skipIf(
        not codecache.valid_vec_isa_list(), "Does not support vectorization"
    )
    @patch("torch.cuda.is_available", lambda: False)
    def test_dequant_maxpool2d_lowering(self):
        def fn(x, scale, zero_point):
            x = torch.ops.quantized_decomposed.dequantize_per_tensor(
                x, scale, zero_point, 0, 255, torch.uint8
            )
            max_pool2d_with_indices_default = (
                torch.ops.aten.max_pool2d_with_indices.default(
                    x, [2, 2], [2, 2], [1, 1]
                )[0]
            )
            return max_pool2d_with_indices_default

        use_tensor_overload_list = [False, True]
        for use_tensor_overload in use_tensor_overload_list:
            x = (
                torch.clamp(
                    torch.randn((3, 16, 8, 8), dtype=torch.float32) * 100, 0, 255
                )
                .to(torch.uint8)
                .contiguous(memory_format=torch.channels_last)
            )
            zero_point = 100
            scale = 0.01
            if use_tensor_overload:
                zero_point = torch.tensor(zero_point, dtype=torch.int64)
                scale = torch.tensor(scale)
            with config.patch({"cpp.simdlen": None}):
                torch._dynamo.reset()
                metrics.reset()
                self.common(fn, (x, scale, zero_point))
                assert metrics.generated_cpp_vec_kernel_count == 1

    @unittest.skipIf(
        not codecache.valid_vec_isa_list(), "Does not support vectorization"
    )
    @patch("torch.cuda.is_available", lambda: False)
    def test_tile2d_load_decomposed_dequant_add_relu_quant(self):
        def fn(
            x,
            scale,
            zero_point,
            x2,
            scale2,
            zero_point2,
            output_scale,
            output_zero_point,
            use_dequant,
            use_dequant2,
            use_quant,
        ):
            if use_dequant:
                x = torch.ops.quantized_decomposed.dequantize_per_tensor(
                    x, scale, zero_point, 0, 255, torch.uint8
                )
            if use_dequant2:
                x2 = torch.ops.quantized_decomposed.dequantize_per_tensor(
                    x2, scale2, zero_point2, 0, 255, torch.uint8
                )
            temp = x + x2
            y = torch.relu(temp)

            if use_quant:
                y = torch.ops.quantized_decomposed.quantize_per_tensor(
                    y, output_scale, output_zero_point, 0, 255, torch.uint8
                )
            return y.contiguous()

        use_dequant_list = [False, True]
        use_dequant_list2 = [False, True]
        use_quant_list = [False, True]
        for use_dequant, use_dequant2, use_quant in itertools.product(
            use_dequant_list, use_dequant_list2, use_quant_list
        ):
            x = torch.clamp(
                torch.randn((1, 1024, 14, 14), dtype=torch.float32) * 100, 0, 255
            ).contiguous(memory_format=torch.channels_last)
            x2 = torch.clamp(
                torch.randn((1, 1024, 14, 14), dtype=torch.float32) * 100, 0, 255
            ).contiguous(memory_format=torch.channels_last)
            if use_dequant:
                x = x.to(torch.uint8).contiguous(memory_format=torch.channels_last)
            if use_dequant2:
                x2 = x2.to(torch.uint8).contiguous(memory_format=torch.channels_last)
            zero_point = 1
            scale = 0.01
            zero_point2 = 2
            scale2 = 0.02
            output_zero_point = 3
            output_scale = 0.03
            with config.patch({"cpp.simdlen": None}):
                torch._dynamo.reset()
                metrics.reset()
                self.common(
                    fn,
                    (
                        x,
                        scale,
                        zero_point,
                        x2,
                        scale2,
                        zero_point2,
                        output_scale,
                        output_zero_point,
                        use_dequant,
                        use_dequant2,
                        use_quant,
                    ),
                )
                assert metrics.generated_cpp_vec_kernel_count == 2

    @unittest.skipIf(
        not codecache.valid_vec_isa_list(), "Does not support vectorization"
    )
    @patch("torch.cuda.is_available", lambda: False)
    def test_non_contiguous_load_buf_quant(self):
        def fn(
            x1,
            x2,
            groups,
        ):
            x = torch.cat((x1, x2), dim=1)
            batchsize, num_channels, height, width = x.size()
            channels_per_group = num_channels // groups
            x = torch.ops.quantized_decomposed.dequantize_per_tensor(
                x, 1.0, 0, 0, 255, torch.uint8
            )
            x = x.view(batchsize, groups, channels_per_group, height, width)
            x = torch.ops.quantized_decomposed.quantize_per_tensor(
                x, 1.0, 0, 0, 255, torch.uint8
            )
            x = torch.ops.quantized_decomposed.dequantize_per_tensor(
                x, 1.0, 0, 0, 255, torch.uint8
            )
            x = torch.transpose(x, 1, 2).contiguous()
            x = x.view(batchsize, num_channels, height, width)
            return x

        x = torch.randint(0, 8, (1, 116, 28, 28), dtype=torch.uint8).contiguous(
            memory_format=torch.channels_last
        )
        x2 = torch.randint(0, 8, (1, 116, 28, 28), dtype=torch.uint8).contiguous(
            memory_format=torch.channels_last
        )

        with config.patch({"cpp.simdlen": None}):
            torch._dynamo.reset()
            metrics.reset()
            self.common(
                fn,
                (
                    x,
                    x2,
                    2,
                ),
            )
            assert metrics.generated_cpp_vec_kernel_count == 2

    @unittest.skipIf(
        not codecache.valid_vec_isa_list(), "Does not support vectorization"
    )
    @patch("torch.cuda.is_available", lambda: False)
    def test_tile2d_store_channel_shuffle_cl_quant_output(self):
        def channel_shuffle(x, groups, output_scale, output_zero_point):
            batchsize, num_channels, height, width = x.size()
            channels_per_group = num_channels // groups
            x = x.view(batchsize, groups, channels_per_group, height, width)
            x = torch.transpose(x, 1, 2).contiguous()
            x = x.view(batchsize, -1, height, width)
            x = torch.ops.quantized_decomposed.quantize_per_tensor(
                x, output_scale, output_zero_point, 0, 255, torch.uint8
            )
            return x.contiguous(memory_format=torch.channels_last)

        with config.patch({"cpp.simdlen": None}):
            torch._dynamo.reset()
            metrics.reset()
            x = torch.randn(64, 58, 28, 28)
            output_zero_point = 3
            output_scale = 0.03
            self.common(channel_shuffle, (x, 2, output_scale, output_zero_point))
            assert metrics.generated_cpp_vec_kernel_count == 2

    @unittest.skipIf(
        not codecache.valid_vec_isa_list(), "Does not support vectorization"
    )
    @patch("torch.cuda.is_available", lambda: False)
    def test_dequant_relu_quant_dequant_relu_quant_lowering(self):
        def fn(x, scale, zero_point, scale2, zero_point2, scale3, zero_point3):
            x = torch.ops.quantized_decomposed.dequantize_per_tensor(
                x, scale, zero_point, 0, 255, torch.uint8
            )
            x = torch.relu(x)
            x = torch.ops.quantized_decomposed.quantize_per_tensor(
                x, scale2, zero_point2, 0, 255, torch.uint8
            )
            x = torch.ops.quantized_decomposed.dequantize_per_tensor(
                x, scale2, zero_point2, 0, 255, torch.uint8
            )
            x = torch.relu(x)
            x = torch.ops.quantized_decomposed.quantize_per_tensor(
                x, scale3, zero_point3, 0, 255, torch.uint8
            )
            return x

        for use_tensor_overload in [True, False]:
            x = torch.clamp(
                torch.randn((1, 7, 7, 9), dtype=torch.float32) * 100, 0, 255
            ).to(torch.uint8)
            zero_point_list = [100, 101, 102]
            scale_list = [0.01, 0.02, 0.03]
            if use_tensor_overload:
                for i in range(len(zero_point_list)):
                    zero_point_list[i] = torch.tensor(
                        zero_point_list[i], dtype=torch.int64
                    )
                    scale_list[i] = torch.tensor(scale_list[i])
            zero_point, zero_point2, zero_point3 = zero_point_list
            scale, scale2, scale3 = scale_list
            with config.patch({"cpp.simdlen": None}):
                torch._dynamo.reset()
                metrics.reset()
                self.common(
                    fn,
                    (x, scale, zero_point, scale2, zero_point2, scale3, zero_point3),
                    rtol=1e-2,
                    atol=1e-2,
                )
                assert metrics.generated_cpp_vec_kernel_count == 1

    def test_inplace_add_alpha(self):
        def fn(x, y):
            aten.add_.Tensor(x, y, alpha=0.55)
            return (x,)

        x1 = torch.zeros(10)
        x2 = torch.zeros(10)
        x3 = torch.zeros(10)
        y = torch.randn(10)
        fn_fx = make_fx(fn)(x1, y)
        fn_compiled = compile_fx_inner(fn_fx, [x1, y])
        fn(x2, y)
        fn_compiled([x3, y])
        assert same(x2, x3)

    def test_int_div(self):
        def fn(x, y):
            s3 = x.size(1)
            a = torch.zeros((1 + s3) // 2)
            a += y
            return a, s3

        p0 = torch.randint(5, (1, 8))
        p1 = torch.randn(1)
        self.common(fn, (p0, p1))

    def test_no_op_squeeze(self):
        @torch._dynamo.optimize("inductor")
        def forward(arg0_1):
            return torch.ops.aten.squeeze.dim(arg0_1, 1)

        x = torch.randn((10, 20))
        self.common(forward, (x,))

    def test_parallel_num_threads(self):
        @torch._dynamo.optimize("inductor")
        def fn(x1, x2):
            return x1 + x2

        @contextlib.contextmanager
        def set_num_threads(num_threads):
            orig_num_threads = torch.get_num_threads()
            torch.set_num_threads(num_threads)
            yield
            torch.set_num_threads(orig_num_threads)

        x1 = torch.randn((10, 20))
        x2 = torch.randn((10, 20))
        with set_num_threads(1):
            assert same(x1 + x2, fn(x1, x2))
        with set_num_threads(4):
            assert same(x1 + x2, fn(x1, x2))

    @patch("torch.cuda.is_available", lambda: False)
    def test_timed_cpu_only(self):
        timed(lambda: torch.randn(10), ())

    def test_complex_memory_overlap(self):
        dense = torch.zeros(64, 32)
        self.assertFalse(complex_memory_overlap(dense))
        self.assertFalse(complex_memory_overlap(dense.t()))

        strided = dense.split(4, dim=1)
        self.assertFalse(complex_memory_overlap(strided[0]))
        self.assertFalse(complex_memory_overlap(strided[0].t()))

        unsqueezed = dense.unsqueeze(1)
        self.assertFalse(complex_memory_overlap(unsqueezed))
        self.assertFalse(complex_memory_overlap(unsqueezed.permute(1, 2, 0)))

        gathered = dense.index_select(0, torch.IntTensor([1, 0, 1]))
        self.assertFalse(complex_memory_overlap(gathered))
        self.assertFalse(complex_memory_overlap(gathered.t()))

    @unittest.skipIf(
        not codecache.valid_vec_isa_list(), "Does not support vectorization"
    )
    def test_vec_dynamic_shapes(self):
        def fn(x):
            return torch.softmax(x, -1)

        value = torch.randn((2, 10))
        with config.patch({"cpp.simdlen": None}):
            torch._dynamo.reset()
            metrics.reset()
            self.common(fn, (value,))

    @unittest.skipIf(
        platform.machine() != "x86_64" or not codecache.valid_vec_isa_list(),
        "Does not support vectorization or not x86_64 machine",
    )
    @patch("torch.cuda.is_available", lambda: False)
    def test_auto_simd(self):
        vec_avx512 = codecache.supported_vec_isa_list[0]
        vec_avx2 = codecache.supported_vec_isa_list[1]
        self.assertTrue(vec_avx512.bit_width() == 512)
        self.assertTrue(vec_avx2.bit_width() == 256)
        self.assertTrue(vec_avx512.nelements() == 16)
        self.assertTrue(vec_avx2.nelements() == 8)
        self.assertTrue(vec_avx512.nelements(torch.bfloat16) == 32)
        self.assertTrue(vec_avx2.nelements(torch.bfloat16) == 16)

        with config.patch({"cpp.simdlen": None}):
            isa = codecache.pick_vec_isa()
            if vec_avx512 in codecache.valid_vec_isa_list():
                self.assertTrue(isa == vec_avx512)
            else:
                self.assertTrue(isa == vec_avx2)

        with config.patch({"cpp.simdlen": 0}):
            isa = codecache.pick_vec_isa()
            self.assertFalse(isa)

        with config.patch({"cpp.simdlen": 1}):
            isa = codecache.pick_vec_isa()
            self.assertFalse(isa)

        with config.patch({"cpp.simdlen": 257}):
            isa = codecache.pick_vec_isa()
            self.assertFalse(isa)

        with config.patch({"cpp.simdlen": 513}):
            isa_list = codecache.valid_vec_isa_list()
            if vec_avx512 in isa_list:
                self.assertFalse(isa)

        with config.patch({"cpp.simdlen": 512}):
            isa_list = codecache.valid_vec_isa_list()
            if vec_avx512 in isa_list:
                isa = codecache.pick_vec_isa()
                self.assertTrue(isa == vec_avx512)

        with config.patch({"cpp.simdlen": 256}):
            isa_list = codecache.valid_vec_isa_list()
            if vec_avx2 in isa_list:
                isa = codecache.pick_vec_isa()
                self.assertTrue(isa == vec_avx2)

    @unittest.skipIf(
        not codecache.valid_vec_isa_list(), "Does not support vectorization"
    )
    @patch("torch.cuda.is_available", lambda: False)
    def test_masked_fill_softmax(self):
        def fn(value, mask):
            mask = mask.to(torch.bool)
            x = torch.masked_fill(value, mask, -33.0)
            return torch.softmax(x, -1)

        for dtype in vec_dtypes:
            value = torch.randn((2, 17), dtype=dtype)
            mask = torch.randint(0, 1, size=(2, 17), dtype=torch.uint8)
            with config.patch({"cpp.simdlen": None}):
                for cpp_wrapper_flag in [True, False]:
                    with config.patch({"cpp_wrapper": cpp_wrapper_flag}):
                        torch._dynamo.reset()
                        metrics.reset()
                        self.common(fn, (value, mask))
                        assert metrics.generated_cpp_vec_kernel_count >= 1

    def test_load_same_bool_tensor_twice(self):
        @torch._dynamo.optimize("inductor")
        def fn(a, b):
            x = torch.masked_fill(a, b, -33.0)
            y = torch.masked_fill(a, b, -33.0)
            return x, y

        value = torch.randn((2, 17))
        mask = torch.randint(0, 1, size=(2, 17), dtype=torch.uint8).to(torch.bool)
        fn(value, mask)

    def test_cpu_vec_cosim(self):
        cpp_vec_op_list = []
        cpp_op_list = []

        for k, v in CppVecOverrides.__dict__.items():
            if isinstance(v, staticmethod):
                cpp_vec_op_list.append(k)
        for k, v in CppOverrides.__dict__.items():
            if isinstance(v, staticmethod):
                cpp_op_list.append(k)

        diff = [
            "constant",
            "index_expr",
            "signbit",
            "isinf",
            "mod",
            "masked",
            "randn",
            "isnan",
            "rand",
            "randint64",
            "logical_and",
            "logical_not",
            "logical_or",
            "logical_xor",
            "bitwise_and",
            "bitwise_left_shift",
            "bitwise_not",
            "bitwise_right_shift",
            "bitwise_or",
            "bitwise_xor",
            "to_dtype_bitcast",
        ]
        union = {*cpp_vec_op_list, *diff}
        self.assertTrue(
            set(cpp_op_list).issubset(union), f"unexpected: {set(cpp_op_list) - union}"
        )

    def test_atomic_add_lowp_fp(self):
        def fn(test_args):
            res = torch.gather(**test_args)
            return res

        for dtype in _lowp_fp_dtypes:
            input_tensor_for_ref = torch.tensor(
                [[3.0, -5.0]], dtype=dtype, requires_grad=True
            )
            input_tensor_for_opt = torch.tensor(
                [[3.0, -5.0]], dtype=dtype, requires_grad=True
            )

            test_args_for_ref = {
                "input": input_tensor_for_ref,
                "dim": 1,
                "index": torch.tensor([[1]]),
            }
            test_args_for_opt = {
                "input": input_tensor_for_opt,
                "dim": 1,
                "index": torch.tensor([[1]]),
            }

            opt_fn = torch.compile(fn)

            ref_fwd = fn(test_args_for_ref)
            res_fwd = opt_fn(test_args_for_opt)
            self.assertEqual(res_fwd, ref_fwd)

            torch.manual_seed(1)
            bwd_tensor_for_ref = torch.randn(ref_fwd.shape, dtype=dtype)
            torch.manual_seed(1)
            bwd_tensor_for_opt = torch.randn(res_fwd.shape, dtype=dtype)
            self.assertEqual(bwd_tensor_for_ref, bwd_tensor_for_opt)

            ref_fwd.backward(bwd_tensor_for_ref)
            res_fwd.backward(bwd_tensor_for_opt)

            ref_grad = test_args_for_ref["input"].grad
            res_grad = test_args_for_opt["input"].grad
            self.assertEqual(ref_grad, res_grad)

    @patch("torch.cuda.is_available", lambda: False)
    def test_scatter_using_atomic_add(self):
        def fn(a, dim, index, b):
            return aten.scatter(a, dim, index, b, reduce="add")

        inps = (
            torch.randn(5, 29, 13),
            2,
            torch.tensor([[[3, 5, 7, 9]]]),
            torch.randn(1, 1, 10),
        )

        fn_opt = torch.compile()(fn)
        with config.patch({"cpp.fallback_scatter_reduce_sum": False}):
            _, code = run_and_get_cpp_code(fn_opt, *inps)
            FileCheck().check("atomic_add").run(code)

            self.assertEqual(
                fn(*inps),
                fn_opt(*inps),
            )

    @unittest.skipIf(
        not codecache.valid_vec_isa_list(), "Does not support vectorization"
    )
    @patch("torch.cuda.is_available", lambda: False)
    def test_new_vec_op_cpu_only(self):
        def fn(x):
            return torch.log1p(torch.expm1(torch.erf(x)))

        for dtype in vec_dtypes:
            torch.manual_seed(0)
            x = torch.randn((2, 9), dtype=dtype)
            x[0, 0] = torch.nan
            x[1, -1] = torch.nan

            tol = 1e-2 if dtype == torch.bfloat16 else 1e-4

            with config.patch({"cpp.simdlen": None}):
                for cpp_wrapper_flag in [True, False]:
                    with config.patch({"cpp_wrapper": cpp_wrapper_flag}):
                        torch._dynamo.reset()
                        metrics.reset()
                        self.common(fn, (x,))
                        assert metrics.generated_cpp_vec_kernel_count == 1

    @unittest.skipIf(
        not codecache.valid_vec_isa_list(), "Does not support vectorization"
    )
    @patch("torch.cuda.is_available", lambda: False)
    def test_vec_cpu_only_for_all_available_isa(self):
        def fn(x):
            return torch.sin(torch.cos(torch.erf(x)))

        x = torch.randn((2, 9))
        x[0, 0] = torch.nan
        x[1, -1] = torch.nan

        bit_widths = [isa._bit_width for isa in codecache.valid_vec_isa_list()] + [None]
        for item in bit_widths:
            with config.patch({"cpp.simdlen": item}):
                torch._dynamo.reset()
                metrics.reset()
                self.common(fn, (x,))
                assert metrics.generated_cpp_vec_kernel_count == 1

    @slowTest
    @unittest.skipIf(
        not codecache.valid_vec_isa_list(), "Does not support vectorization"
    )
    @patch("torch.cuda.is_available", lambda: False)
    def test__adaptive_avg_pool2d(self):
        def wrap_fn(oh, ow):
            def fn(x):
                return torch._adaptive_avg_pool2d(x, (oh, ow))

            return fn

        bit_widths = [isa._bit_width for isa in codecache.valid_vec_isa_list()]
        ih = [16, 65]
        iw = ih
        oh = ih
        ow = ih
        for _ih, _iw, _oh, _ow, _simd_len, dtype in itertools.product(
            ih, iw, oh, ow, bit_widths, vec_dtypes
        ):
            x = torch.randn(2, 3, _ih, _iw, dtype=dtype).to(
                memory_format=torch.channels_last
            )
            _fn = wrap_fn(_oh, _ow)
            with config.patch({"cpp.simdlen": _simd_len}):
                torch._dynamo.reset()
                metrics.reset()
                self.common(_fn, (x,))
                assert metrics.generated_cpp_vec_kernel_count == 1

    @unittest.skipIf(
        not codecache.valid_vec_isa_list(), "Does not support vectorization"
    )
    @patch("torch.cuda.is_available", lambda: False)
    def test_vec_logical(self):
        def wrap_fn1(op: Callable):
            def fn(x: torch.Tensor):
                return torch.where(op(x), 1.0, 0.0)

            return fn

        def wrap_fn2(op: Callable):
            def fn(x: torch.Tensor, y: torch.Tensor):
                return torch.where(op(x, y), 1.0, 0.0)

            return fn

        for dtype in vec_dtypes:
            x = torch.randn(64, dtype=dtype)
            y = torch.randn(64, dtype=dtype)
            logical_fns = [
                torch.logical_and,
                torch.logical_not,
                torch.logical_or,
                torch.logical_xor,
            ]
            for logical_fn in logical_fns:
                torch._dynamo.reset()
                metrics.reset()
                if logical_fn == torch.logical_not:
                    _fn = wrap_fn1(logical_fn)
                    _args = (x,)
                else:
                    _fn = wrap_fn2(logical_fn)
                    _args = (x, y)
                self.common(_fn, _args)
                assert metrics.generated_cpp_vec_kernel_count == 1

    @unittest.skipIf(
        not codecache.valid_vec_isa_list(), "Does not support vectorization"
    )
    @patch("torch.cuda.is_available", lambda: False)
    def test_vec_compare_op_cpu_only(self):
        def fn(x):
            y1 = torch.eq(x, 1.0)
            x = torch.where(y1, x, -x)
            y2 = torch.ne(x, 0.0)
            x = torch.where(y2, x, -x)
            y3 = torch.lt(x, 5.0)
            x = torch.where(y3, x, x - 1.0)
            y4 = torch.gt(x, -2.0)
            x = torch.where(y4, x, x + 1.0)
            y5 = torch.le(x, 8.0)
            x = torch.where(y5, x, x - 1.0)
            y6 = torch.ge(x, -3.0)
            x = torch.where(y6, x, x + 1.0)
            y7 = x == 1.0
            x = torch.where(y7, x, -x)
            y8 = x != 0.0
            x = torch.where(y8, x, -x)
            y9 = x < 5.0
            x = torch.where(y9, x, x - 1.0)
            y10 = x > -2.0
            x = torch.where(y10, x, x + 1.0)
            y11 = x <= 8.0
            x = torch.where(y11, x, x - 1.0)
            y12 = x >= -3.0
            x = torch.where(y12, x, x + 1.0)
            return x

        for dtype in vec_dtypes:
            x = torch.randn((2, 9), dtype=dtype)

            with config.patch({"cpp.simdlen": None}):
                torch._dynamo.reset()
                metrics.reset()
                self.common(fn, (x,))
                assert metrics.generated_cpp_vec_kernel_count == 1
                assert (
                    metrics.generated_kernel_count
                    - metrics.generated_cpp_vec_kernel_count
                ) == 0

    def test_skip_cpp_codegen(self):
        with config.patch({"disable_cpp_codegen": True}):
            inps = torch.ones([20]), torch.rand([20])

            def f(x, y):
                return x + y + torch.tensor(1)

            f_opt = torch.compile()(f)

            _, code = run_and_get_cpp_code(f_opt, inps[0], inps[1])
            FileCheck().check_not("void kernel").run(code)

            self.assertEqual(
                f(*inps),
                f_opt(*inps),
            )

            # constant needs to be propagated on fallback
            def f(x):
                return x[torch.tensor(1) :] * 2

            f_opt = torch.compile()(f)
            _, code = run_and_get_cpp_code(f_opt, inps[0])
            FileCheck().check_not("void kernel").run(code)
            self.assertEqual(f_opt(inps[0]), f(inps[0]))

            class Model(torch.nn.Module):
                def __init__(
                    self,
                ):
                    super().__init__()

                def forward(self, v1: torch.Tensor):
                    vx = v1.min(dim=1).values
                    v2 = torch.randn_like(vx)
                    return v2

            model = Model()
            x = torch.rand(10, 3, 0)
            model_f = torch.compile()(model)

            self.assertEqual(model(x), model_f(x))

    def test_redundant_to_node_elimination_lowp_fp(self):
        def fn(x, y):
            res = x + y
            res = torch.mean(res)
            return res

        for dtype in _lowp_fp_dtypes:
            x = torch.randn((2, 9), dtype=dtype)
            y = torch.randn((2, 9), dtype=dtype)

            for torch_compile_debug in [True, False]:
                with config.patch(
                    {"trace.enabled": torch_compile_debug, "cpp.simdlen": None}
                ):
                    torch._dynamo.reset()
                    metrics.reset()
                    self.common(fn, (x, y))
                    if codecache.valid_vec_isa_list():
                        assert metrics.generated_cpp_vec_kernel_count == 1

    def test_do_not_insert_to_dtype_for_memory_copy_only_kernel(self):
        def fn(x):
            res = x.clone()
            return res

        x = torch.randn((100, 100), dtype=torch.bfloat16)

        torch._dynamo.reset()
        metrics.reset()
        self.common(fn, (x,))
        assert metrics.cpp_to_dtype_count == 0
        if codecache.valid_vec_isa_list():
            assert metrics.generated_cpp_vec_kernel_count == 1

    def test_insert_to_dtype_count(self):
        def fn(x):
            res = x.relu()
            return res

        x = torch.randn((100, 100), dtype=torch.bfloat16)

        torch._dynamo.reset()
        metrics.reset()
        self.common(fn, (x,))
        assert metrics.cpp_to_dtype_count == 2
        if codecache.valid_vec_isa_list():
            assert metrics.generated_cpp_vec_kernel_count == 1

    def test_memory_copy_with_fusion(self):
        def fn(x):
            res = x.relu()
            x.copy_(res)
            return (res,)

        x = torch.randn((100, 100), dtype=torch.bfloat16)

        torch._dynamo.reset()
        metrics.reset()
        self.common(fn, (x,))
        assert metrics.cpp_to_dtype_count == 2
        if codecache.valid_vec_isa_list():
            assert metrics.generated_cpp_vec_kernel_count == 1

    @unittest.skipIf(
        not codecache.valid_vec_isa_list(), "Does not support vectorization"
    )
    @patch("torch.cuda.is_available", lambda: False)
    def test_cpp_vec_constant_checker(self):
        _graph: torch.fx.Graph = torch.fx.Graph()
        a: torch.fx.Node = _graph.create_node("placeholder", "ops")
        iv: torch.fx.Node = _graph.create_node("placeholder", "iv")
        fv: torch.fx.Node = _graph.create_node("placeholder", "fv")
        b: torch.fx.Node = _graph.create_node(
            "call_method",
            "constant",
            args=(
                a,
                iv,
                torch.int64,
            ),
        )
        c: torch.fx.Node = _graph.create_node(
            "call_method",
            "constant",
            args=(
                a,
                fv,
                torch.double,
            ),
        )
        d: torch.fx.Node = _graph.create_node(
            "call_method",
            "ge",
            args=(
                a,
                b,
                b,
            ),
        )
        _graph.output((d, c))

        def get_index():
            return ""

        submodules = {"get_index": get_index}

        graph_lowering = GraphLowering(
            torch.fx.GraphModule(submodules, _graph),
            shape_env=None,
            num_static_inputs=0,
        )

        def set_opt_dtype(graph):
            for node in graph.nodes:
                if node.target == "constant":
                    if OptimizationContext.key in node.meta:
                        opt_ctx = node.meta[OptimizationContext.key]
                    else:
                        opt_ctx = OptimizationContext()
                    opt_ctx.dtype = node.args[-1]
                    node.meta[OptimizationContext.key] = opt_ctx

        with patch.object(graph_lowering, "wrapper_code", ""), V.set_graph_handler(
            graph_lowering
        ):
            # The moset inner loop variable is used in the index_expr
            tiling_factor = codecache.pick_vec_isa().nelements(dtype=torch.float)
            with CppVecKernelChecker(
                args=None, num_threads=1, tiling_factor=tiling_factor
            ) as vec_checker:
                i32_iinfo = np.iinfo(np.int32)
                f32_iinfo = np.finfo(np.float32)
                set_opt_dtype(_graph)
                InterpreterShim(_graph, submodules).run(
                    V.get_ops_handler(), i32_iinfo.max, f32_iinfo.max
                )
                self.assertTrue(vec_checker.simd_vec)

                vec_checker.simd_vec = True
                set_opt_dtype(_graph)
                InterpreterShim(_graph, submodules).run(
                    V.get_ops_handler(), i32_iinfo.min, f32_iinfo.min
                )
                self.assertTrue(vec_checker.simd_vec)

                vec_checker.simd_vec = True
                set_opt_dtype(_graph)
                InterpreterShim(_graph, submodules).run(
                    V.get_ops_handler(), i32_iinfo.min, np.inf
                )
                self.assertTrue(vec_checker.simd_vec)

                vec_checker.simd_vec = True
                set_opt_dtype(_graph)
                InterpreterShim(_graph, submodules).run(
                    V.get_ops_handler(), i32_iinfo.min, -np.inf
                )
                self.assertTrue(vec_checker.simd_vec)

                vec_checker.simd_vec = True
                set_opt_dtype(_graph)
                InterpreterShim(_graph, submodules).run(
                    V.get_ops_handler(), i32_iinfo.min - 1, f32_iinfo.min
                )
                self.assertFalse(vec_checker.simd_vec)

                vec_checker.simd_vec = True
                set_opt_dtype(_graph)
                InterpreterShim(_graph, submodules).run(
                    V.get_ops_handler(), i32_iinfo.max + 1, f32_iinfo.max
                )
                self.assertFalse(vec_checker.simd_vec)

                vec_checker.simd_vec = True
                set_opt_dtype(_graph)
                InterpreterShim(_graph, submodules).run(
                    V.get_ops_handler(), i32_iinfo.min, f32_iinfo.min * (1 + 1e-5)
                )
                self.assertFalse(vec_checker.simd_vec)

                vec_checker.simd_vec = True
                set_opt_dtype(_graph)
                InterpreterShim(_graph, submodules).run(
                    V.get_ops_handler(), i32_iinfo.max, f32_iinfo.max * (1 + 1e-5)
                )
                self.assertFalse(vec_checker.simd_vec)

    @unittest.skipIf(
        not codecache.valid_vec_isa_list(), "Does not support vectorization"
    )
    @patch("torch.cuda.is_available", lambda: False)
    def test_cpp_vec_index_expr_checker(self):
        _graph: torch.fx.Graph = torch.fx.Graph()
        a: torch.fx.Node = _graph.create_node("placeholder", "ops")
        b: torch.fx.Node = _graph.create_node("call_module", "get_index", args=())
        c: torch.fx.Node = _graph.create_node(
            "call_method",
            "index_expr",
            args=(
                a,
                b,
                torch.int64,
            ),
        )
        d: torch.fx.Node = _graph.create_node(
            "call_method",
            "ge",
            args=(
                a,
                c,
                c,
            ),
        )
        _graph.output(d)

        def get_index():
            return ""

        submodules = {"get_index": get_index}
        graph_lowering = GraphLowering(
            torch.fx.GraphModule(submodules, _graph),
            shape_env=None,
            num_static_inputs=0,
        )
        with patch.object(graph_lowering, "wrapper_code", ""), V.set_graph_handler(
            graph_lowering
        ):
            itervars = [sympy.Symbol("i"), sympy.Symbol("j"), sympy.Symbol("k")]

            tiling_factor = codecache.pick_vec_isa().nelements(dtype=torch.float)
            # The most inner loop variable is used in the index_expr
            with CppVecKernelChecker(
                args=None, num_threads=1, tiling_factor=tiling_factor
            ) as vec_checker:

                def get_index():
                    return -itervars[0] ** 2 + 2 * itervars[0] + itervars[1]

                ranges = [0, 100, 200]
                vec_checker.itervars = itervars[:2]
                vec_checker.ranges = ranges[:2]
                submodules = {"get_index": get_index}
                InterpreterShim(_graph, submodules).run(V.get_ops_handler())
                self.assertTrue(vec_checker.simd_vec)

            # Most inner loop variable irrevalant
            with CppVecKernelChecker(
                args=None, num_threads=1, tiling_factor=tiling_factor
            ) as vec_checker:

                def get_index():
                    return -itervars[0] ** 2 + 2 * itervars[0] + itervars[1]

                ranges = [0, 100, 200]
                vec_checker.itervars = itervars
                vec_checker.ranges = ranges
                submodules = {"get_index": get_index}
                InterpreterShim(_graph, submodules).run(V.get_ops_handler())
                self.assertTrue(vec_checker.simd_vec)

            i32_iinfo = np.iinfo(np.int32)
            _max_value = i32_iinfo.max + 1
            ranges = [_max_value, _max_value, _max_value]
            # Most inner loop variable irrevalant but max value is greater than
            # the max value of INT32
            with CppVecKernelChecker(
                args=None, num_threads=1, tiling_factor=tiling_factor
            ) as vec_checker:

                def get_index():
                    return itervars[0]

                submodules = {"get_index": get_index}
                vec_checker.itervars = itervars
                vec_checker.ranges = ranges
                InterpreterShim(_graph, submodules).run(V.get_ops_handler())
                self.assertFalse(vec_checker.simd_vec)

            # Most inner loop variable irrevalant but min value is greater than
            # the min value of INT32
            with CppVecKernelChecker(
                args=None, num_threads=1, tiling_factor=tiling_factor
            ) as vec_checker:

                def get_index():
                    return -itervars[0] - 2

                submodules = {"get_index": get_index}
                vec_checker.itervars = itervars
                vec_checker.ranges = ranges
                InterpreterShim(_graph, submodules).run(V.get_ops_handler())
                self.assertFalse(vec_checker.simd_vec)

    @unittest.skipIf(
        not codecache.valid_vec_isa_list(), "Does not support vectorization"
    )
    @patch("torch.cuda.is_available", lambda: False)
    def test_maxpool2d_cpu_only(self):
        for dtype in vec_dtypes:
            input = torch.randn(26, 32, 112, 112, dtype=dtype).to(
                memory_format=torch.channels_last
            )
            maxpool = torch.nn.MaxPool2d(kernel_size=3, stride=2, padding=1)

            def func(x):
                return maxpool(x)

            with patch.object(config.cpp, "simdlen", None):
                torch._dynamo.reset()
                metrics.reset()
                self.common(func, (input,))
                assert metrics.generated_cpp_vec_kernel_count == 1

    @unittest.skipIf(
        not codecache.valid_vec_isa_list(), "Does not support vectorization"
    )
    @patch("torch.cuda.is_available", lambda: False)
    def test_maxpool2d_with_pre_loop_collapse_cpu_only(self):
        x1 = torch.randn(2, 3, 20, 20).to(memory_format=torch.channels_last)
        x2 = torch.randn(2, 3, 20, 20).to(memory_format=torch.channels_last)
        maxpool = torch.nn.MaxPool2d(kernel_size=3, stride=2, ceil_mode=True)

        def func(x1, x2):
            y = x1 + x2
            return maxpool(y)

        with patch.object(config.cpp, "simdlen", None):
            torch._dynamo.reset()
            metrics.reset()
            self.common(func, (x1, x2))
            assert metrics.generated_cpp_vec_kernel_count == 2

    @unittest.skipIf(
        not codecache.valid_vec_isa_list(), "Does not support vectorization"
    )
    @patch("torch.cuda.is_available", lambda: False)
    def test_sign_cpu_only(self):
        def fn(x):
            return torch.sign(x)

        for dtype in vec_dtypes:
            x = torch.randn((2, 9), dtype=dtype)
            x[0, 0] = torch.nan
            x[1, -1] = torch.nan

            with config.patch({"cpp.simdlen": None}):
                torch._dynamo.reset()
                metrics.reset()
                self.common(fn, (x,))
                assert metrics.generated_cpp_vec_kernel_count == 1

    @unittest.skipIf(
        not codecache.valid_vec_isa_list(), "Does not support vectorization"
    )
    @patch("torch.cuda.is_available", lambda: False)
    def test_reduction_cpu_only(self):
        def fn(x):
            return torch.argmax(x, -1)

        for dtype in vec_dtypes:
            x = torch.randn((10, 10), dtype=dtype)

            with config.patch({"cpp.simdlen": None}):
                torch._dynamo.reset()
                metrics.reset()
                self.common(fn, (x,))
                assert metrics.generated_cpp_vec_kernel_count == 0

    # Currently, we enabled AVX2 and AVX512 for vectorization. If the platform is not
    # supported, the vectorization will not work and skip this test case. For ARM or
    # other platforms support, we just need to add the ISA info to the supported_vector_isa
    # and include proper aten vectorization head file.
    @unittest.skipIf(
        not codecache.valid_vec_isa_list(), "Does not support vectorization"
    )
    @patch("torch.cuda.is_available", lambda: False)
    def test_vec_kernel_cpu_only(self):
        def fn(x1, x2):
            # Current, there are some limitations as follows.
            #   rsqrt:
            #     assert [both a fallback and a decomp for same kernel: aten.rsqrt.default]
            #   round:
            #     couldn't find symbolic meta function/decomposition
            #   fmod/logical_and/logic_or:
            #     vec kernel has not support to_type
            x = torch.abs(x1)
            x = torch.sin(x)
            x = torch.neg(x)
            x = torch.square(x)
            x = torch.sigmoid(x)
            x = torch.relu(x)
            x = torch.cos(x)
            x = torch.exp(x)
            x = torch.sqrt(x)
            x = torch.add(x, x1)
            x = torch.sub(x, x2)
            x = torch.mul(x, x1)
            x = torch.div(x, x1)
            x = torch.pow(x, 10)
            x = torch.log(x)
            x = torch.floor(x)
            x = torch.ceil(x)
            x = torch.trunc(x)
            x = torch.lgamma(x)
            x = torch.fmod(x, x2)
            x = torch.sign(x)
            res = x + x2
            return res

        for dtype in vec_dtypes:
            torch.manual_seed(0)
            x1 = torch.randn((5, 20), dtype=dtype)
            x2 = torch.randn((5, 20), dtype=dtype)

            tol = 1e-2 if dtype == torch.bfloat16 else 1e-4
            with config.patch({"cpp.simdlen": 1}):
                torch._dynamo.reset()
                metrics.reset()
                self.common(fn, (x1, x2))
                assert metrics.generated_cpp_vec_kernel_count == 0

            with config.patch({"cpp.simdlen": None}):
                torch._dynamo.reset()
                metrics.reset()
                self.common(fn, (x1, x2))
                assert metrics.generated_cpp_vec_kernel_count == 1

        with config.patch({"cpp.simdlen": None}):
            torch._dynamo.reset()
            metrics.reset()
            x1 = torch.randn(10, 20).permute(1, 0)
            x2 = torch.randn((20, 10))
            self.common(fn, (x1, x2))
            assert metrics.generated_cpp_vec_kernel_count == 2

            torch._dynamo.reset()
            metrics.reset()
            x1 = torch.randn((10, 7))
            x2 = torch.randn((10, 7))
            self.common(fn, (x1, x2))
            assert metrics.generated_cpp_vec_kernel_count == 1

    @unittest.skipIf(
        sys.platform != "linux", "cpp kernel profile only support linux now"
    )
    @patch("torch.cuda.is_available", lambda: False)
    @config.patch({"cpp.enable_kernel_profile": True})
    @config.patch({"cpp.descriptive_names": "original_aten"})
    def test_cpp_kernel_profile(self):
        from torch.profiler import profile

        @torch._dynamo.optimize("inductor", nopython=True)
        def fn(a, b):
            return a + b

        a = torch.rand((100,))
        b = torch.rand((100,))
        with profile() as prof:
            fn(a, b)

        kernel_profile_events = []
        for e in prof.profiler.function_events:
            if "cpp_fused_add_0" in e.name:
                kernel_profile_events.append(e.name)
        assert len(kernel_profile_events) > 0

    @unittest.skipIf(
        not codecache.valid_vec_isa_list(), "Does not support vectorization"
    )
    def test_channel_shuffle_cl_output(self):
        """code and shape extracted from shufflenet_v2_x1_0"""

        def channel_shuffle(x, groups):
            batchsize, num_channels, height, width = x.size()
            channels_per_group = num_channels // groups
            x = x.view(batchsize, groups, channels_per_group, height, width)
            x = torch.transpose(x, 1, 2).contiguous()
            x = x.view(batchsize, -1, height, width)
            return x.contiguous(memory_format=torch.channels_last)

        for simdlen in (None, 256, 1):
            with config.patch({"cpp.simdlen": simdlen}):
                torch._dynamo.reset()
                metrics.reset()
                x = torch.randn(64, 58, 28, 28)
                self.common(channel_shuffle, (x, 2))
                if simdlen != 1:
                    assert metrics.generated_cpp_vec_kernel_count == 2

    @slowTest
    @unittest.skipIf(
        not codecache.valid_vec_isa_list(), "Does not support vectorization"
    )
    def test_transpose_with_norm(self):
        """a sub-module from TIMM gmlp_s16_224"""

        class Model(torch.nn.Module):
            def __init__(self):
                super().__init__()
                self.linear = torch.nn.Linear(
                    in_features=256, out_features=1536, bias=True
                )
                self.act = torch.nn.GELU()
                self.norm = torch.nn.LayerNorm(768)
                self.proj = torch.nn.Linear(196, 196)
                self.fc = torch.nn.Linear(in_features=768, out_features=256, bias=True)

            def forward(self, x):
                x = self.linear(x)
                x = self.act(x)
                u, v = x.chunk(2, dim=-1)
                v = self.norm(v)
                v = self.proj(v.transpose(-1, -2))
                y = u * v.transpose(-1, -2)
                return self.fc(y)

        x = torch.randn(128, 196, 256)
        for simdlen in (None, 256, 1):
            with config.patch({"cpp.simdlen": simdlen}):
                for eval_mode in [True, False]:
                    torch._dynamo.reset()
                    metrics.reset()
                    m = Model().eval() if eval_mode else Model()
                    self.common(m, (x,))
                    if simdlen != 1:
                        assert metrics.generated_cpp_vec_kernel_count == 8

    @unittest.skipIf(
        not codecache.valid_vec_isa_list(), "Does not support vectorization"
    )
    def test_transpose_copy(self):
        def fn(a):
            return a.t().contiguous()

        for simdlen in (None, 256, 1):
            with config.patch({"cpp.simdlen": simdlen}):
                for dtype in (torch.float, torch.bfloat16):
                    for shape in (
                        (7, 7),
                        (8, 8),
                        (9, 9),
                        (16, 16),
                        (17, 17),
                        (32, 32),
                        (33, 33),
                    ):
                        torch._dynamo.reset()
                        metrics.reset()
                        x = torch.randn(shape, dtype=dtype)
                        self.common(fn, (x,))
                        if simdlen != 1:
                            assert metrics.generated_cpp_vec_kernel_count == 2

    def test_horizontal_fusion(self):
        def fn(a, b, c, idx):
            _a = torch.index_select(a, dim=0, index=idx)
            _b = torch.index_select(b, dim=0, index=idx)
            _c = torch.index_select(c, dim=0, index=idx)
            return _a, _b, _c

        with config.patch({"cpp.max_horizontal_fusion_size": 0}):
            metrics.reset()
            torch._dynamo.reset()
            a = torch.randn(size=(4, 16), dtype=torch.bfloat16)
            b = torch.randn(size=(4, 16), dtype=torch.bfloat16)
            c = torch.randn(size=(4, 16), dtype=torch.bfloat16)
            idx = torch.zeros(size=[4], dtype=torch.int64)
            opt_fn = torch._dynamo.optimize("inductor")(fn)
            opt_fn(a, b, c, idx)
            self.assertEqual(metrics.generated_kernel_count, 3)
            self.assertTrue(same(fn(a, b, c, idx), opt_fn(a, b, c, idx)))

        with config.patch({"cpp.max_horizontal_fusion_size": 1}):
            metrics.reset()
            torch._dynamo.reset()
            a = torch.randn(size=(4, 32), dtype=torch.bfloat16)
            b = torch.randn(size=(4, 32), dtype=torch.bfloat16)
            c = torch.randn(size=(4, 32), dtype=torch.bfloat16)
            idx = torch.zeros(size=[4], dtype=torch.int64)
            opt_fn = torch._dynamo.optimize("inductor")(fn)
            opt_fn(a, b, c, idx)
            self.assertEqual(metrics.generated_kernel_count, 3)
            self.assertTrue(same(fn(a, b, c, idx), opt_fn(a, b, c, idx)))

        with config.patch({"cpp.max_horizontal_fusion_size": 2}):
            metrics.reset()
            torch._dynamo.reset()
            a = torch.randn(size=(4, 64), dtype=torch.bfloat16)
            b = torch.randn(size=(4, 64), dtype=torch.bfloat16)
            c = torch.randn(size=(4, 64), dtype=torch.bfloat16)
            idx = torch.zeros(size=[4], dtype=torch.int64)
            opt_fn = torch._dynamo.optimize("inductor")(fn)
            opt_fn(a, b, c, idx)
            print(metrics.generated_kernel_count)
            self.assertEqual(metrics.generated_kernel_count, 2)
            self.assertTrue(same(fn(a, b, c, idx), opt_fn(a, b, c, idx)))

        with config.patch({"cpp.max_horizontal_fusion_size": 3}):
            metrics.reset()
            torch._dynamo.reset()
            a = torch.randn(size=(4, 128), dtype=torch.bfloat16)
            b = torch.randn(size=(4, 128), dtype=torch.bfloat16)
            c = torch.randn(size=(4, 128), dtype=torch.bfloat16)
            idx = torch.zeros(size=[4], dtype=torch.int64)
            opt_fn = torch._dynamo.optimize("inductor")(fn)
            opt_fn(a, b, c, idx)
            self.assertEqual(metrics.generated_kernel_count, 1)
            self.assertTrue(same(fn(a, b, c, idx), opt_fn(a, b, c, idx)))

    def test_lowp_fp_neg_abs(self):
        def fn(x):
            return x.neg().abs()

        for dtype in _lowp_fp_dtypes:
            metrics.reset()
            x = torch.randn(100, 100).to(dtype)
            opt_fn = torch._dynamo.optimize("inductor")(fn)
            self.assertTrue(same(fn(x), opt_fn(x)))
            assert metrics.cpp_to_dtype_count == 0
            assert metrics.generated_cpp_vec_kernel_count == 1

    def test_transpose_non_contiguous(self):
        def fn(a):
            # From part of timm HaloAttn:
            # (https://github.com/rwightman/pytorch-image-models/blob/main/timm/layers/halo_attn.py#L97).
            # Fixed https://github.com/pytorch/pytorch/issues/94269 accuracy issue.
            as_strided = torch.ops.aten.as_strided.default(
                a, [1, 384, 2, 20, 12], [153600, 1, 61440, 384, 7680]
            )
            as_strided_1 = torch.ops.aten.as_strided.default(
                as_strided,
                [1, 384, 2, 2, 12, 12],
                [153600, 1, 61440, 3072, 7680, 384],
            )
            clone_1 = torch.ops.aten.clone.default(
                as_strided_1, memory_format=torch.contiguous_format
            )
            _unsafe_view_1 = torch.ops.aten._unsafe_view.default(
                clone_1, [8, 48, 4, 144]
            )
            permute_2 = torch.ops.aten.permute.default(_unsafe_view_1, [0, 2, 3, 1])
            split_with_sizes = torch.ops.aten.split_with_sizes.default(
                permute_2, [16, 32], -1
            )
            getitem = split_with_sizes[0]
            getitem_1 = split_with_sizes[1]
            permute_3 = torch.ops.aten.permute.default(getitem, [0, 1, 3, 2])
            expand_1 = torch.ops.aten.expand.default(permute_3, [8, 4, 16, 144])
            clone_3 = torch.ops.aten.clone.default(
                expand_1, memory_format=torch.contiguous_format
            )
            return clone_3

        metrics.reset()
        x = torch.randn(1, 384, 20, 20).to(memory_format=torch.channels_last)
        self.common(fn, (x,))
        assert metrics.generated_cpp_vec_kernel_count == 1

    def test_non_contiguous_index_with_constant_stride(self):
        def fn(x):
            x1 = x[:, :, :, ::2]
            x2 = x[:, :, :, 1::2]
            x = torch.stack((-x2, x1), dim=-1)
            return x.flatten(-2)

        metrics.reset()
        x = torch.randn(1, 32, 16, 68)
        opt_fn = torch._dynamo.optimize("inductor")(fn)
        _, code = run_and_get_cpp_code(opt_fn, x)
        self.assertTrue(same(fn(x), opt_fn(x)))
        # def and use
        FileCheck().check_count("cpp_fused", 2, exactly=True).run(code)

    def test_invalid_index_of_empty_tensor(self):
        def fn(a):
            b = a[[0]]
            return b

        a = torch.tensor([])
        with self.assertRaises(RuntimeError):
            torch.compile(fn)(a)

    def test_ir_node_str(self):
        @torch.compile
        def fn(x: torch.Tensor) -> torch.Tensor:
            return x.sin(), torch.nn.Softmax(dim=1)(x.cos())

        def run_node_alt(*args, **kwargs):
            rv = run_node(*args, **kwargs)
            strings.append(str(rv))
            return rv

        strings = []
        run_node = GraphLowering.run_node
        with patch.object(GraphLowering, "run_node", run_node_alt):
            fn(torch.randn([8, 128]))
        self.assertGreater(len(strings), 3)

    def test_vertical_sum_cpu_only(self):
        def fn1(a):
            return a.sum(dim=0)

        def fn2(a):
            return a.sum(dim=1)

        metrics.reset()
        x = torch.randn(100, 100)
        self.common(fn1, (x,))
        assert metrics.generated_cpp_vec_kernel_count == 1

        metrics.reset()
        x = torch.randn(100, 100, 100)
        self.common(fn2, (x,))
        assert metrics.generated_cpp_vec_kernel_count == 1

    def test_transpose_vertical_sum_cpu_only(self):
        def fn(a, b):
            c = a * b
            return c.sum(dim=1)

        metrics.reset()
        x = torch.randn(100, 50, 50)
        y = torch.randn(100, 50, 50).transpose(1, 2)
        self.common(fn, (x, y))
        assert metrics.generated_cpp_vec_kernel_count == 2

    def test_transpose_sum2d_cpu_only(self):
        def fn(a, b):
            c = a * b
            return c.sum()

        metrics.reset()
        x = torch.randn(50, 50)
        y = torch.randn(50, 50).transpose(0, 1)
        self.common(fn, (x, y))
        assert metrics.generated_cpp_vec_kernel_count == 2

    def test_transpose_sum_outer(self):
        # https://github.com/pytorch/pytorch/issues/98573
        def fn(a):
            return a.transpose(2, 3).sum(dim=1).contiguous()

        metrics.reset()
        x = torch.randn(10, 50, 50, 50)
        self.common(fn, (x,))
        assert metrics.generated_cpp_vec_kernel_count == 1

    def test_to_dtype_bool_float(self):
        # https://github.com/pytorch/pytorch/issues/100800
        def f(a):
            return torch.where(
                torch.ones_like(a).to(torch.bool),
                torch.zeros_like(a),
                torch.ones_like(a) * 2,
            )

        self.common(f, (torch.ones(16),))

    def test_to_dtype_float_bool(self):
        # https://github.com/pytorch/pytorch/issues/100466
        def f(a):
            a = a * torch.tensor(a >= 0, dtype=torch.float32)
            return a

        x = torch.rand(16)
        self.common(f, (x,))

    def test_constant_store(self):
        # https://github.com/pytorch/pytorch/issues/104515
        def f(a):
            a[0, [3, 3]] = -float("inf")
            return a

        x = torch.rand(4, 5)
        self.common(f, (x,))

    def test_to_channels_last_lowp_fp(self):
        def f(a):
            return a.to(memory_format=torch.channels_last)

        for dtype in _lowp_fp_dtypes:
            x = torch.rand(2, 3, 14, 14).to(dtype)
            self.common(f, (x,))

    def test_broadcast_mul_lowp_fp(self):
        def f(a, b):
            return a * b

        for dtype in _lowp_fp_dtypes:
            a = torch.randn(2, 16, 16).to(dtype)
            b = torch.randn(2, 1, 1).to(dtype)
            self.common(f, (a, b))

    def test_linear_buffer_reuse(self):
        class M(torch.nn.Module):
            def __init__(self):
                super().__init__()
                self.linear1 = torch.nn.Linear(16, 16)
                self.tanh = torch.nn.Tanh()
                self.linear2 = torch.nn.Linear(16, 16)

            def forward(self, x):
                x = self.linear1(x)
                x = self.tanh(x)
                x = self.linear2(x)
                return x

        mod = M().eval()
        v = torch.randn(1, 16)

        with torch.no_grad():

            def compile_fx_wrapper(model_, example_inputs_):
                return compile_fx(model_, example_inputs_)

            def run(*ex, **kwargs):
                return mod(*ex, **kwargs)

            run = torch._dynamo.optimize(compile_fx_wrapper)(run)
            _, code = run_and_get_cpp_code(run, v)
            self.assertFalse("= as_strided(" in code)
            self.assertEqual(run(*v), mod(*v))

    def test_invalid_dropout_args(self):
        class MyModel(torch.nn.Module):
            def forward(self, x):
                x = x * 2
                x = torch.nn.functional.dropout(x, p=0.5)
                x = torch.relu(x)
                return x

        example_inputs = torch.tensor([[1, 2, 3], [4, 5, 6]])

        func = MyModel()
        jit_func = torch.compile(func)
        self.assertRaises(RuntimeError, lambda: func(example_inputs))
        self.assertRaises(RuntimeError, lambda: jit_func(example_inputs))

    @config.patch(inplace_buffers=True)
    def test_in_out_buffer(self):
        def fn(x, y):
            z = torch.matmul(x, y.transpose(-1, -2)) / 8.0
            return z

        inps = [torch.randn(1, 2, 8, 4), torch.randn(1, 2, 8, 4)]
        fn_opt = torch._dynamo.optimize("inductor")(fn)
        _, code = run_and_get_cpp_code(fn_opt, *inps)
        self.assertTrue("in_out_ptr" in code)
        self.assertEqual(fn_opt(*inps), fn(*inps))

    def test_eliminate_meaningless_copy(self):
        def fn(x1, x2):
            permute = torch.ops.aten.permute.default(x2, [0, 2, 1, 3])
            clone = torch.ops.aten.clone.default(
                permute, memory_format=torch.contiguous_format
            )
            view = torch.ops.aten.view.default(clone, [1024, -1, 32])
            bmm = torch.ops.aten.bmm.default(view, x1)
            permute = torch.ops.aten.permute.default(view, [0, 2, 1])
            return (bmm, permute)

        metrics.reset()
        self.common(
            fn,
            [
                rand_strided(
                    (1024, 32, 128), (4096, 1, 32), device="cpu", dtype=torch.float32
                ),
                rand_strided(
                    (64, 128, 16, 32),
                    (65536, 512, 32, 1),
                    device="cpu",
                    dtype=torch.float32,
                ),
            ],
        )
        self.assertEqual(metrics.generated_kernel_count, 1)

    def test_attention_size_mismatch(self):
        class Attention(torch.nn.Module):
            def __init__(self, hidden_size, num_heads):
                super().__init__()
                self.hidden_size = hidden_size
                self.num_heads = num_heads
                self.head_size = hidden_size // num_heads
                self.query = torch.nn.Linear(hidden_size, hidden_size)
                self.key = torch.nn.Linear(hidden_size, hidden_size)
                self.value = torch.nn.Linear(hidden_size, hidden_size)
                self.inv_scale = torch.nn.Parameter(
                    torch.Tensor([1 / self.head_size**0.5]), requires_grad=False
                )

            def forward(self, x):
                query = self.query(x)
                key = self.key(x)
                value = self.value(x)
                (batch_size, seq_len, hidden_size) = query.size()
                query = query.view(
                    batch_size, seq_len, self.num_heads, self.head_size
                ).permute(0, 2, 1, 3)
                key = key.view(
                    batch_size, seq_len, self.num_heads, self.head_size
                ).permute(0, 2, 3, 1)
                value = value.view(
                    batch_size, seq_len, self.num_heads, self.head_size
                ).permute(0, 2, 1, 3)
                attention_weights = (
                    torch.matmul(query, key).div(self.inv_scale).softmax(dim=-1)
                )
                output = torch.matmul(attention_weights, value)
                return output

        torch.manual_seed(123)
        hidden_size = 16
        num_heads = 1
        seq_len = 4
        batch_size = 1
        x = torch.randn(batch_size, seq_len, hidden_size)

        func = Attention(hidden_size, num_heads).to("cpu")

        with torch.no_grad():
            res1 = func(x)
            jit_func = torch.compile(func)
            res2 = jit_func(x)
        self.assertEqual(res1, res2)

    def test_scalar_mul_bfloat16(self):
        def f(x):
            return torch.ops.aten.mul.Tensor(x, 1.7015043497085571)

        metrics.reset()
        x = torch.randn(4, 5, dtype=torch.bfloat16)
        self.common(f, (x,))
        assert metrics.generated_cpp_vec_kernel_count == 1

    def test_bf16_zeros(self):
        def fn():
            x = torch.zeros(1, 1, 32, dtype=torch.bfloat16)
            return x

        self.common(fn, ())

    def test_select_tiliing_with_index_expr(self):
        def fn(x, y):
            x = torch.ops.aten.view.default(x, [8, 8, 8, 3136])
            x = torch.ops.aten.permute.default(x, [0, 1, 3, 2])
            y = torch.ops.aten.mul.Tensor(y, x)
            return torch.ops.aten.constant_pad_nd.default(y, [0, 0, 1, 0, 0, 0], 0.0)

        x = torch.randn(8, 64, 56, 56)
        y = torch.randn(8, 8, 3136, 8)
        self.common(fn, (x, y))

    @unittest.skipIf(not torch.backends.mkldnn.is_available(), "MKLDNN is not enabled")
    @patch("torch.cuda.is_available", lambda: False)
    @config.patch(freezing=True)
    def test_linear_with_no_default_contiguous_input(self):
        dtypes = [
            torch.float32,
        ]
        if torch.ops.mkldnn._is_mkldnn_bf16_supported():
            dtypes.append(torch.bfloat16)
        if torch.ops.mkldnn._is_mkldnn_fp16_supported():
            dtypes.append(torch.float16)
        mod = torch.nn.Sequential(torch.nn.Linear(16, 16)).eval()
        temp = torch.randn(1, 16, 1, 1)
        v = torch.as_strided(temp, [1, 16], [0, 1], 0)
        self.assertTrue(v.is_contiguous())
        for dtype in dtypes:
            with torch.no_grad():
                self.common(
                    mod.to(dtype),
                    (v.to(dtype),),
                )

    @patch("torch.cuda.is_available", lambda: False)
    @config.patch(freezing=True)
    def test_linear_with_reshape(self):
        class M(torch.nn.Module):
            def __init__(self):
                super().__init__()
                self.linear = torch.nn.Linear(16, 16, bias=False)

            def forward(self, x):
                x = self.linear(x)
                return x.view(4, 4, 4)

        mod = M().eval()
        v = torch.randn(4, 16)
        with torch.no_grad():
            torch._dynamo.reset()
            metrics.reset()
            self.common(
                mod,
                (v,),
            )
            assert metrics.generated_kernel_count == 0

    @config.patch(implicit_fallbacks=True)
    def test_aten_normal_dtype(self):
        for dtype in [torch.float64, torch.float16, None]:

            def fn():
                return torch.normal(2, 3, (10, 10), dtype=dtype, device="cpu")

            self.assertEqual(
                torch.compile(fn, backend="aot_eager_decomp_partition")().dtype,
                dtype if dtype else torch.float32,
            )
            self.assertEqual(
                torch.compile(fn, backend="inductor")().dtype,
                dtype if dtype else torch.float32,
            )

    def test_group_norm_vec(self):
        class M(torch.nn.Module):
            def __init__(self):
                super().__init__()
                self.group_norm = torch.nn.GroupNorm(32, 32)

            def forward(self, x):
                return self.group_norm(x)

        metrics.reset()
        mod = M().eval()
        x = torch.randn(2, 32, 32, 32)
        with torch.no_grad():
            self.common(mod, (x,))
            # 2 generated kernels (one for var_mean, the other for result)
            assert metrics.generated_cpp_vec_kernel_count == 2

    def test_int_div_vec(self):
        def fn(x, y, mode):
            return torch.div(x, y, rounding_mode=mode)

        x = torch.randint(1, 100, (32, 32))
        y = torch.randint(1, 100, (32, 32))
        for mode in [None, "trunc", "floor"]:
            with torch.no_grad():
                metrics.reset()
                self.common(fn, (x, y, mode))
                # TODO: support vectorization for int div
                assert metrics.generated_cpp_vec_kernel_count == 0

    def test_uint8_add(self):
        # https://github.com/pytorch/pytorch/issues/113016
        def fn(x, y):
            return torch.add(x, y).neg().to(torch.int32)

        x = torch.randint(0, 255, (3, 3), dtype=torch.uint8)
        y = torch.randint(0, 255, (3, 3), dtype=torch.uint8)
        self.common(fn, (x, y))

    def test_uint8_sub(self):
        # https://github.com/pytorch/pytorch/issues/113016
        def fn(x, y):
            return torch.sub(x, y).neg().to(torch.int32)

        x = torch.randint(0, 255, (3, 3), dtype=torch.uint8)
        y = torch.randint(0, 255, (3, 3), dtype=torch.uint8)
        self.common(fn, (x, y))

    def test_non_contiguous_reduction_store(self):
        # https://github.com/pytorch/pytorch/issues/113018
        class M(torch.nn.Module):
            def __init__(self):
                super().__init__()
                self.conv = torch.nn.Conv2d(39, 1, kernel_size=(1, 17), stride=(2, 2))

            def forward(self, x):
                return self.conv(x.max(3).values)

        m = M()
        x = torch.randn(1, 39, 1, 18, 17)
        self.common(m, (x,))

    def test_embedding_vec(self):
        class M(torch.nn.Module):
            def __init__(self):
                super().__init__()
                self.emb = torch.nn.Embedding(64, 128)

            def forward(self, idx, x):
                return self.emb(idx) + x

        idx = torch.randint(0, 64, (4, 32))
        x = torch.randn(4, 32, 128)
        m = M().eval()
        with torch.no_grad():
            metrics.reset()
            self.common(m, (idx, x))
            assert metrics.generated_cpp_vec_kernel_count == 1

    def test_embedding_vec_bf16(self):
        class M(torch.nn.Module):
            def __init__(self):
                super().__init__()
                self.emb = torch.nn.Embedding(64, 128)

            def forward(self, idx, x):
                return self.emb(idx)

        idx = torch.randint(0, 64, (4, 32))
        x = torch.randn(4, 32, 128).to(torch.bfloat16)
        m = M().eval()
        with torch.no_grad():
            metrics.reset()
            self.common(m, (idx, x))
            assert metrics.generated_cpp_vec_kernel_count == 1

        # we are doing direct load/store, make sure we do not generate
        # redundant type casts
        m_opt = torch.compile(m)
        _, code = run_and_get_cpp_code(m_opt, idx, x)
        self.assertTrue("Vectorized" in code)
        self.assertTrue("cvt_lowp_fp_to_fp32" not in code)
        self.assertTrue("cvt_fp32_to_lowp_fp" not in code)

    def test_concat_inner_vec(self):
        def fn(x, y):
            return F.relu(torch.cat([x, y], dim=1))

        x = torch.randn(32, 35)
        y = torch.randn(32, 120)
        metrics.reset()
        self.common(fn, (x, y))
        assert metrics.generated_cpp_vec_kernel_count == 3

    def test_expr_vec_non_contiguous(self):
        def fn(x):
            # the pattern from sebotnet33ts_256
            y = torch.nn.functional.pad(x, (0, 31)).reshape(-1, 33, 63)
            y = y[:, :32, 31:].reshape(4, 32, 1, 32, 32).expand(-1, -1, 32, -1, -1)
            y = y.permute(0, 3, 1, 4, 2).clone(memory_format=torch.contiguous_format)
            y = y.view(4, 1024, 1024)
            return y.softmax(dim=-1)

        x = torch.randn(128, 2048)
        opt_fn = torch.compile(fn)
        metrics.reset()
        _, code = run_and_get_cpp_code(opt_fn, x)
        self.assertTrue(same(fn(x), opt_fn(x)))
        # 4 kernels for max, exp, sum and div
        assert metrics.generated_cpp_vec_kernel_count == 4
        FileCheck().check_count(
            "Vectorized<int>::loadu(tmpbuf.data())", 0, exactly=True
        ).run(code)

    def test_vec_contiguous_ModularIndexing(self):
        # https://github.com/pytorch/pytorch/issues/114488
        class M(torch.nn.Module):
            def __init__(self, dim):
                super().__init__()
                self.norm = torch.nn.LayerNorm(dim * 4)

            def forward(self, x):
                # the pattern from swin_base_patch4_window7_224
                B, H, W, C = x.shape
                x = (
                    x.reshape(B, H // 2, 2, W // 2, 2, C)
                    .permute(0, 1, 3, 4, 2, 5)
                    .flatten(3)
                )
                x = self.norm(x)
                return x

        x = torch.randn(1, 56, 56, 128)
        m = M(128)
        opt_m = torch.compile(m)
        with torch.no_grad():
            metrics.reset()
            _, code = run_and_get_cpp_code(opt_m, x)
            self.assertTrue(same(m(x), opt_m(x)))
            # Two kernels: one for reduction, one pointwises
            assert metrics.generated_cpp_vec_kernel_count == 2
            FileCheck().check_count(
                "Vectorized<float>::loadu(tmpbuf.data())", 0, exactly=True
            ).run(code)

<<<<<<< HEAD
    def test_logical_op_store_to_lowp_data_dtype(self):
        # https://github.com/pytorch/pytorch/issues/117624
        # https://github.com/pytorch/pytorch/issues/117627
        def fn(out1, out2, input, other):
            o1 = torch.logical_or(out=out1, input=input, other=other)
            o2 = torch.logical_xor(out=out2, input=input, other=other)
            return o1, o2

        x = torch.rand([3, 3, 2, 8, 9, 2], dtype=torch.float)
        y = torch.rand([3, 3, 2, 8, 9, 2], dtype=torch.float)
        for dtype in _lowp_fp_dtypes:
            o1 = torch.rand([3, 3, 2, 8, 9, 2], dtype=dtype)
            o2 = torch.rand([3, 3, 2, 8, 9, 2], dtype=dtype)
            with torch.no_grad():
                self.common(fn, (o1, o2, x, y))
=======
    @parametrize("dtype", (torch.float16, torch.bfloat16, torch.float))
    @parametrize("shape", ("15,3,13", "4,2048,4096"))
    def test_fp8_cast(self, dtype: torch.dtype, shape: str):
        def fp8_cast(x):
            y0 = x.to(dtype=torch.float8_e4m3fn).to(dtype)
            y1 = x.to(dtype=torch.float8_e5m2).to(dtype)
            return y0, y1

        shape = [int(dim) for dim in shape.split(",")]
        x = torch.rand(*shape, device="cpu", dtype=dtype)
        self.common(fp8_cast, (x,))
>>>>>>> d3a63cf7


if __name__ == "__main__":
    from torch._dynamo.test_case import run_tests
    from torch.testing._internal.inductor_utils import HAS_CPU

    if HAS_CPU and not IS_MACOS:
        run_tests(needs="filelock")<|MERGE_RESOLUTION|>--- conflicted
+++ resolved
@@ -2786,7 +2786,18 @@
                 "Vectorized<float>::loadu(tmpbuf.data())", 0, exactly=True
             ).run(code)
 
-<<<<<<< HEAD
+    @parametrize("dtype", (torch.float16, torch.bfloat16, torch.float))
+    @parametrize("shape", ("15,3,13", "4,2048,4096"))
+    def test_fp8_cast(self, dtype: torch.dtype, shape: str):
+        def fp8_cast(x):
+            y0 = x.to(dtype=torch.float8_e4m3fn).to(dtype)
+            y1 = x.to(dtype=torch.float8_e5m2).to(dtype)
+            return y0, y1
+
+        shape = [int(dim) for dim in shape.split(",")]
+        x = torch.rand(*shape, device="cpu", dtype=dtype)
+        self.common(fp8_cast, (x,))
+
     def test_logical_op_store_to_lowp_data_dtype(self):
         # https://github.com/pytorch/pytorch/issues/117624
         # https://github.com/pytorch/pytorch/issues/117627
@@ -2802,19 +2813,6 @@
             o2 = torch.rand([3, 3, 2, 8, 9, 2], dtype=dtype)
             with torch.no_grad():
                 self.common(fn, (o1, o2, x, y))
-=======
-    @parametrize("dtype", (torch.float16, torch.bfloat16, torch.float))
-    @parametrize("shape", ("15,3,13", "4,2048,4096"))
-    def test_fp8_cast(self, dtype: torch.dtype, shape: str):
-        def fp8_cast(x):
-            y0 = x.to(dtype=torch.float8_e4m3fn).to(dtype)
-            y1 = x.to(dtype=torch.float8_e5m2).to(dtype)
-            return y0, y1
-
-        shape = [int(dim) for dim in shape.split(",")]
-        x = torch.rand(*shape, device="cpu", dtype=dtype)
-        self.common(fp8_cast, (x,))
->>>>>>> d3a63cf7
 
 
 if __name__ == "__main__":
