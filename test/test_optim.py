--- conflicted
+++ resolved
@@ -56,29 +56,6 @@
                 raise NotImplementedError(f"Unknown error type {error_input.error_on}")
 
 
-<<<<<<< HEAD
-    @optims(optim_db, dtypes=[torch.complex64])
-    def test_complex(self, device, dtype, optim_info):
-        optim_cls = optim_info.optim_cls
-        # Skip differentiable testing for now, see https://github.com/pytorch/pytorch/issues/116490
-        all_optim_inputs = _get_optim_inputs_including_global_cliquey_kwargs(device, dtype, optim_info, skip=("differentiable",))
-        for optim_input in all_optim_inputs:
-            complex_params = [torch.randn(2, 3, device=device, dtype=dtype, requires_grad=True) for _ in range(3)]
-            real_params = [torch.view_as_real(p).detach().clone().requires_grad_(True) for p in complex_params]
-
-            complex_optimizer = optim_cls(complex_params, **optim_input.kwargs)
-            real_optimizer = optim_cls(real_params, **optim_input.kwargs)
-
-            for _ in range(3):
-                for (c, r) in zip(complex_params, real_params):
-                    c.grad = torch.randn_like(c)
-                    r.grad = torch.view_as_real(c.grad)
-                complex_optimizer.step()
-                real_optimizer.step()
-
-                for (c, r) in zip(complex_params, real_params):
-                    self.assertEqual(torch.view_as_real(c), r)
-=======
     @parametrize("contiguous", [True, False])
     @optims(optim_db, dtypes=[torch.float32])
     def test_forloop_goes_right_direction(self, device, dtype, optim_info, contiguous):
@@ -149,7 +126,29 @@
                 self.assertGreater(closure().item(), initial_value)
             else:
                 self.assertLess(closure().item(), initial_value)
->>>>>>> 4c674864
+
+
+    @optims(optim_db, dtypes=[torch.complex64])
+    def test_complex(self, device, dtype, optim_info):
+        optim_cls = optim_info.optim_cls
+        # Skip differentiable testing for now, see https://github.com/pytorch/pytorch/issues/116490
+        all_optim_inputs = _get_optim_inputs_including_global_cliquey_kwargs(device, dtype, optim_info, skip=("differentiable",))
+        for optim_input in all_optim_inputs:
+            complex_params = [torch.randn(2, 3, device=device, dtype=dtype, requires_grad=True) for _ in range(3)]
+            real_params = [torch.view_as_real(p).detach().clone().requires_grad_(True) for p in complex_params]
+
+            complex_optimizer = optim_cls(complex_params, **optim_input.kwargs)
+            real_optimizer = optim_cls(real_params, **optim_input.kwargs)
+
+            for _ in range(3):
+                for (c, r) in zip(complex_params, real_params):
+                    c.grad = torch.randn_like(c)
+                    r.grad = torch.view_as_real(c.grad)
+                complex_optimizer.step()
+                real_optimizer.step()
+
+                for (c, r) in zip(complex_params, real_params):
+                    self.assertEqual(torch.view_as_real(c), r)
 
 
     def _test_derived_optimizers(self, device, dtype, optim_info, flag, reduced_precision=False, assert_step_dtype=None):
