--- conflicted
+++ resolved
@@ -30,7 +30,17 @@
 from torch.export import Constraint, Dim, export
 from torch.fx.experimental.proxy_tensor import make_fx
 from torch.testing import FileCheck
-from torch.testing._internal.common_utils import skipIfTorchDynamo, run_tests, TestCase
+from torch.testing._internal.common_utils import (
+    run_tests,
+    TestCase,
+    IS_FBCODE,
+    IS_MACOS,
+    IS_SANDCASTLE,
+    IS_WINDOWS,
+    find_library_location,
+    skipIfTorchDynamo,
+)
+
 from torch.utils._pytree import (
     LeafSpec,
     tree_flatten,
@@ -423,29 +433,6 @@
         inputs = (torch.rand(2, 3),)
         self.compare_outputs(orig_eager, unflattened, inputs)
 
-<<<<<<< HEAD
-    def test_unflatten_constant_tensor(self):
-        class SubMod(torch.nn.Module):
-            def __init__(self):
-                super().__init__()
-                self.initializer = 0.1
-
-            def forward(self, x):
-                return x + torch.tensor(self.initializer)
-
-        class Mod(torch.nn.Module):
-            def __init__(self):
-                super().__init__()
-                self.submod = SubMod()
-
-            def forward(self, x):
-                return x + self.submod(x)
-
-        export_module = torch.export.export(Mod(), (torch.randn((2, 3)),))
-        unflattened = unflatten(export_module)
-
-        self.compare_outputs(export_module, unflattened, (torch.randn((2, 3)),))
-=======
     def test_unflatten_container_type(self):
         class Leaf(torch.nn.Module):
             def __init__(self):
@@ -505,7 +492,63 @@
                     if sub_node.op == "placeholder" or sub_node.op == "get_attr":
                         call_module_input_order.append(sub_node.op)
         self.assertEqual(call_module_input_order, ["placeholder", "get_attr", "get_attr"])
->>>>>>> 7d42e477
+
+    def test_unflatten_constant_tensor(self):
+        class SubMod(torch.nn.Module):
+            def __init__(self):
+                super().__init__()
+                self.initializer = 0.1
+
+            def forward(self, x):
+                return x + torch.tensor(self.initializer)
+
+        class Mod(torch.nn.Module):
+            def __init__(self):
+                super().__init__()
+                self.submod = SubMod()
+
+            def forward(self, x):
+                return x + self.submod(x)
+
+        export_module = torch.export.export(Mod(), (torch.randn((2, 3)),))
+        unflattened = unflatten(export_module)
+
+        self.compare_outputs(export_module, unflattened, (torch.randn((2, 3)),))
+
+    def test_unflatten_constant_obj(self):
+        if IS_MACOS:
+            raise unittest.SkipTest("non-portable load_library call used in test")
+        elif IS_SANDCASTLE or IS_FBCODE:
+            torch.ops.load_library(
+                "//caffe2/test/cpp/jit:test_custom_class_registrations"
+            )
+        elif IS_WINDOWS:
+            lib_file_path = find_library_location("torchbind_test.dll")
+            torch.ops.load_library(str(lib_file_path))
+        else:
+            lib_file_path = find_library_location("libtorchbind_test.so")
+            torch.ops.load_library(str(lib_file_path))
+
+        class SubMod(torch.nn.Module):
+            def __init__(self):
+                super().__init__()
+                self.attr = torch.classes._TorchScriptTesting._Foo(10, 20)
+
+            def forward(self, x):
+                return x + self.attr.add_tensor(x)
+
+        class Mod(torch.nn.Module):
+            def __init__(self):
+                super().__init__()
+                self.submod = SubMod()
+
+            def forward(self, x):
+                return x + self.submod(x)
+
+        export_module = torch.export.export(Mod(), (torch.randn((2, 3)),), strict=False)
+        unflattened = unflatten(export_module)
+
+        self.compare_outputs(export_module, unflattened, (torch.randn((2, 3)),))
 
 if __name__ == "__main__":
     run_tests()