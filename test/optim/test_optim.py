# Owner(s): ["module: optimizer"]

import math
import unittest
import functools
import itertools
from copy import deepcopy

import torch
from torch.nn import Parameter
from torch.optim import (
    Adadelta, Adagrad, Adam, Adamax, AdamW, ASGD, LBFGS, NAdam, RAdam, RMSprop, Rprop, SGD, SparseAdam, Optimizer
)
from torch.optim.lr_scheduler import (
    StepLR,
    ConstantLR,
    LinearLR,
    ExponentialLR,
    ReduceLROnPlateau,
    PolynomialLR,
)
from torch.testing._internal.common_utils import (
    TestCase,
    load_tests,
    gradcheck,
    skipIfRocm,
    skipIfTorchDynamo
)


from torch.testing._internal.common_cuda import TEST_CUDA
from typing import Dict, Any, Tuple
from torch.optim.optimizer import register_optimizer_step_pre_hook, register_optimizer_step_post_hook
from unittest.mock import patch

# load_tests from common_utils is used to automatically filter tests for
# sharding on sandcastle. This line silences flake warnings
load_tests = load_tests


def rosenbrock(tensor):
    assert tensor.size() == torch.Size([2]), f"Requires tensor with 2 scalars but got {tensor.size()}"
    x, y = tensor
    return (1 - x) ** 2 + 100 * (y - x**2) ** 2


def drosenbrock(tensor):
    assert tensor.size() == torch.Size([2]), f"Requires tensor with 2 scalars but got {tensor.size()}"
    x, y = tensor
    return torch.tensor((-400 * x * (y - x**2) - 2 * (1 - x), 200 * (y - x**2)))

@skipIfTorchDynamo("This is a TEMPORARY stopgap, see https://github.com/pytorch/pytorch/issues/103322")
class TestOptim(TestCase):
    exact_dtype = True

    def _test_rosenbrock_sparse(
        self,
        constructor,
        scheduler_constructors=None,
        sparse_only=False,
        maximize=False,
        multi_tensor=False
    ):
        if scheduler_constructors is None:
            scheduler_constructors = []
        # For rosenbrock tests, it is mandated that the param is a tensor with 2 numbers
        if multi_tensor:
            params_t = [torch.tensor([1.5, 1.5]), torch.tensor([1.5, 1.5], dtype=torch.float64)]
        else:
            params_t = [torch.tensor([1.5, 1.5])]

        params = [Parameter(param_t) for param_t in params_t]
        optimizer = constructor(params)
        schedulers = []
        for scheduler_constructor in scheduler_constructors:
            schedulers.append(scheduler_constructor(optimizer))

        if not sparse_only:
            params_c = [Parameter(param_t.clone()) for param_t in params_t]
            optimizer_c = constructor(params_c)

        solution = torch.tensor([1, 1])
        with torch.no_grad():
            initial_dist = sum([param.dist(solution) for param in params])

        def get_grad(param, sparse_grad):
            grad = drosenbrock(param)
            # NB: We torture test the optimizer by returning an
            # uncoalesced sparse tensor

            # Depending on w, provide only the x or y gradient
            if sparse_grad:
                if w:
                    i = torch.LongTensor([[0, 0]])
                    x = grad[0]
                    v = torch.tensor([x / 4.0, x - x / 4.0])
                else:
                    i = torch.LongTensor([[1, 1]])
                    y = grad[1]
                    v = torch.tensor([y - y / 4.0, y / 4.0])
                grad_out = torch.sparse_coo_tensor(i, v, (2,), dtype=v.dtype)
            else:
                if w:
                    grad_out = torch.tensor([grad[0], 0], dtype=param.dtype)
                else:
                    grad_out = torch.tensor([0, grad[1]], dtype=param.dtype)
            return grad_out

        def eval(params, sparse_grad, w):
            optimizer.zero_grad()
            if multi_tensor:
                loss = sum(rosenbrock(param) for param in params)
            else:
                loss = rosenbrock(params[0])
            loss.backward()

            grads_out = [get_grad(param, sparse_grad) for param in params]
            with torch.no_grad():
                params[0].grad = grads_out[0]
                if multi_tensor:
                    params[1].grad = grads_out[1].to(dtype=torch.float64)
            return loss

        for i in range(2000):
            # Do cyclic coordinate descent
            w = i % 2
            optimizer.step(functools.partial(eval, params, True, w))
            for scheduler in schedulers:
                if isinstance(scheduler, ReduceLROnPlateau):
                    scheduler.step(rosenbrock(params[0]))
                else:
                    scheduler.step()
            if not sparse_only:
                optimizer_c.step(functools.partial(eval, params_c, False, w))
                # Tolerance is increased due to floating point error from different
                # code path for dense case: x v.s. x - x / 4.0 + x / 4.0
                self.assertEqual(params, params_c, atol=5e-6, rtol=5e-6)

        if not maximize:
            self.assertLessEqual(
                sum([param.dist(solution) for param in params]),
                initial_dist
            )
        else:
            self.assertGreaterEqual(
                sum([rosenbrock(param) for param in params]),
                sum([rosenbrock(param_t) for param_t in params_t]),
            )

    def _test_basic_cases_template(
        self,
        weight_tensor,
        bias_tensor,
        input_tensor,
        constructor,
        scheduler_constructors,
        constructor_accepts_maximize=True,
        constructor_accepts_foreach=False,
    ):
        maximize_options = {False, constructor_accepts_maximize}
        foreach_options = {False, constructor_accepts_foreach}

        four_arg_constructor = constructor
        if constructor_accepts_maximize and constructor_accepts_foreach:
            pass
        elif constructor_accepts_maximize:

            def four_arg_constructor(weight, bias, maximize, foreach):  # noqa: F811
                self.assertFalse(foreach)
                return constructor(weight, bias, maximize)

        elif constructor_accepts_foreach:

            def four_arg_constructor(weight, bias, maximize, foreach):
                self.assertFalse(maximize)
                return constructor(weight, bias, foreach)

        else:

            def four_arg_constructor(weight, bias, maximize, foreach):
                self.assertFalse(maximize or foreach)
                return constructor(weight, bias)

        for maximize, foreach in itertools.product(maximize_options, foreach_options):
            with torch.no_grad():
                weight = Parameter(weight_tensor.clone().detach())
                bias = Parameter(bias_tensor.clone().detach())
                input = input_tensor.clone().detach().requires_grad_()
            optimizer = four_arg_constructor(weight, bias, maximize, foreach)
            schedulers = []
            for scheduler_constructor in scheduler_constructors:
                schedulers.append(scheduler_constructor(optimizer))


            def fn():
                optimizer.zero_grad()
                y = weight.mv(input)
                if y.is_cuda and bias.is_cuda and y.get_device() != bias.get_device():
                    y = y.cuda(bias.get_device())
                loss = (y + bias).pow(2).sum()
                loss.backward()
                return loss

            initial_value = fn().item()
            for _ in range(200):
                optimizer.step(fn)
                for scheduler in schedulers:
                    if isinstance(scheduler, ReduceLROnPlateau):
                        val_loss = fn()
                        scheduler.step(val_loss)
                    else:
                        scheduler.step()
            if maximize:
                self.assertGreater(fn().item(), initial_value)
            else:
                self.assertLess(fn().item(), initial_value)


    def _test_basic_cases(
        self,
        constructor,
        scheduler_constructors=None,
        constructor_accepts_maximize=False,
        constructor_accepts_foreach=False,
    ):
        if scheduler_constructors is None:
            scheduler_constructors = []

        self._test_basic_cases_template(
            torch.randn(10, 5),
            torch.randn(10),
            torch.randn(5),
            constructor,
            scheduler_constructors,
            constructor_accepts_maximize,
            constructor_accepts_foreach,
        )
        # non-contiguous parameters
        self._test_basic_cases_template(
            torch.randn(10, 5, 2)[..., 0],
            torch.randn(10, 2)[..., 0],
            torch.randn(5),
            constructor,
            scheduler_constructors,
            constructor_accepts_maximize,
            constructor_accepts_foreach,
        )
        # CUDA
        if not torch.cuda.is_available():
            return
        self._test_basic_cases_template(
            torch.randn(10, 5).cuda(),
            torch.randn(10).cuda(),
            torch.randn(5).cuda(),
            constructor,
            scheduler_constructors,
            constructor_accepts_maximize,
            constructor_accepts_foreach,
        )
        # Multi-GPU
        if not torch.cuda.device_count() > 1:
            return
        self._test_basic_cases_template(
            torch.randn(10, 5).cuda(0),
            torch.randn(10).cuda(1),
            torch.randn(5).cuda(0),
            constructor,
            scheduler_constructors,
            constructor_accepts_maximize,
            constructor_accepts_foreach,
        )

    def _test_complex_optimizer(self, optimizer_constructor):
        complex_param = torch.randn(5, 5, dtype=torch.complex64, requires_grad=True)
        real_param = torch.view_as_real(complex_param).detach().clone().requires_grad_()
        complex_opt = optimizer_constructor(complex_param)
        real_opt = optimizer_constructor(real_param)

        for _ in range(3):
            complex_param.grad = torch.randn_like(complex_param)
            real_param.grad = torch.view_as_real(complex_param.grad)
            complex_opt.step()
            real_opt.step()

            self.assertEqual(torch.view_as_real(complex_param), real_param)

    def _test_complex_2d(self, optimizer_constructor):
        a1 = torch.randn(2, dtype=torch.complex64, requires_grad=True)
        a1_real = a1.real.clone().detach()
        a1_imag = a1.imag.clone().detach()
        a1_real.requires_grad_()
        a1_imag.requires_grad_()
        optim1 = optimizer_constructor([a1])
        optim2 = optimizer_constructor([a1_real, a1_imag])

        for _ in range(10):
            optim1.zero_grad()
            optim2.zero_grad()
            a2 = torch.complex(a1_real, a1_imag)
            rosenbrock(a1).abs().backward()
            rosenbrock(a2).abs().backward()

            self.assertEqual(a1.grad.real, a1_real.grad)
            self.assertEqual(a1.grad.imag, a1_imag.grad)

            optim1.step()
            optim2.step()
            self.assertEqual(a1.real, a1_real)
            self.assertEqual(a1.imag, a1_imag)

    def _build_params_dict(self, weight, bias, **kwargs):
        return [{"params": [weight]}, dict(params=[bias], **kwargs)]

    def test_sgd(self):
        self._test_basic_cases(
            lambda weight, bias, maximize, foreach: SGD(
<<<<<<< HEAD
                self._build_params_dict(weight, bias, lr=1e-2),
                lr=1e-3,
                maximize=maximize,
                foreach=foreach,
            ),
            constructor_accepts_maximize=True,
            constructor_accepts_foreach=True,
        )
        self._test_basic_cases(
            lambda weight, bias, maximize, foreach: SGD(
                self._build_params_dict_single(weight, bias, lr=1e-2),
                lr=1e-3,
                maximize=maximize,
                foreach=foreach,
            ),
            constructor_accepts_maximize=True,
            constructor_accepts_foreach=True,
        )
        self._test_basic_cases(
            lambda weight, bias, maximize, foreach: SGD(
                self._build_params_dict_single(weight, bias, lr=1e-2),
                maximize=maximize,
                foreach=foreach,
=======
                [weight, bias], lr=1e-3, maximize=maximize, foreach=foreach
>>>>>>> c5a2edd6
            ),
            constructor_accepts_maximize=True,
            constructor_accepts_foreach=True,
        )
        self._test_basic_cases(
            lambda weight, bias, maximize, foreach: SGD(
                [weight, bias], lr=1e-3, maximize=maximize, foreach=foreach
            ),
            scheduler_constructors=[lambda opt: StepLR(opt, gamma=0.9, step_size=10)],
            constructor_accepts_maximize=True,
            constructor_accepts_foreach=True,
        )
        self._test_basic_cases(
            lambda weight, bias, maximize, foreach: SGD(
                [weight, bias], lr=1e-3, maximize=maximize, foreach=foreach
            ),
            scheduler_constructors=[
                lambda opt: LinearLR(
                    opt, start_factor=0.4, end_factor=0.8, total_iters=4
                )
            ],
            constructor_accepts_maximize=True,
            constructor_accepts_foreach=True,
        )
        self._test_basic_cases(
            lambda weight, bias, maximize, foreach: SGD(
                [weight, bias], lr=1e-3, maximize=maximize, foreach=foreach
            ),
            scheduler_constructors=[lambda opt: ConstantLR(opt, factor=0.4, total_iters=4)],
            constructor_accepts_maximize=True,
            constructor_accepts_foreach=True,
        )
        self._test_basic_cases(
            lambda weight, bias, maximize, foreach: SGD(
                [weight, bias], lr=1e-3, maximize=maximize, foreach=foreach
            ),
            scheduler_constructors=[lambda opt: PolynomialLR(opt, power=0.9, total_iters=4)],
            constructor_accepts_maximize=True,
            constructor_accepts_foreach=True,
        )
        self._test_basic_cases(
            lambda weight, bias, maximize, foreach: SGD(
                [weight, bias], lr=1e-3, maximize=maximize, foreach=foreach
            ),
            scheduler_constructors=[
                lambda opt: StepLR(opt, gamma=0.9, step_size=10),
                lambda opt: LinearLR(
                    opt, start_factor=0.4, end_factor=0.6, total_iters=4
                ),
            ],
            constructor_accepts_maximize=True,
            constructor_accepts_foreach=True,
        )
        self._test_basic_cases(
            lambda weight, bias, maximize, foreach: SGD(
                [weight, bias], lr=1e-3, maximize=maximize, foreach=foreach
            ),
            [
                lambda opt: StepLR(opt, gamma=0.9, step_size=10),
                lambda opt: ReduceLROnPlateau(opt),
            ],
            constructor_accepts_maximize=True,
            constructor_accepts_foreach=True,
        )
        self._test_basic_cases(
            lambda weight, bias, maximize, foreach: SGD(
                [weight, bias], lr=1e-3, maximize=maximize, foreach=foreach
            ),
            [
                lambda opt: StepLR(opt, gamma=0.99, step_size=10),
                lambda opt: ExponentialLR(opt, gamma=0.99),
                lambda opt: ReduceLROnPlateau(opt),
            ],
            constructor_accepts_maximize=True,
            constructor_accepts_foreach=True,
        )


    def test_sgd_sparse(self):
        for foreach in (False, True):
            self._test_rosenbrock_sparse(
                lambda params: SGD(params, lr=4.8e-3, foreach=foreach),
                multi_tensor=foreach,
            )
            self._test_rosenbrock_sparse(
                lambda params: SGD(params, lr=0.0048, foreach=foreach),
                scheduler_constructors=[lambda opt: StepLR(opt, gamma=0.99999, step_size=300)],
                multi_tensor=foreach,
            )

    def test_sgd_complex(self):
        for foreach in (False, True):
            self._test_complex_optimizer(
                lambda param: SGD([param], lr=0.001, foreach=foreach)
            )
            self._test_complex_optimizer(
                lambda param: SGD([param], lr=0.001, momentum=1, foreach=foreach)
            )
            self._test_complex_optimizer(
                lambda param: SGD(
                    [param], lr=0.001, momentum=1, weight_decay=1, foreach=foreach
                )
            )
            self._test_complex_optimizer(
                lambda param: SGD(
                    [param],
                    lr=0.001,
                    nesterov=True,
                    momentum=1,
                    weight_decay=1,
                    foreach=foreach,
                )
            )
            self._test_complex_optimizer(
                lambda param: SGD(
                    [param],
                    lr=0.001,
                    momentum=1,
                    dampening=0.5,
                    weight_decay=1,
                    foreach=foreach,
                )
            )


    def test_adam(self):
        self._test_basic_cases(
            lambda weight, bias, maximize, foreach: Adam(
<<<<<<< HEAD
                self._build_params_dict(weight, bias, lr=1e-2),
                lr=1e-3,
=======
                [weight, bias], lr=1e-3, maximize=maximize, foreach=foreach
            ),
            constructor_accepts_maximize=True,
            constructor_accepts_foreach=True,
        )
        self._test_basic_cases(
            lambda weight, bias, maximize, foreach: Adam(
                [weight, bias],
                lr=1e-3,
                amsgrad=True,
                maximize=maximize,
                foreach=foreach,
            ),
            constructor_accepts_maximize=True,
            constructor_accepts_foreach=True,
        )
        self._test_basic_cases(
            lambda weight, bias, maximize, foreach: Adam(
                [weight, bias],
                lr=1e-3,
                weight_decay=0.1,
>>>>>>> c5a2edd6
                maximize=maximize,
                foreach=foreach,
            ),
            constructor_accepts_maximize=True,
            constructor_accepts_foreach=True,
        )
        self._test_basic_cases(
            lambda weight, bias, maximize, foreach: Adam(
                self._build_params_dict(weight, bias, lr=1e-2),
                lr=1e-3,
                maximize=maximize,
                foreach=foreach,
            ),
            [lambda opt: ExponentialLR(opt, gamma=0.9)],
            constructor_accepts_maximize=True,
            constructor_accepts_foreach=True,
        )
        self._test_basic_cases(
            lambda weight, bias, maximize, foreach: Adam(
                self._build_params_dict(weight, bias, lr=1e-2),
                lr=1e-3,
                maximize=maximize,
                foreach=foreach,
            ),
            [lambda opt: LinearLR(opt, start_factor=0.4, total_iters=4)],
            constructor_accepts_maximize=True,
            constructor_accepts_foreach=True,
        )
        self._test_basic_cases(
            lambda weight, bias, maximize, foreach: Adam(
                self._build_params_dict(weight, bias, lr=1e-2),
                lr=1e-3,
                maximize=maximize,
                foreach=foreach,
            ),
            [lambda opt: ConstantLR(opt, factor=0.4, total_iters=4)],
            constructor_accepts_maximize=True,
            constructor_accepts_foreach=True,
        )
        self._test_basic_cases(
            lambda weight, bias, maximize, foreach: Adam(
                [weight, bias],
                lr=1e-3,
                amsgrad=True,
                maximize=maximize,
                foreach=foreach,
            ),
            [
                lambda opt: ConstantLR(opt, factor=0.4, total_iters=4),
                lambda opt: ExponentialLR(opt, gamma=0.9),
            ],
            constructor_accepts_maximize=True,
            constructor_accepts_foreach=True,
        )
        self._test_basic_cases(
            lambda weight, bias, maximize, foreach: Adam(
                [weight, bias],
                lr=1e-3,
                amsgrad=True,
                maximize=maximize,
                foreach=foreach,
            ),
            [
                lambda opt: ExponentialLR(opt, gamma=0.9),
                lambda opt: ReduceLROnPlateau(opt),
            ],
            constructor_accepts_maximize=True,
            constructor_accepts_foreach=True,
        )
        self._test_basic_cases(
            lambda weight, bias, maximize, foreach: Adam(
                self._build_params_dict(weight, bias, lr=1e-2),
                lr=1e-3,
                amsgrad=True,
                maximize=maximize,
                foreach=foreach,
            ),
            [
                lambda opt: StepLR(opt, gamma=0.9, step_size=10),
                lambda opt: ReduceLROnPlateau(opt),
            ],
            constructor_accepts_maximize=True,
            constructor_accepts_foreach=True,
        )

        self._test_basic_cases(
            lambda weight, bias, maximize, foreach: Adam(
                self._build_params_dict(weight, bias, lr=1e-2),
                lr=1e-3,
                maximize=maximize,
                foreach=foreach,
            ),
            [lambda opt: PolynomialLR(opt, total_iters=4, power=0.9)],
            constructor_accepts_maximize=True,
            constructor_accepts_foreach=True,
        )
        self._test_basic_cases(
            lambda weight, bias, maximize, foreach: Adam(
                self._build_params_dict(weight, bias, lr=1e-2),
                lr=torch.tensor(1e-3),
                maximize=maximize,
                foreach=False,  # foreach for lr tensors tested in multi configs
            ),
            [lambda opt: PolynomialLR(opt, total_iters=4, power=0.9)],
            constructor_accepts_maximize=True,
            constructor_accepts_foreach=True,
        )

    def test_adam_complex(self):
        for foreach in (False, True):
            self._test_complex_2d(functools.partial(Adam, foreach=foreach))
            self._test_complex_2d(functools.partial(Adam, foreach=foreach, amsgrad=True))
            self._test_complex_2d(functools.partial(Adam, foreach=foreach, weight_decay=0.2))
            self._test_complex_2d(functools.partial(Adam, foreach=foreach, weight_decay=0.2, amsgrad=True))
        self._test_complex_2d(Adam)
        self._test_complex_2d(functools.partial(
            Adam, lr=torch.tensor(.001), weight_decay=0.2, amsgrad=True,
        ))

    def test_adamw(self):
        self._test_basic_cases(
            lambda weight, bias, maximize, foreach: AdamW(
<<<<<<< HEAD
                self._build_params_dict(weight, bias, lr=1e-2),
                lr=1e-3,
                maximize=maximize,
                foreach=foreach,
=======
                [weight, bias], lr=1e-3, maximize=maximize, foreach=foreach
>>>>>>> c5a2edd6
            ),
            constructor_accepts_maximize=True,
            constructor_accepts_foreach=True,
        )
        self._test_basic_cases(
            lambda weight, bias, maximize, foreach: AdamW(
                [weight, bias],
                lr=torch.tensor(1e-3),
                weight_decay=1,
                amsgrad=True,
                maximize=maximize,
                foreach=False,  # foreach for lr tensors tested in multi configs
            ),
            constructor_accepts_maximize=True,
            constructor_accepts_foreach=True,
        )


    def test_adamw_complex(self):
        self._test_complex_2d(AdamW)
        self._test_complex_2d(functools.partial(
            AdamW, lr=torch.tensor(.001), weight_decay=0.2, amsgrad=True,
        ))
        for foreach in (False, True):
            self._test_complex_2d(functools.partial(AdamW, foreach=foreach))
            self._test_complex_2d(functools.partial(AdamW, foreach=foreach, amsgrad=True))
            self._test_complex_2d(functools.partial(AdamW, foreach=foreach, weight_decay=0.2))
            self._test_complex_2d(functools.partial(AdamW, foreach=foreach, weight_decay=0.2, amsgrad=True))

    def test_sparse_adam(self):
        self._test_rosenbrock_sparse(
            lambda params: SparseAdam(params, lr=4e-2), [], True
        )
        self._test_rosenbrock_sparse(
            lambda params: SparseAdam(params, lr=4e-2, maximize=True),
            scheduler_constructors=[],
            sparse_only=True,
            maximize=True,
        )

    # ROCm precision is too low to pass this test
    def test_adadelta(self):
        # Handles https://github.com/pytorch/pytorch/issues/69698
        self.rel_tol = 4e-3
        self._test_basic_cases(
            lambda weight, bias, maximize, foreach: Adadelta(
<<<<<<< HEAD
=======
                [weight, bias], maximize=maximize, foreach=foreach
            ),
            constructor_accepts_maximize=True,
            constructor_accepts_foreach=True,
        )
        self._test_basic_cases(
            lambda weight, bias, maximize, foreach: Adadelta(
>>>>>>> c5a2edd6
                self._build_params_dict(weight, bias, rho=0.95),
                maximize=maximize,
                foreach=foreach,
            ),
            [
                lambda opt: StepLR(opt, gamma=0.9, step_size=10),
                lambda opt: ReduceLROnPlateau(opt),
            ],
            constructor_accepts_maximize=True,
            constructor_accepts_foreach=True,
        )


    def test_adadelta_complex(self):
        # Handles https://github.com/pytorch/pytorch/issues/110606
        self.rel_tol = 2e-2
        for foreach in (False, True):
            self._test_complex_optimizer(lambda weight: Adadelta([weight], foreach=foreach))
            self._test_complex_optimizer(lambda weight: Adadelta([weight], rho=0.95, foreach=foreach))
            self._test_complex_optimizer(
                lambda weight: Adadelta([weight], rho=0.95, weight_decay=1, foreach=foreach)
            )

    def test_nadam(self):
        self._test_basic_cases(
            lambda weight, bias, foreach: NAdam(
<<<<<<< HEAD
                self._build_params_dict(weight, bias, lr=1e-2), lr=1e-3, foreach=foreach
=======
                [weight, bias], lr=1e-3, foreach=foreach
            ),
            constructor_accepts_foreach=True,
        )
        self._test_basic_cases(
            lambda weight, bias, foreach: NAdam(
                [weight, bias],
                lr=1e-3,
                weight_decay=0.1,
                momentum_decay=6e-3,
                foreach=foreach,
>>>>>>> c5a2edd6
            ),
            constructor_accepts_foreach=True,
        )
        self._test_basic_cases(
            lambda weight, bias, foreach: NAdam(
                [weight, bias],
                lr=1e-3,
                weight_decay=0.1,
                momentum_decay=6e-3,
                foreach=foreach,
            ),
            [lambda opt: ExponentialLR(opt, gamma=0.9)],
            constructor_accepts_foreach=True,
        )
        # NAdamW tests
        self._test_basic_cases(
            lambda weight, bias, foreach: NAdam(
                [weight, bias],
                lr=1e-3,
                weight_decay=0.1,
                momentum_decay=6e-3,
                decoupled_weight_decay=True,
                foreach=foreach,
            ),
            [lambda opt: ExponentialLR(opt, gamma=0.9)],
            constructor_accepts_foreach=True,
        )


    def test_nadam_complex(self):
        for foreach in (False, True):
            self._test_complex_optimizer(
                lambda param: NAdam([param], lr=1e-1, foreach=foreach)
            )
            self._test_complex_optimizer(
                lambda param: NAdam(
                    [param],
                    lr=1e-1,
                    weight_decay=0.01,
                    foreach=foreach,
                )
            )
            self._test_complex_optimizer(
                lambda param: NAdam(
                    [param],
                    lr=1e-1,
                    momentum_decay=0.01,
                    foreach=foreach,
                )
            )

    def test_adagrad(self):
        self._test_basic_cases(
            lambda weight, bias, maximize, foreach: Adagrad(
                self._build_params_dict(weight, bias, lr=1e-2),
                lr=1e-1,
                maximize=maximize,
                foreach=foreach,
            ),
            [lambda opt: ReduceLROnPlateau(opt)],
            constructor_accepts_maximize=True,
            constructor_accepts_foreach=True,
        )
        self._test_basic_cases(
            lambda weight, bias, maximize, foreach: Adagrad(
                self._build_params_dict(weight, bias, lr=1e-2),
                lr=1e-1,
                maximize=maximize,
                foreach=foreach,
            ),
            [
                lambda opt: ReduceLROnPlateau(opt),
                lambda opt: ExponentialLR(opt, gamma=0.99),
            ],
            constructor_accepts_maximize=True,
            constructor_accepts_foreach=True,
        )


    def test_adagrad_sparse(self):
        for foreach in (False, True):
            self._test_rosenbrock_sparse(
                lambda params: Adagrad(params, lr=1e-1, foreach=foreach),
                multi_tensor=foreach,
            )
            self._test_rosenbrock_sparse(
                lambda params: Adagrad(params, lr=0.1, foreach=foreach),
                scheduler_constructors=[
                    lambda opt: StepLR(opt, gamma=1 - 1e-5, step_size=500),
                    lambda opt: ReduceLROnPlateau(opt, threshold=1e-4),
                ],
                multi_tensor=foreach,
            )

    def test_adagrad_complex(self):
        for foreach in (False, True):
            self._test_complex_optimizer(
                lambda param: Adagrad([param], lr=1e-1, foreach=foreach)
            )
            self._test_complex_optimizer(
                lambda param: Adagrad(
                    [param],
                    lr=1e-1,
                    initial_accumulator_value=0.1,
                    foreach=foreach,
                )
            )

    def test_adamax(self):
        self._test_basic_cases(
            lambda weight, bias, maximize, foreach: Adamax(
<<<<<<< HEAD
                self._build_params_dict(weight, bias, lr=1e-2),
                lr=1e-1,
=======
                [weight, bias], lr=1e-1, maximize=maximize, foreach=foreach
            ),
            constructor_accepts_maximize=True,
            constructor_accepts_foreach=True,
        )
        self._test_basic_cases(
            lambda weight, bias, maximize, foreach: Adamax(
                [weight, bias],
                lr=1e-1,
                weight_decay=1,
>>>>>>> c5a2edd6
                maximize=maximize,
                foreach=foreach,
            ),
            constructor_accepts_maximize=True,
            constructor_accepts_foreach=True,
        )
        self._test_complex_2d(Adamax)
        self._test_complex_2d(functools.partial(Adamax, foreach=True))


    def test_radam(self):
        self._test_basic_cases(
            lambda weight, bias, foreach: RAdam(
<<<<<<< HEAD
                self._build_params_dict(weight, bias, lr=1e-2), lr=1e-3, foreach=foreach
=======
                [weight, bias], lr=1e-3, foreach=foreach
            ),
            constructor_accepts_foreach=True,
        )
        self._test_basic_cases(
            lambda weight, bias, foreach: RAdam(
                [weight, bias], lr=1e-3, weight_decay=0.1, foreach=foreach
>>>>>>> c5a2edd6
            ),
            constructor_accepts_foreach=True,
        )
        self._test_basic_cases(
            lambda weight, bias, foreach: RAdam(
                [weight, bias], lr=1e-3, foreach=foreach
            ),
            [
                lambda opt: ExponentialLR(opt, gamma=0.9),
                lambda opt: ReduceLROnPlateau(opt),
            ],
            constructor_accepts_foreach=True,
        )
        # RAdamW tests
        self._test_basic_cases(
            lambda weight, bias, foreach: RAdam(
                [weight, bias], lr=1e-3, weight_decay=0.1, decoupled_weight_decay=True, foreach=foreach
            ),
            [
                lambda opt: ExponentialLR(opt, gamma=0.9),
                lambda opt: ReduceLROnPlateau(opt),
            ],
            constructor_accepts_foreach=True,
        )


    def test_radam_complex(self):
        for foreach in (False, True):
            self._test_complex_optimizer(
                lambda param: RAdam([param], lr=1e-1, foreach=foreach)
            )
            self._test_complex_optimizer(
                lambda param: RAdam(
                    [param],
                    lr=1e-1,
                    weight_decay=0.01,
                    foreach=foreach,
                )
            )
            self._test_complex_optimizer(
                lambda param: RAdam(
                    [param],
                    lr=1e-1,
                    weight_decay=0.01,
                    decoupled_weight_decay=True,
                    foreach=foreach,
                )
            )

    def test_rmsprop(self):
        for foreach in (False, True):
            self._test_basic_cases(
                lambda weight, bias, maximize, foreach: RMSprop(
<<<<<<< HEAD
                    self._build_params_dict(weight, bias, lr=1e-3),
                    lr=1e-2,
                    maximize=maximize,
                    foreach=foreach,
                ),
                constructor_accepts_maximize=True,
                constructor_accepts_foreach=True,
            )
            self._test_basic_cases(
                lambda weight, bias, maximize, foreach: RMSprop(
                    self._build_params_dict(weight, bias, lr=1e-3),
                    lr=1e-2,
                    centered=True,
                    maximize=maximize,
                    foreach=foreach,
                ),
                constructor_accepts_maximize=True,
                constructor_accepts_foreach=True,
            )
            self._test_basic_cases(
                lambda weight, bias, maximize, foreach: RMSprop(
                    self._build_params_dict(weight, bias, lr=1e-3),
                    lr=1e-2,
                    centered=True,
                    momentum=0.1,
                    maximize=maximize,
                    foreach=foreach,
                ),
                constructor_accepts_maximize=True,
                constructor_accepts_foreach=True,
            )
            self._test_basic_cases(
                lambda weight, bias, maximize, foreach: RMSprop(
                    self._build_params_dict(weight, bias, lr=1e-3),
                    lr=1e-2,
                    momentum=0.1,
                    maximize=maximize,
                    foreach=foreach,
                ),
                constructor_accepts_maximize=True,
                constructor_accepts_foreach=True,
            )
            self._test_basic_cases(
                lambda weight, bias, maximize, foreach: RMSprop(
                    self._build_params_dict(weight, bias, lr=1e-3),
                    lr=1e-2,
                    momentum=0.1,
                    weight_decay=1,
                    maximize=maximize,
                    foreach=foreach,
=======
                    [weight, bias], lr=1e-2, maximize=maximize, foreach=foreach
>>>>>>> c5a2edd6
                ),
                constructor_accepts_maximize=True,
                constructor_accepts_foreach=True,
            )
            self._test_complex_2d(lambda param: RMSprop(param, foreach=foreach))
            self._test_complex_2d(
                lambda param: RMSprop(param, centered=True, foreach=foreach)
            )
            self._test_complex_2d(
                lambda param: RMSprop(param, momentum=0.1, foreach=foreach)
            )
            self._test_complex_2d(
                lambda param: RMSprop(param, maximize=True, foreach=foreach)
            )
            self._test_complex_optimizer(
                lambda param: RMSprop([param], foreach=foreach)
            )
            self._test_complex_optimizer(
                lambda param: RMSprop([param], centered=True, foreach=foreach)
            )
            self._test_complex_optimizer(
                lambda param: RMSprop([param], momentum=0.1, foreach=foreach)
            )
            self._test_complex_optimizer(
                lambda param: RMSprop([param], maximize=True, foreach=foreach)
            )


    def test_asgd(self):
        for foreach in (False, True):
            self._test_basic_cases(
                lambda weight, bias, maximize, foreach: ASGD(
<<<<<<< HEAD
                    self._build_params_dict(weight, bias, lr=1e-2),
                    lr=1e-3,
                    t0=100,
                    maximize=maximize,
                    foreach=foreach,
                ),
                constructor_accepts_maximize=True,
                constructor_accepts_foreach=True,
            )
            self._test_basic_cases(
                lambda weight, bias, maximize, foreach: ASGD(
                    self._build_params_dict(weight, bias, lr=1e-2),
                    lr=1e-3,
                    weight_decay=1,
                    maximize=maximize,
                    foreach=foreach,
=======
                    [weight, bias], lr=1e-3, t0=100, maximize=maximize, foreach=foreach
>>>>>>> c5a2edd6
                ),
                constructor_accepts_maximize=True,
                constructor_accepts_foreach=True,
            )
            # Ref: https://github.com/pytorch/pytorch/issues/84560
            # self._test_complex_2d(optimizer)
            self._test_complex_optimizer(
                lambda params: ASGD([params], foreach=foreach)
            )
            self._test_complex_optimizer(
                lambda params: ASGD([params], maximize=True, foreach=foreach)
            )
            self._test_complex_optimizer(
                lambda params: ASGD(
                    [params], maximize=True, weight_decay=0.1, foreach=foreach
                )
            )
            self._test_complex_optimizer(
                lambda params: ASGD(
                    [params], maximize=False, weight_decay=0.1, foreach=foreach
                )
            )


    @skipIfRocm
    @skipIfTorchDynamo()
    def test_rprop(self):
        for foreach in (False, True):
            self._test_basic_cases(
                lambda weight, bias, maximize, foreach: Rprop(
<<<<<<< HEAD
                    self._build_params_dict(weight, bias, lr=1e-2),
                    lr=2e-4,
                    maximize=maximize,
                    foreach=foreach,
=======
                    [weight, bias], lr=2e-4, maximize=maximize, foreach=foreach
>>>>>>> c5a2edd6
                ),
                constructor_accepts_maximize=True,
                constructor_accepts_foreach=True,
            )
            self._test_complex_2d(lambda param: Rprop(param, foreach=foreach))
            self._test_complex_optimizer(
                lambda param: Rprop([param], lr=0.001, foreach=foreach)
            )
            self._test_complex_optimizer(
                lambda param: Rprop(
                    [param], lr=0.001, maximize=True, foreach=foreach
                )
            )


    def test_lbfgs_returns_consistent_type(self):
        params = [torch.randn(10, 5), torch.randn(10)]
        opt1 = LBFGS(params, 0.01, tolerance_grad=math.inf)
        opt2 = LBFGS(params, 0.01, tolerance_grad=-math.inf)

        def closure():
            return torch.tensor([10])

        res1 = opt1.step(closure)
        res2 = opt2.step(closure)
        self.assertEqual(type(res1), type(res2))


    def test_fused_optimizer_does_not_step_if_foundinf(self):
        if not torch.cuda.is_available():
            self.skipTest("CUDA is required.")

        from torch.optim import adam, adamw, sgd

        num_tensors = 5
        for functional_optim, amsgrad, no_grad_scale in itertools.product((adam.adam, adamw.adamw), (False, True), (False, True)):
            params, grads, exp_avgs, exp_avg_sqs = (
                [torch.ones((1,), device="cuda") for _ in range(num_tensors)] for _ in range(4))
            prev_params = [t.clone().detach() for t in params]
            max_exp_avg_sqs = [torch.ones((1,), device="cuda") for _ in range(num_tensors)] if amsgrad else []
            state_steps = [torch.ones((), dtype=torch.float32, device="cuda") for _ in range(num_tensors)]
            grad_scale = None if no_grad_scale else torch.ones((1,), dtype=torch.float32, device="cuda")
            found_inf = torch.ones((), dtype=torch.float32, device="cuda")

            functional_optim(
                params,
                grads,
                exp_avgs,
                exp_avg_sqs,
                max_exp_avg_sqs,
                state_steps,
                foreach=False,
                capturable=False,
                fused=True,
                amsgrad=amsgrad,
                beta1=0.9,
                beta2=0.99,
                lr=1e-2,
                weight_decay=0.0,
                eps=1e-8,
                maximize=False,
                grad_scale=grad_scale,
                found_inf=found_inf,
            )

            self.assertEqual(
                state_steps,
                [
                    torch.ones((), dtype=torch.float32, device="cuda")
                    for _ in range(num_tensors)
                ],
            )
            self.assertEqual(params, prev_params)
        else:
            for momentum in (0.0, 0.1):
                params, d_p_list, momentum_buffer_list = (
                    [torch.ones((1,), device="cuda") for _ in range(num_tensors)] for _ in range(3))
                if momentum == 0.0:
                    momentum_buffer_list = [None for _ in range(num_tensors)]
                prev_params = [t.clone().detach() for t in params]
                grad_scale = None if no_grad_scale else torch.ones((1,), dtype=torch.float32, device="cuda")
                found_inf = torch.ones((), dtype=torch.float32, device="cuda")
                sgd.sgd(
                    params,
                    d_p_list,
                    momentum_buffer_list,
                    has_sparse_grad=False,
                    foreach=False,
                    fused=True,
                    grad_scale=grad_scale,
                    found_inf=found_inf,
                    weight_decay=0.0,
                    momentum=momentum,
                    lr=0.01,
                    dampening=0.0,
                    nesterov=False,
                    maximize=False,
                )


    @skipIfTorchDynamo()
    def test_post_hook(self):
        def post_hook(opt: Optimizer, args: Tuple[Any], kwargs: Dict[Any, Any]):
            nonlocal data
            data += 2

        params = [torch.Tensor([1, 1])]
        opt = SGD(params, lr=0.001)
        data = 2
        hook_handle = opt.register_step_post_hook(post_hook)

        opt.step()
        opt.step()
        # check if pre hooks were registered
        self.assertEqual(data, 6)

        # remove handles, take step and verify that hook is no longer registered
        hook_handle.remove()

        opt.step()
        self.assertEqual(data, 6)

    @skipIfTorchDynamo()
    def test_pre_hook(self):
        def pre_hook(opt: Optimizer, args: Tuple[Any], kwargs: Dict[Any, Any]):
            nonlocal data
            data += 2

        params = [torch.Tensor([1, 1])]
        opt = SGD(params, lr=0.001)
        data = 5
        hook_handle = opt.register_step_pre_hook(pre_hook)

        opt.step()
        opt.step()
        # check if pre hooks were registered
        self.assertEqual(data, 9)

        # remove handles, take step and verify that hook is no longer registered
        hook_handle.remove()

        opt.step()
        self.assertEqual(data, 9)

    @skipIfTorchDynamo()
    def test_pre_and_post_hook(self):
        def global_pre_hook(opt: Optimizer, args: Tuple[Any], kwargs: Dict[Any, Any]):
            nonlocal data
            data.append(0)

        def global_post_hook(opt: Optimizer, args: Tuple[Any], kwargs: Dict[Any, Any]):
            nonlocal data
            data.append(5)

        def local_pre_hook(opt: Optimizer, args: Tuple[Any], kwargs: Dict[Any, Any]):
            nonlocal data
            data.append(1)

        def local_post_hook(opt: Optimizer, args: Tuple[Any], kwargs: Dict[Any, Any]):
            nonlocal data
            data.append(2)

        params = [torch.Tensor([1, 1])]
        opt1 = SGD(params, lr=0.001)
        opt2 = Adam(params, lr=0.01)
        data = []

        # register global hooks to both optimizers
        global_pre_handle = register_optimizer_step_pre_hook(global_pre_hook)
        global_post_handle = register_optimizer_step_post_hook(global_post_hook)

        # register local hooks
        first_pre_handle = opt1.register_step_pre_hook(local_pre_hook)
        first_post_handle = opt1.register_step_post_hook(local_post_hook)
        second_pre_handle = opt2.register_step_pre_hook(local_pre_hook)
        second_post_handle = opt2.register_step_post_hook(local_post_hook)

        opt1.step()
        self.assertListEqual(data, [0, 1, 2, 5])
        opt2.step()
        self.assertListEqual(data, [0, 1, 2, 5, 0, 1, 2, 5])
        opt1.step()
        self.assertListEqual(data, [0, 1, 2, 5, 0, 1, 2, 5, 0, 1, 2, 5])

        # remove all hooks
        global_pre_handle.remove()
        global_post_handle.remove()
        first_pre_handle.remove()
        first_post_handle.remove()
        second_pre_handle.remove()
        second_post_handle.remove()

        opt1.step()
        opt2.step()
        self.assertListEqual(data, [0, 1, 2, 5, 0, 1, 2, 5, 0, 1, 2, 5])


    @staticmethod
    def _state_dict_pre_hook(optimizer: Optimizer) -> None:
        optimizer.state["test"] = 1

    @staticmethod
    def _state_dict_post_hook(optimizer: Optimizer, state_dict: Dict[str, Any]) -> Dict[str, Any]:
        if "test" in state_dict["state"]:
            state_dict["state"].pop("test")
            state_dict["ran_state_dict_pre_hook"] = True
        else:
            state_dict["ran_state_dict_pre_hook"] = False
        return state_dict

    @staticmethod
    def _load_state_dict_pre_hook1(optimizer: Optimizer, state_dict: Dict[str, Any]) -> None:
        state_dict["param_groups"][0]["lr"] = 0.002

    @staticmethod
    def _load_state_dict_pre_hook2(optimizer: Optimizer, state_dict: Dict[str, Any]) -> Dict[str, Any]:
        # The typical use case for returning a state dict is to drastically modify the state dict.
        # I will simulate by simply making a deep copy and ensuring that my_state_dict still gets used
        my_state_dict = deepcopy(state_dict)
        my_state_dict["param_groups"][0]["lr"] = 0.003
        return my_state_dict

    @staticmethod
    def _load_state_dict_post_hook(optimizer: Optimizer) -> None:
        optimizer.state["ran_load_state_dict_pre_hook2"] = optimizer.param_groups[0]["lr"] == 0.003
        optimizer.state["ran_load_state_dict_post_hook"] = True

    def test_state_dict_pre_hook(self):
        param = torch.rand(2, 3, requires_grad=True)
        param.grad = torch.rand(2, 3, requires_grad=True)
        opt = SGD([param], lr=0.001)
        opt.register_state_dict_pre_hook(self._state_dict_pre_hook)
        state_dict = opt.state_dict()
        self.assertEqual(state_dict["state"]["test"], 1)

    def test_state_dict_post_hook(self):
        param = torch.rand(2, 3, requires_grad=True)
        param.grad = torch.rand(2, 3, requires_grad=True)
        opt = SGD([param], lr=0.001)
        opt.register_state_dict_post_hook(self._state_dict_post_hook)
        state_dict = opt.state_dict()
        self.assertEqual(state_dict["ran_state_dict_pre_hook"], False)

    def test_state_dict_pre_post_hook(self):
        param = torch.rand(2, 3, requires_grad=True)
        param.grad = torch.rand(2, 3, requires_grad=True)
        opt = SGD([param], lr=0.001)
        opt.register_state_dict_pre_hook(self._state_dict_pre_hook)
        opt.register_state_dict_post_hook(self._state_dict_post_hook)
        state_dict = opt.state_dict()
        self.assertFalse("test" in state_dict["state"])
        self.assertEqual(state_dict["ran_state_dict_pre_hook"], True)

    def test_load_state_dict_pre_hook_and_prepend(self):
        param = torch.rand(2, 3, requires_grad=True)
        param.grad = torch.rand(2, 3, requires_grad=True)
        opt = SGD([param], lr=0.001)
        state_dict = opt.state_dict()

        # usually one would have a new opt instance here, but it's all the same here
        opt.register_load_state_dict_pre_hook(self._load_state_dict_pre_hook1)
        opt.load_state_dict(state_dict)
        self.assertEqual(opt.param_groups[0]["lr"], 0.002)

        opt.register_load_state_dict_pre_hook(self._load_state_dict_pre_hook2, prepend=True)
        opt.load_state_dict(state_dict)
        # If prepend were False would be 0.003 but since prepend is True, the other hook overrides
        self.assertEqual(opt.param_groups[0]["lr"], 0.002)

    def test_load_state_dict_post_hook(self):
        param = torch.rand(2, 3, requires_grad=True)
        param.grad = torch.rand(2, 3, requires_grad=True)
        opt = SGD([param], lr=0.001)

        opt.register_load_state_dict_post_hook(self._load_state_dict_post_hook)
        opt.load_state_dict(opt.state_dict())
        self.assertFalse(opt.state["ran_load_state_dict_pre_hook2"])
        self.assertTrue(opt.state["ran_load_state_dict_post_hook"])

    def test_load_state_dict_pre_post_hook(self):
        param = torch.rand(2, 3, requires_grad=True)
        param.grad = torch.rand(2, 3, requires_grad=True)
        opt = SGD([param], lr=0.001)

        opt.register_load_state_dict_pre_hook(self._load_state_dict_pre_hook2)
        opt.register_load_state_dict_post_hook(self._load_state_dict_post_hook)
        opt.load_state_dict(opt.state_dict())
        self.assertTrue(opt.state["ran_load_state_dict_pre_hook2"])
        self.assertTrue(opt.state["ran_load_state_dict_post_hook"])


def _diff_fn(p, grad, opt_differentiable_state, opt_class, kwargs, *ignored):
    # Ignored is the list of values in `opt_differentiable_state`, we do this
    # for `gradcheck` to correctly track the state tensors as function inputs
    # because otherwise it can't unpack the values in the `opt_differentiable_state`
    # dict
    p = p.clone()
    p.grad = grad
    opt_differentiable_state = {
        k: v.clone() if isinstance(v, torch.Tensor) else v
        for k, v in opt_differentiable_state.items()
    }
    opt = opt_class([p], **kwargs)
    opt.state[p].update(opt_differentiable_state)
    opt.step()
    return (p,) + tuple(
        v
        for v in opt.state[p].values()
        if isinstance(v, torch.Tensor) and v.requires_grad
    )


@skipIfTorchDynamo("Differentiable optimizers not supported")
class TestDifferentiableOptimizer(TestCase):

    def test_sgd(self):
        p = torch.rand(10, requires_grad=True, dtype=torch.float64)
        grad = torch.rand(10, requires_grad=True, dtype=torch.float64)
        mbuff = torch.rand(10, requires_grad=True, dtype=torch.float64)
        state = {"momentum_buffer": mbuff}
        gradcheck(
            _diff_fn,
            (
                p,
                grad,
                state,
                SGD,
                {"lr": 0.9, "differentiable": True},
                *state.values(),
            ),
        )


    def test_adam(self):
        state = {}
        p = torch.rand(10, requires_grad=True, dtype=torch.float64)
        grad = torch.rand(10, requires_grad=True, dtype=torch.float64)
        # `step` is not a continuous variable (even though we define it as a float)
        # and so it shouldn't require gradients.
        state["step"] = torch.tensor(10.0, requires_grad=False, dtype=torch.float64)
        state["exp_avg"] = torch.rand(10, requires_grad=True, dtype=torch.float64)
        state["exp_avg_sq"] = torch.rand(10, requires_grad=True, dtype=torch.float64)
        state["max_exp_avg_sq"] = torch.rand(
            10, requires_grad=True, dtype=torch.float64
        )

        gradcheck(
            _diff_fn,
            (
                p,
                grad,
                state,
                Adam,
                {"lr": 0.9, "differentiable": True, "amsgrad": True},
                *state.values(),
            ),
        )


    def test_rmsprop(self):
        state = {}
        p = torch.rand(10, requires_grad=True, dtype=torch.float64)
        grad = torch.rand(10, requires_grad=True, dtype=torch.float64)
        state["step"] = 0
        state["square_avg"] = torch.rand(10, requires_grad=True, dtype=torch.float64)
        state["momentum_buffer"] = torch.rand(
            10, requires_grad=True, dtype=torch.float64
        )
        # This can cause issues with large values and nan due to sqrt ops
        state["grad_avg"] = 1e-2 * torch.rand(
            10, requires_grad=True, dtype=torch.float64
        )
        gradcheck(
            _diff_fn,
            (
                p,
                grad,
                state,
                RMSprop,
                {
                    "lr": 0.9,
                    "maximize": True,
                    "momentum": 0.9,
                    "differentiable": True,
                    "centered": True,
                    "weight_decay": 0.1,
                },
                *state.values(),
            ),
        )


    def test_adadelta(self):
        state = {}
        p = torch.rand(10, requires_grad=True, dtype=torch.float64)
        grad = torch.rand(10, requires_grad=True, dtype=torch.float64)
        # `step` is not a continuous variable (even though we define it as a float)
        # and so it shouldn't require gradients.
        state["step"] = torch.tensor(10.0, requires_grad=False, dtype=torch.float64)
        state["square_avg"] = torch.rand(10, requires_grad=True, dtype=torch.float64)
        state["acc_delta"] = torch.rand(10, requires_grad=True, dtype=torch.float64)
        gradcheck(
            _diff_fn,
            (
                p,
                grad,
                state,
                Adadelta,
                {"lr": 0.9, "weight_decay": 0.1, "differentiable": True},
                *state.values(),
            ),
        )


    def test_adagrad(self):
        state = {}
        p = torch.rand(10, requires_grad=True, dtype=torch.float64)
        grad = torch.rand(10, requires_grad=True, dtype=torch.float64)
        # `step` is not a continuous variable (even though we define it as a float)
        # and so it shouldn't require gradients.
        state["step"] = torch.tensor(10.0, requires_grad=False, dtype=torch.float64)
        state["sum"] = torch.rand(10, requires_grad=True, dtype=torch.float64)
        gradcheck(
            _diff_fn,
            (
                p,
                grad,
                state,
                Adagrad,
                {"lr": 0.9, "weight_decay": 0.1, "differentiable": True},
                *state.values(),
            ),
        )


    def test_adamax(self):
        state = {}
        p = torch.rand(10, requires_grad=True, dtype=torch.float64)
        grad = torch.rand(10, requires_grad=True, dtype=torch.float64)
        # `step` is not a continuous variable (even though we define it as a float)
        # and so it shouldn't require gradients.
        state["step"] = torch.tensor(10.0, requires_grad=False, dtype=torch.float64)
        state["exp_avg"] = torch.rand(10, requires_grad=True, dtype=torch.float64)
        state["exp_inf"] = torch.rand(10, requires_grad=True, dtype=torch.float64)
        gradcheck(
            _diff_fn,
            (
                p,
                grad,
                state,
                Adamax,
                {"lr": 0.9, "weight_decay": 0.1, "differentiable": True},
                *state.values(),
            ),
        )


    @skipIfTorchDynamo("The inplace mu update fails with dynamo, "
                       "since this is only happening when differentiable is enabled, skipping for now")
    def test_asgd(self):
        state = {}
        p = torch.rand(10, requires_grad=True, dtype=torch.float64)
        grad = torch.rand(10, requires_grad=True, dtype=torch.float64)
        # `step` `eta` & `mu` are not continuous variables (even though we define them as floats)
        # and so they shouldn't require gradients.
        state["step"] = torch.tensor(10.0, requires_grad=False, dtype=torch.float64)
        state["eta"] = torch.tensor(0.9, requires_grad=False, dtype=torch.float64)
        state["mu"] = torch.tensor(1.0, requires_grad=False, dtype=torch.float64)
        state["ax"] = torch.rand(10, requires_grad=True, dtype=torch.float64)

        gradcheck(
            _diff_fn,
            (
                p,
                grad,
                state,
                ASGD,
                {"lr": 0.9, "differentiable": True},
                *state.values(),
            ),
        )

    def test_rprop(self):
        state = {}
        p = torch.rand(10, requires_grad=True, dtype=torch.float64)
        grad = torch.rand(10, requires_grad=True, dtype=torch.float64)
        # `step` is not a continuous variable (even though we define it as a float)
        # and so it shouldn't require gradients.
        state["step"] = torch.tensor(10.0, requires_grad=False, dtype=torch.float64)
        state["prev"] = torch.rand(10, requires_grad=True, dtype=torch.float64)
        state["step_size"] = torch.rand(10, requires_grad=True, dtype=torch.float64)

        gradcheck(
            _diff_fn,
            (
                p,
                grad,
                state,
                Rprop,
                {"lr": 0.9, "differentiable": True},
                *state.values(),
            ),
        )

    def test_adamw(self):
        state = {}
        p = torch.rand(10, requires_grad=True, dtype=torch.float64)
        grad = torch.rand(10, requires_grad=True, dtype=torch.float64)
        # `step` is not a continuous variable (even though we define it as a float)
        # and so it shouldn't require gradients.
        state["step"] = torch.tensor(10.0, requires_grad=False, dtype=torch.float64)
        state["exp_avg"] = torch.rand(10, requires_grad=True, dtype=torch.float64)
        state["exp_avg_sq"] = torch.rand(10, requires_grad=True, dtype=torch.float64)
        state["max_exp_avg_sq"] = torch.rand(
            10, requires_grad=True, dtype=torch.float64
        )

        gradcheck(
            _diff_fn,
            (
                p,
                grad,
                state,
                AdamW,
                {"lr": 0.9, "differentiable": True, "amsgrad": True},
                *state.values(),
            ),
        )

    def test_nadam(self):
        state = {}
        p = torch.rand(10, requires_grad=True, dtype=torch.float64)
        grad = torch.rand(10, requires_grad=True, dtype=torch.float64)
        # `step` is not a continuous variable (even though we define it as a float)
        # and so it shouldn't require gradients.
        state["step"] = torch.tensor(10.0, requires_grad=False, dtype=torch.float64)
        state["exp_avg"] = torch.rand(10, requires_grad=True, dtype=torch.float64)
        state["exp_avg_sq"] = torch.rand(10, requires_grad=True, dtype=torch.float64)
        state["mu_product"] = torch.tensor(1.0, requires_grad=True, dtype=torch.float64)

        gradcheck(
            _diff_fn,
            (
                p,
                grad,
                state,
                NAdam,
                {"lr": 0.9, "differentiable": True},
                *state.values(),
            ),
        )

        gradcheck(
            _diff_fn,
            (
                p,
                grad,
                state,
                NAdam,
                {"lr": 0.9, "decoupled_weight_decay": True, "differentiable": True},
                *state.values(),
            ),
        )

    def test_radam(self):
        state = {}
        p = torch.rand(10, requires_grad=True, dtype=torch.float64)
        grad = torch.rand(10, requires_grad=True, dtype=torch.float64)
        # `step` is not a continuous variable (even though we define it as a float)
        # and so it shouldn't require gradients.
        state["step"] = torch.tensor(10.0, requires_grad=False, dtype=torch.float64)
        state["exp_avg"] = torch.rand(10, requires_grad=True, dtype=torch.float64)
        state["exp_avg_sq"] = torch.rand(10, requires_grad=True, dtype=torch.float64)

        gradcheck(
            _diff_fn,
            (
                p,
                grad,
                state,
                RAdam,
                {"lr": 0.9, "differentiable": True},
                *state.values(),
            ),
        )
        gradcheck(
            _diff_fn,
            (
                p,
                grad,
                state,
                RAdam,
                {"lr": 0.9, "weight_decay": 0.1, "decoupled_weight_decay": True, "differentiable": True},
                *state.values(),
            ),
        )

    @unittest.skipIf(not TEST_CUDA, "test requires CUDA")
    def test_defaults_changed_to_foreach(self):
        from torch.optim import (adam, adamw, nadam, sgd, radam, rmsprop, rprop,
                                 asgd, adamax, adadelta, adagrad)
        multi_optims = ((Adam, adam, "_multi_tensor_adam"),
                        (AdamW, adamw, "_multi_tensor_adamw"),
                        (NAdam, nadam, "_multi_tensor_nadam"),
                        (SGD, sgd, "_multi_tensor_sgd"),
                        (RAdam, radam, "_multi_tensor_radam"),
                        (RMSprop, rmsprop, "_multi_tensor_rmsprop"),
                        (Rprop, rprop, "_multi_tensor_rprop"),
                        (ASGD, asgd, "_multi_tensor_asgd"),
                        (Adamax, adamax, "_multi_tensor_adamax"),
                        (Adadelta, adadelta, "_multi_tensor_adadelta"),
                        (Adagrad, adagrad, "_multi_tensor_adagrad"),)

        model = torch.nn.Linear(5, 5)
        model.to(dtype=torch.float64, device="cuda")
        input = torch.rand(2, 5, dtype=torch.float64, device="cuda")

        for opt, mod, func in multi_optims:
            defaults = {}
            if opt == SGD:
                defaults["lr"] = 1e-2
            optimizer = opt(model.parameters(), **defaults)
            optimizer.zero_grad()
            output = model(input)
            loss = output.sum()
            loss.backward()
            with patch.object(mod, func) as mocked_foreach_impl:
                optimizer.step()
                self.assertTrue(mocked_foreach_impl.called)


if __name__ == "__main__":
    print("These tests should be run through test/test_optim.py instead")<|MERGE_RESOLUTION|>--- conflicted
+++ resolved
@@ -314,39 +314,6 @@
     def test_sgd(self):
         self._test_basic_cases(
             lambda weight, bias, maximize, foreach: SGD(
-<<<<<<< HEAD
-                self._build_params_dict(weight, bias, lr=1e-2),
-                lr=1e-3,
-                maximize=maximize,
-                foreach=foreach,
-            ),
-            constructor_accepts_maximize=True,
-            constructor_accepts_foreach=True,
-        )
-        self._test_basic_cases(
-            lambda weight, bias, maximize, foreach: SGD(
-                self._build_params_dict_single(weight, bias, lr=1e-2),
-                lr=1e-3,
-                maximize=maximize,
-                foreach=foreach,
-            ),
-            constructor_accepts_maximize=True,
-            constructor_accepts_foreach=True,
-        )
-        self._test_basic_cases(
-            lambda weight, bias, maximize, foreach: SGD(
-                self._build_params_dict_single(weight, bias, lr=1e-2),
-                maximize=maximize,
-                foreach=foreach,
-=======
-                [weight, bias], lr=1e-3, maximize=maximize, foreach=foreach
->>>>>>> c5a2edd6
-            ),
-            constructor_accepts_maximize=True,
-            constructor_accepts_foreach=True,
-        )
-        self._test_basic_cases(
-            lambda weight, bias, maximize, foreach: SGD(
                 [weight, bias], lr=1e-3, maximize=maximize, foreach=foreach
             ),
             scheduler_constructors=[lambda opt: StepLR(opt, gamma=0.9, step_size=10)],
@@ -467,40 +434,6 @@
 
 
     def test_adam(self):
-        self._test_basic_cases(
-            lambda weight, bias, maximize, foreach: Adam(
-<<<<<<< HEAD
-                self._build_params_dict(weight, bias, lr=1e-2),
-                lr=1e-3,
-=======
-                [weight, bias], lr=1e-3, maximize=maximize, foreach=foreach
-            ),
-            constructor_accepts_maximize=True,
-            constructor_accepts_foreach=True,
-        )
-        self._test_basic_cases(
-            lambda weight, bias, maximize, foreach: Adam(
-                [weight, bias],
-                lr=1e-3,
-                amsgrad=True,
-                maximize=maximize,
-                foreach=foreach,
-            ),
-            constructor_accepts_maximize=True,
-            constructor_accepts_foreach=True,
-        )
-        self._test_basic_cases(
-            lambda weight, bias, maximize, foreach: Adam(
-                [weight, bias],
-                lr=1e-3,
-                weight_decay=0.1,
->>>>>>> c5a2edd6
-                maximize=maximize,
-                foreach=foreach,
-            ),
-            constructor_accepts_maximize=True,
-            constructor_accepts_foreach=True,
-        )
         self._test_basic_cases(
             lambda weight, bias, maximize, foreach: Adam(
                 self._build_params_dict(weight, bias, lr=1e-2),
@@ -617,20 +550,6 @@
     def test_adamw(self):
         self._test_basic_cases(
             lambda weight, bias, maximize, foreach: AdamW(
-<<<<<<< HEAD
-                self._build_params_dict(weight, bias, lr=1e-2),
-                lr=1e-3,
-                maximize=maximize,
-                foreach=foreach,
-=======
-                [weight, bias], lr=1e-3, maximize=maximize, foreach=foreach
->>>>>>> c5a2edd6
-            ),
-            constructor_accepts_maximize=True,
-            constructor_accepts_foreach=True,
-        )
-        self._test_basic_cases(
-            lambda weight, bias, maximize, foreach: AdamW(
                 [weight, bias],
                 lr=torch.tensor(1e-3),
                 weight_decay=1,
@@ -671,16 +590,6 @@
         self.rel_tol = 4e-3
         self._test_basic_cases(
             lambda weight, bias, maximize, foreach: Adadelta(
-<<<<<<< HEAD
-=======
-                [weight, bias], maximize=maximize, foreach=foreach
-            ),
-            constructor_accepts_maximize=True,
-            constructor_accepts_foreach=True,
-        )
-        self._test_basic_cases(
-            lambda weight, bias, maximize, foreach: Adadelta(
->>>>>>> c5a2edd6
                 self._build_params_dict(weight, bias, rho=0.95),
                 maximize=maximize,
                 foreach=foreach,
@@ -705,26 +614,6 @@
             )
 
     def test_nadam(self):
-        self._test_basic_cases(
-            lambda weight, bias, foreach: NAdam(
-<<<<<<< HEAD
-                self._build_params_dict(weight, bias, lr=1e-2), lr=1e-3, foreach=foreach
-=======
-                [weight, bias], lr=1e-3, foreach=foreach
-            ),
-            constructor_accepts_foreach=True,
-        )
-        self._test_basic_cases(
-            lambda weight, bias, foreach: NAdam(
-                [weight, bias],
-                lr=1e-3,
-                weight_decay=0.1,
-                momentum_decay=6e-3,
-                foreach=foreach,
->>>>>>> c5a2edd6
-            ),
-            constructor_accepts_foreach=True,
-        )
         self._test_basic_cases(
             lambda weight, bias, foreach: NAdam(
                 [weight, bias],
@@ -831,50 +720,11 @@
             )
 
     def test_adamax(self):
-        self._test_basic_cases(
-            lambda weight, bias, maximize, foreach: Adamax(
-<<<<<<< HEAD
-                self._build_params_dict(weight, bias, lr=1e-2),
-                lr=1e-1,
-=======
-                [weight, bias], lr=1e-1, maximize=maximize, foreach=foreach
-            ),
-            constructor_accepts_maximize=True,
-            constructor_accepts_foreach=True,
-        )
-        self._test_basic_cases(
-            lambda weight, bias, maximize, foreach: Adamax(
-                [weight, bias],
-                lr=1e-1,
-                weight_decay=1,
->>>>>>> c5a2edd6
-                maximize=maximize,
-                foreach=foreach,
-            ),
-            constructor_accepts_maximize=True,
-            constructor_accepts_foreach=True,
-        )
         self._test_complex_2d(Adamax)
         self._test_complex_2d(functools.partial(Adamax, foreach=True))
 
 
     def test_radam(self):
-        self._test_basic_cases(
-            lambda weight, bias, foreach: RAdam(
-<<<<<<< HEAD
-                self._build_params_dict(weight, bias, lr=1e-2), lr=1e-3, foreach=foreach
-=======
-                [weight, bias], lr=1e-3, foreach=foreach
-            ),
-            constructor_accepts_foreach=True,
-        )
-        self._test_basic_cases(
-            lambda weight, bias, foreach: RAdam(
-                [weight, bias], lr=1e-3, weight_decay=0.1, foreach=foreach
->>>>>>> c5a2edd6
-            ),
-            constructor_accepts_foreach=True,
-        )
         self._test_basic_cases(
             lambda weight, bias, foreach: RAdam(
                 [weight, bias], lr=1e-3, foreach=foreach
@@ -923,66 +773,6 @@
 
     def test_rmsprop(self):
         for foreach in (False, True):
-            self._test_basic_cases(
-                lambda weight, bias, maximize, foreach: RMSprop(
-<<<<<<< HEAD
-                    self._build_params_dict(weight, bias, lr=1e-3),
-                    lr=1e-2,
-                    maximize=maximize,
-                    foreach=foreach,
-                ),
-                constructor_accepts_maximize=True,
-                constructor_accepts_foreach=True,
-            )
-            self._test_basic_cases(
-                lambda weight, bias, maximize, foreach: RMSprop(
-                    self._build_params_dict(weight, bias, lr=1e-3),
-                    lr=1e-2,
-                    centered=True,
-                    maximize=maximize,
-                    foreach=foreach,
-                ),
-                constructor_accepts_maximize=True,
-                constructor_accepts_foreach=True,
-            )
-            self._test_basic_cases(
-                lambda weight, bias, maximize, foreach: RMSprop(
-                    self._build_params_dict(weight, bias, lr=1e-3),
-                    lr=1e-2,
-                    centered=True,
-                    momentum=0.1,
-                    maximize=maximize,
-                    foreach=foreach,
-                ),
-                constructor_accepts_maximize=True,
-                constructor_accepts_foreach=True,
-            )
-            self._test_basic_cases(
-                lambda weight, bias, maximize, foreach: RMSprop(
-                    self._build_params_dict(weight, bias, lr=1e-3),
-                    lr=1e-2,
-                    momentum=0.1,
-                    maximize=maximize,
-                    foreach=foreach,
-                ),
-                constructor_accepts_maximize=True,
-                constructor_accepts_foreach=True,
-            )
-            self._test_basic_cases(
-                lambda weight, bias, maximize, foreach: RMSprop(
-                    self._build_params_dict(weight, bias, lr=1e-3),
-                    lr=1e-2,
-                    momentum=0.1,
-                    weight_decay=1,
-                    maximize=maximize,
-                    foreach=foreach,
-=======
-                    [weight, bias], lr=1e-2, maximize=maximize, foreach=foreach
->>>>>>> c5a2edd6
-                ),
-                constructor_accepts_maximize=True,
-                constructor_accepts_foreach=True,
-            )
             self._test_complex_2d(lambda param: RMSprop(param, foreach=foreach))
             self._test_complex_2d(
                 lambda param: RMSprop(param, centered=True, foreach=foreach)
@@ -1009,32 +799,6 @@
 
     def test_asgd(self):
         for foreach in (False, True):
-            self._test_basic_cases(
-                lambda weight, bias, maximize, foreach: ASGD(
-<<<<<<< HEAD
-                    self._build_params_dict(weight, bias, lr=1e-2),
-                    lr=1e-3,
-                    t0=100,
-                    maximize=maximize,
-                    foreach=foreach,
-                ),
-                constructor_accepts_maximize=True,
-                constructor_accepts_foreach=True,
-            )
-            self._test_basic_cases(
-                lambda weight, bias, maximize, foreach: ASGD(
-                    self._build_params_dict(weight, bias, lr=1e-2),
-                    lr=1e-3,
-                    weight_decay=1,
-                    maximize=maximize,
-                    foreach=foreach,
-=======
-                    [weight, bias], lr=1e-3, t0=100, maximize=maximize, foreach=foreach
->>>>>>> c5a2edd6
-                ),
-                constructor_accepts_maximize=True,
-                constructor_accepts_foreach=True,
-            )
             # Ref: https://github.com/pytorch/pytorch/issues/84560
             # self._test_complex_2d(optimizer)
             self._test_complex_optimizer(
@@ -1059,20 +823,6 @@
     @skipIfTorchDynamo()
     def test_rprop(self):
         for foreach in (False, True):
-            self._test_basic_cases(
-                lambda weight, bias, maximize, foreach: Rprop(
-<<<<<<< HEAD
-                    self._build_params_dict(weight, bias, lr=1e-2),
-                    lr=2e-4,
-                    maximize=maximize,
-                    foreach=foreach,
-=======
-                    [weight, bias], lr=2e-4, maximize=maximize, foreach=foreach
->>>>>>> c5a2edd6
-                ),
-                constructor_accepts_maximize=True,
-                constructor_accepts_foreach=True,
-            )
             self._test_complex_2d(lambda param: Rprop(param, foreach=foreach))
             self._test_complex_optimizer(
                 lambda param: Rprop([param], lr=0.001, foreach=foreach)
