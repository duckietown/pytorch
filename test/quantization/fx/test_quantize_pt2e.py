# Owner(s): ["oncall: quantization"]
import torch
import torch.nn as nn
import torch._dynamo as torchdynamo
from torch.testing._internal.common_quantization import (
    QuantizationTestCase,
    skip_if_no_torchvision,
    skipIfNoQNNPACK,
    skipIfNoX86,
)
from torch.testing._internal.common_quantization import NodeSpec as ns
from torch.testing._internal.common_quantized import (
    override_quantized_engine,
)
from torch.ao.quantization import (
    get_default_qconfig,
    QConfigMapping,
    observer,
)
from torch.ao.quantization.qconfig import default_per_channel_symmetric_qnnpack_qconfig
from torch.ao.quantization.backend_config import (
    get_qnnpack_backend_config,
)
from torch.ao.quantization.backend_config._qnnpack_pt2e import get_qnnpack_pt2e_backend_config
from torch.ao.quantization.backend_config._x86_inductor_pt2e import get_x86_inductor_pt2e_backend_config
from torch.ao.quantization.backend_config.x86 import get_x86_backend_config
from torch.ao.quantization.quantize_fx import prepare_fx, convert_to_reference_fx, convert_fx
from torch.ao.quantization._pt2e.quantizer import Quantizer
from torch.ao.quantization._pt2e.quantizer import QNNPackQuantizer
from torch.ao.quantization._quantize_pt2e import (
    prepare_pt2e,
    convert_pt2e,
    prepare_pt2e_quantizer,
    prepare_qat_pt2e_quantizer,
)
from torch.ao.ns.fx.utils import (
    compute_sqnr,
)
import copy
import itertools
from torch._inductor.compile_fx import compile_fx


@skipIfNoQNNPACK
class TestQuantizePT2E(QuantizationTestCase):
    def test_qconfig_none(self):
        class M(torch.nn.Module):
            def __init__(self):
                super().__init__()
                self.conv1 = nn.Conv2d(1, 1, 1)
                self.conv2 = nn.Conv2d(1, 1, 1)

            def forward(self, x):
                x = self.conv1(x)
                x = self.conv2(x)
                return x

        with override_quantized_engine("qnnpack"):
            m = M().eval()
            example_inputs = (torch.randn(1, 1, 1, 1),)
            # program capture
            m, guards = torchdynamo.export(
                m,
                *copy.deepcopy(example_inputs),
                aten_graph=True,
                tracing_mode="real",
            )

            qconfig = get_default_qconfig("qnnpack")
            qconfig_mapping = QConfigMapping().set_global(qconfig) \
                                              .set_module_name("conv2", None)
            backend_config = get_qnnpack_pt2e_backend_config()
            m = prepare_pt2e(m, qconfig_mapping, example_inputs, backend_config)
            m(*example_inputs)
            m = convert_pt2e(m)
            m(*example_inputs)

            # first conv is quantized, second conv is not quantized
            node_occurrence = {
                # two for input of the first conv, one for output for the first conv
                ns.call_function(torch.ops.quantized_decomposed.quantize_per_tensor): 3,
                ns.call_function(torch.ops.quantized_decomposed.dequantize_per_tensor): 3,
            }
            node_list = [
                ns.call_function(torch.ops.quantized_decomposed.dequantize_per_tensor),
                ns.call_function(torch.ops.quantized_decomposed.dequantize_per_tensor),
                ns.call_function(torch.ops.aten.convolution.default),
                ns.call_function(torch.ops.quantized_decomposed.dequantize_per_tensor),
                ns.call_function(torch.ops.aten.convolution.default),
            ]
            self.checkGraphModuleNodes(
                m, expected_node_list=node_list, expected_node_occurrence=node_occurrence)

    def test_qconfig_module_type(self):
        class M(torch.nn.Module):
            def __init__(self):
                super().__init__()
                self.conv = nn.Conv2d(1, 1, 1)
                self.linear = nn.Linear(9, 3)

            def forward(self, x):
                x = self.conv(x)
                x = x.reshape((1, -1))
                x = self.linear(x)
                return x

        with override_quantized_engine("qnnpack"):
            m = M().eval()
            example_inputs = (torch.randn(1, 1, 3, 3),)

            # program capture
            m, guards = torchdynamo.export(
                m,
                *copy.deepcopy(example_inputs),
                aten_graph=True,
                tracing_mode="real",
            )

            qconfig = get_default_qconfig("qnnpack")
            qconfig_mapping = QConfigMapping().set_object_type(torch.nn.Conv2d, qconfig)
            backend_config = get_qnnpack_pt2e_backend_config()
            m = prepare_pt2e(m, qconfig_mapping, example_inputs, backend_config)
            m(*example_inputs)
            m = convert_pt2e(m)
            m(*example_inputs)
            # conv is quantized, linear is not quantized
            node_occurrence = {
                # two for input and weight of the conv, one for output for the conv
                ns.call_function(torch.ops.quantized_decomposed.quantize_per_tensor): 3,
                ns.call_function(torch.ops.quantized_decomposed.dequantize_per_tensor): 3,
            }
            node_list = [
                ns.call_function(torch.ops.quantized_decomposed.dequantize_per_tensor),
                ns.call_function(torch.ops.quantized_decomposed.dequantize_per_tensor),
                ns.call_function(torch.ops.aten.convolution.default),
                ns.call_function(torch.ops.quantized_decomposed.dequantize_per_tensor),
                ns.call_function(torch.ops.aten.addmm.default),
            ]
            self.checkGraphModuleNodes(m, expected_node_list=node_list)

    def test_simple_quantizer(self):
        class M(torch.nn.Module):
            def __init__(self):
                super().__init__()
                self.conv = torch.nn.Conv2d(3, 3, 3)

            def forward(self, x):
                return self.conv(x)

        class BackendAQuantizer(Quantizer):
            def annotate(self, model: torch.fx.GraphModule) -> torch.fx.GraphModule:
                _DEFAULT_TARGET_DTYPE_INFO = {
                    "input_act_obs_or_fq_ctr": observer.PlaceholderObserver.with_args(dtype=torch.float),
                    "output_act_obs_or_fq_ctr": observer.PlaceholderObserver.with_args(dtype=torch.float),
                }
                for node in model.graph.nodes:
                    node.meta["target_dtype_info"] = copy.deepcopy(_DEFAULT_TARGET_DTYPE_INFO)
                for node in model.graph.nodes:
                    if node.op == "call_function" and node.target == torch.ops.aten.convolution.default:
                        node.meta["target_dtype_info"] = {
                            "input_act_obs_or_fq_ctr": observer.default_observer,
                            "weight_obs_or_fq_ctr": observer.default_weight_observer,
                            "bias_obs_or_fq_ctr": observer.PlaceholderObserver.with_args(dtype=torch.float),
                            "output_act_obs_or_fq_ctr": observer.default_observer,
                            "weight_index": 1,
                            "bias_index": 2,
                        }

            def validate(self, model: torch.fx.GraphModule) -> None:
                pass

        m = M().eval()
        example_inputs = (torch.randn(1, 3, 5, 5),)

        # program capture
        m, guards = torchdynamo.export(
            m,
            *copy.deepcopy(example_inputs),
            aten_graph=True,
            tracing_mode="real",
        )
        m = prepare_pt2e_quantizer(m, BackendAQuantizer())
        m(*example_inputs)
        m = convert_pt2e(m)
        node_occurrence = {
            # two for input of the first conv, one for output for the first conv
            ns.call_function(torch.ops.quantized_decomposed.quantize_per_tensor): 3,
            ns.call_function(torch.ops.quantized_decomposed.dequantize_per_tensor): 3,
        }
        node_list = [
            ns.call_function(torch.ops.quantized_decomposed.dequantize_per_tensor),
            ns.call_function(torch.ops.quantized_decomposed.dequantize_per_tensor),
            ns.call_function(torch.ops.aten.convolution.default),
            ns.call_function(torch.ops.quantized_decomposed.quantize_per_tensor),
        ]
        self.checkGraphModuleNodes(
            m, expected_node_list=node_list, expected_node_occurrence=node_occurrence)

    def test_qnnpack_quantizer_conv(self):
        class M(torch.nn.Module):
            def __init__(self):
                super().__init__()
                self.conv = torch.nn.Conv2d(3, 3, 3)

            def forward(self, x):
                return self.conv(x)

        import torch.ao.quantization._pt2e.quantizer.qnnpack_quantizer as qq
        quantizer = QNNPackQuantizer()
        operator_spec = qq.get_default_per_channel_symmetric_qnnpack_operator_spec()
        quantizer.set_global(operator_spec)
        m = M().eval()
        example_inputs = (torch.randn(1, 3, 5, 5),)

        # program capture
        m, guards = torchdynamo.export(
            m,
            *copy.deepcopy(example_inputs),
            aten_graph=True,
            tracing_mode="real",
        )

        m = prepare_pt2e_quantizer(m, quantizer)
        m(*example_inputs)
        m = convert_pt2e(m)
        node_occurrence = {
            # input and output are using quantize_per_tensor and weight is using quantize_per_channel
            ns.call_function(torch.ops.quantized_decomposed.quantize_per_tensor): 2,
            ns.call_function(torch.ops.quantized_decomposed.dequantize_per_tensor): 2,
            ns.call_function(torch.ops.quantized_decomposed.quantize_per_channel): 1,
            ns.call_function(torch.ops.quantized_decomposed.dequantize_per_channel): 1,
        }
        node_list = [
            ns.call_function(torch.ops.quantized_decomposed.dequantize_per_tensor),
            ns.call_function(torch.ops.quantized_decomposed.dequantize_per_channel),
            ns.call_function(torch.ops.aten.convolution.default),
            ns.call_function(torch.ops.quantized_decomposed.quantize_per_tensor),
        ]
        self.checkGraphModuleNodes(
            m, expected_node_list=node_list, expected_node_occurrence=node_occurrence)

    def test_qnnpack_quantizer_obs_sharing_ops(self):
        class M(torch.nn.Module):
            def __init__(self):
                super().__init__()
                self.conv = torch.nn.Conv2d(3, 3, 3)
                self.hardtanh = torch.nn.Hardtanh()
                self.adaptive_avg_pool2d = torch.nn.AdaptiveAvgPool2d((1, 1))

            def forward(self, x):
                x = self.conv(x)
                x = self.adaptive_avg_pool2d(x)
                x = self.hardtanh(x)
                x = torch.mean(x)
                return x

        import torch.ao.quantization._pt2e.quantizer.qnnpack_quantizer as qq
        quantizer = QNNPackQuantizer()
        operator_spec = qq.get_default_per_channel_symmetric_qnnpack_operator_spec()
        quantizer.set_global(operator_spec)
        m = M().eval()
        example_inputs = (torch.randn(1, 3, 5, 5),)

        # program capture
        m, guards = torchdynamo.export(
            m,
            *copy.deepcopy(example_inputs),
            aten_graph=True,
            tracing_mode="real",
        )

        m = prepare_pt2e_quantizer(m, quantizer)
        print("after prepare:", m)
        m(*example_inputs)
        m = convert_pt2e(m)
        print("m:", m)
        node_occurrence = {
            # input and output are using quantize_per_tensor and weight is using quantize_per_channel
            ns.call_function(torch.ops.quantized_decomposed.quantize_per_tensor): 5,
            ns.call_function(torch.ops.quantized_decomposed.dequantize_per_tensor): 5,
            ns.call_function(torch.ops.quantized_decomposed.quantize_per_channel): 1,
            ns.call_function(torch.ops.quantized_decomposed.dequantize_per_channel): 1,
        }
        node_list = [
            ns.call_function(torch.ops.quantized_decomposed.dequantize_per_tensor),
            ns.call_function(torch.ops.quantized_decomposed.dequantize_per_channel),
            ns.call_function(torch.ops.aten.convolution.default),
            ns.call_function(torch.ops.quantized_decomposed.quantize_per_tensor),

            ns.call_function(torch.ops.quantized_decomposed.dequantize_per_tensor),
            ns.call_function(torch.ops.aten.mean.dim),
            ns.call_function(torch.ops.quantized_decomposed.quantize_per_tensor),

            ns.call_function(torch.ops.quantized_decomposed.dequantize_per_tensor),
            ns.call_function(torch.ops.aten.hardtanh.default),
            ns.call_function(torch.ops.quantized_decomposed.quantize_per_tensor),
            ns.call_function(torch.ops.quantized_decomposed.dequantize_per_tensor),
            ns.call_function(torch.ops.aten.mean.default),
            ns.call_function(torch.ops.quantized_decomposed.quantize_per_tensor),
            ns.call_function(torch.ops.quantized_decomposed.dequantize_per_tensor),
        ]
        self.checkGraphModuleNodes(
            m, expected_node_list=node_list, expected_node_occurrence=node_occurrence)

<<<<<<< HEAD
    @xfailIfPython311
    def test_qat_conv_bn_fusion(self):
        class M(torch.nn.Module):
            def __init__(self):
                super().__init__()
                self.conv = torch.nn.Conv2d(3, 3, 3)
                self.bn = torch.nn.BatchNorm2d(3)

            def forward(self, x):
                x = self.conv(x)
                x = self.bn(x)
                return x

        import torch.ao.quantization._pt2e.quantizer.qnnpack_quantizer as qq
        quantizer = QNNPackQuantizer()
        quantizer.set_global(qq.get_default_per_channel_symmetric_qnnpack_operator_spec())
        m = M()
        example_inputs = (torch.randn(1, 3, 5, 5),)

        # program capture
        m, guards = torchdynamo.export(
            m,
            *copy.deepcopy(example_inputs),
            aten_graph=True,
            tracing_mode="real",
        )

        # Note: this currently fails due to a torchdynamo bug where exporting the fused
        # QAT conv + bn pattern leads to an internal assertion failure. For more detail,
        # see https://github.com/pytorch/pytorch/issues/98531.
        m = prepare_qat_pt2e_quantizer(m, quantizer)
        m(*example_inputs)

        # TODO: check that subgraph was replaced

    @xfailIfPython311
=======
>>>>>>> facad952
    def test_rearrange_weight_observer_for_decomposed_linear(self):
        """
        Check whether weight observer is correctly rearranged for decomposed linear.
        before:
            weight - t - observer \
              input - observer - addmm/mm
        after:
            weight - observer - t \
              input - observer - addmm/mm
        """
        class M(torch.nn.Module):
            def __init__(self, with_bias, use_relu):
                super().__init__()
                self.linear = nn.Linear(4, 4, bias=with_bias)
                self.relu = nn.ReLU()
                self.use_relu = use_relu

            def forward(self, x):
                x = self.linear(x)
                return self.relu(x) if self.use_relu else x

        with_bias_list = [True, False]
        use_relu_list = [True, False]
        cases = itertools.product(with_bias_list, use_relu_list)
        for with_bias, use_relu in cases:
            m = M(with_bias, use_relu).eval()
            example_inputs = (torch.randn(1, 4),)

            # program capture
            m, guards = torchdynamo.export(
                m,
                *copy.deepcopy(example_inputs),
                aten_graph=True,
                tracing_mode="real",
            )

            qconfig = get_default_qconfig('qnnpack')
            qconfig_mapping = QConfigMapping().set_global(qconfig)
            backend_config = get_qnnpack_pt2e_backend_config()
            m = prepare_pt2e(m, qconfig_mapping, example_inputs, backend_config)

            # 1. Check graph nodes:
            # - args[0] of t should be the weight observer
            # - args[-1] of addmm/mm should be t
            error_msg = 'Weight observer is not correctly rearranged for decomposed linear'
            for node in m.graph.nodes:
                if node.target == torch.ops.aten.t.default:
                    target = node.args[0].target
                    self.assertTrue(isinstance(getattr(m, target), observer.ObserverBase), error_msg)
                elif node.target in (torch.ops.aten.addmm.default, torch.ops.aten.mm.default):
                    target = node.args[-1].target
                    self.assertTrue(target == torch.ops.aten.t.default, error_msg)

            # 2. Check m.code to ensure `m.recompile()` is called.
            # If weight observer is rearranged in graph but `m.recompile()` is not called,
            # m.code would be wrong.
            code_before_recompile = m.code
            m.recompile()
            code_after_recompile = m.code
            self.assertTrue(code_before_recompile == code_after_recompile, error_msg)

    def test_transposed_conv_bn_fusion(self):
        class M(torch.nn.Module):
            def __init__(self):
                super().__init__()
                self.conv_trans = torch.nn.ConvTranspose2d(10, 20, 3)
                # channels for batchnorm is the same as the out_channels for convtranspose
                self.bn = torch.nn.BatchNorm2d(20)

            def forward(self, x):
                return self.bn(self.conv_trans(x))

        with override_quantized_engine("qnnpack"):
            m = M().eval()
            example_inputs = (torch.randn(10, 10, 10, 10),)
            # program capture
            m, guards = torchdynamo.export(
                m,
                *copy.deepcopy(example_inputs),
                aten_graph=True,
                tracing_mode="real",
            )

            node_occurrence = {
                ns.call_function(torch.ops.aten.convolution.default): 1,
                ns.call_function(torch.ops.aten._native_batch_norm_legit_no_training.default): 1,
            }
            self.checkGraphModuleNodes(m, expected_node_occurrence=node_occurrence)

            qconfig = get_default_qconfig("qnnpack")
            qconfig_mapping = QConfigMapping().set_global(qconfig)
            backend_config = get_qnnpack_pt2e_backend_config()
            m = prepare_pt2e(m, qconfig_mapping, example_inputs, backend_config)
            # make sure it runs
            m(*example_inputs)

            # make sure bn is fused into conv
            node_occurrence = {
                ns.call_function(torch.ops.aten.convolution.default): 1,
                ns.call_function(torch.ops.aten._native_batch_norm_legit_no_training.default): 0,
            }
            self.checkGraphModuleNodes(m, expected_node_occurrence=node_occurrence)

@skipIfNoQNNPACK
class TestQuantizePT2EX86Inductor(QuantizationTestCase):
    @skipIfNoX86
    def test_inductor_backend_config_conv(self):
        class M(torch.nn.Module):
            def __init__(self, use_relu: bool = False, inplace_relu: bool = False):
                super().__init__()
                self.use_relu = use_relu
                self.conv1 = nn.Conv2d(3, 6, (2, 2), stride=(1, 1), padding=(1, 1))
                self.relu = nn.ReLU(inplace=inplace_relu)

            def forward(self, x):
                x = self.conv1(x)
                return self.relu(x) if self.use_relu else x

        use_relu_list = [True, False]
        inplace_relu_list = [True, False]
        with override_quantized_engine("x86"):
            with torch.no_grad():
                for use_relu, inplace_relu in itertools.product(use_relu_list, inplace_relu_list):
                    m = M(use_relu=use_relu, inplace_relu=inplace_relu).eval()
                    example_inputs = (torch.randn(2, 3, 4, 4),)
                    # program capture
                    # **TODO** Add testcase for tracing_mode="symbolic" after fix issue:
                    # https://github.com/pytorch/pytorch/issues/96274
                    export_module, guards = torchdynamo.export(
                        m,
                        *copy.deepcopy(example_inputs),
                        aten_graph=True,
                        tracing_mode="real",
                    )

                    qconfig = get_default_qconfig("x86")
                    qconfig_mapping = QConfigMapping().set_global(qconfig)
                    backend_config = get_x86_inductor_pt2e_backend_config()
                    prepare_module = prepare_pt2e(export_module, qconfig_mapping, example_inputs, backend_config)
                    prepare_module(*example_inputs)
                    convert_module = convert_pt2e(prepare_module)
                    convert_module(*example_inputs)

                    # Fake quant should only be inserted at start and end
                    node_occurrence = {
                        # one for input and weight of the conv, one for output for the conv
                        ns.call_function(torch.ops.quantized_decomposed.quantize_per_tensor): 2,
                        ns.call_function(torch.ops.quantized_decomposed.quantize_per_channel): 1,
                        ns.call_function(torch.ops.quantized_decomposed.dequantize_per_channel): 1,
                        ns.call_function(torch.ops.quantized_decomposed.dequantize_per_tensor): 2,
                    }
                    if use_relu:
                        node_list = [
                            ns.call_function(torch.ops.quantized_decomposed.quantize_per_tensor),
                            ns.call_function(torch.ops.quantized_decomposed.dequantize_per_tensor),
                            ns.call_function(torch.ops.aten.convolution.default),
                            ns.call_function(torch.ops.aten.relu_.default if inplace_relu else torch.ops.aten.relu.default),
                            ns.call_function(torch.ops.quantized_decomposed.quantize_per_tensor),
                            ns.call_function(torch.ops.quantized_decomposed.dequantize_per_tensor),
                        ]
                    else:
                        node_list = [
                            ns.call_function(torch.ops.quantized_decomposed.quantize_per_tensor),
                            ns.call_function(torch.ops.quantized_decomposed.dequantize_per_tensor),
                            ns.call_function(torch.ops.aten.convolution.default),
                            ns.call_function(torch.ops.quantized_decomposed.quantize_per_tensor),
                            ns.call_function(torch.ops.quantized_decomposed.dequantize_per_tensor),
                        ]
                    self.checkGraphModuleNodes(convert_module,
                                               expected_node_occurrence=node_occurrence,
                                               expected_node_list=node_list)

                    # Step1: Ref result in 1.X fx path
                    backend_config_1_x = get_x86_backend_config()
                    m_copy = copy.deepcopy(m)
                    m_prepare_fx = prepare_fx(m_copy, qconfig_mapping, example_inputs, backend_config=backend_config_1_x)
                    after_prepare_result_fx = m_prepare_fx(*example_inputs)
                    m_convert_fx = convert_fx(m_prepare_fx, backend_config=backend_config_1_x)
                    ref_result = m_convert_fx(*example_inputs)

                    # Step2: Start to lowering into Inductor
                    run = compile_fx(convert_module, example_inputs)
                    # Inductor first run
                    inductor_res = run(*example_inputs)
                    # Inductor second run
                    inductor_res = run(*example_inputs)
                    self.assertEqual(ref_result, inductor_res, atol=5e-2, rtol=5e-2)

class TestQuantizePT2EModels(QuantizationTestCase):
    @skip_if_no_torchvision
    @skipIfNoQNNPACK
    def test_resnet18(self):
        import torchvision
        with override_quantized_engine("qnnpack"):
            example_inputs = (torch.randn(1, 3, 224, 224),)
            m = torchvision.models.resnet18().eval()
            m_copy = copy.deepcopy(m)
            # program capture
            m, guards = torchdynamo.export(
                m,
                *copy.deepcopy(example_inputs),
                aten_graph=True,
                tracing_mode="real",
            )

            backend_config = get_qnnpack_pt2e_backend_config()
            # TODO: define qconfig_mapping specifically for executorch
            qconfig = get_default_qconfig("qnnpack")
            qconfig_mapping = QConfigMapping().set_global(qconfig)
            before_fusion_result = m(*example_inputs)

            m = prepare_pt2e(m, qconfig_mapping, example_inputs, backend_config)

            # checking that we inserted observers correctly for maxpool operator (input and
            # output share observer instance)
            self.assertEqual(id(m.activation_post_process_3), id(m.activation_post_process_2))
            after_prepare_result = m(*example_inputs)
            m = convert_pt2e(m)

            after_quant_result = m(*example_inputs)

            # comparing with existing fx graph mode quantization reference flow
            backend_config = get_qnnpack_backend_config()
            m_fx = prepare_fx(m_copy, qconfig_mapping, example_inputs, backend_config=backend_config)
            after_prepare_result_fx = m_fx(*example_inputs)
            m_fx = convert_to_reference_fx(m_fx, backend_config=backend_config)

            after_quant_result_fx = m_fx(*example_inputs)

            # the result matches exactly after prepare
            self.assertEqual(after_prepare_result, after_prepare_result_fx)
            self.assertEqual(compute_sqnr(after_prepare_result, after_prepare_result_fx), torch.tensor(float("inf")))
            # there are slight differences after convert due to different implementations
            # of quant/dequant
            self.assertTrue(torch.max(after_quant_result - after_quant_result_fx) < 1e-1)
            self.assertTrue(compute_sqnr(after_quant_result, after_quant_result_fx) > 35)

    @skip_if_no_torchvision
    @skipIfNoQNNPACK
    def test_resnet18_with_quantizer_api(self):
        import torchvision
        with override_quantized_engine("qnnpack"):
            example_inputs = (torch.randn(1, 3, 224, 224),)
            m = torchvision.models.resnet18().eval()
            m_copy = copy.deepcopy(m)
            # program capture
            m, guards = torchdynamo.export(
                m,
                *copy.deepcopy(example_inputs),
                aten_graph=True,
                tracing_mode="real",
            )

            before_fusion_result = m(*example_inputs)
            import torch.ao.quantization._pt2e.quantizer.qnnpack_quantizer as qq
            quantizer = QNNPackQuantizer()
            operator_spec = qq.get_default_per_channel_symmetric_qnnpack_operator_spec()
            quantizer.set_global(operator_spec)
            m = prepare_pt2e_quantizer(m, quantizer)
            # checking that we inserted observers correctly for maxpool operator (input and
            # output share observer instance)
            self.assertEqual(id(m.activation_post_process_3), id(m.activation_post_process_2))
            after_prepare_result = m(*example_inputs)
            m = convert_pt2e(m)

            after_quant_result = m(*example_inputs)

            # comparing with existing fx graph mode quantization reference flow
            qconfig = default_per_channel_symmetric_qnnpack_qconfig
            qconfig_mapping = QConfigMapping().set_global(qconfig)
            backend_config = get_qnnpack_backend_config()
            m_fx = prepare_fx(m_copy, qconfig_mapping, example_inputs, backend_config=backend_config)
            after_prepare_result_fx = m_fx(*example_inputs)
            m_fx = convert_to_reference_fx(m_fx, backend_config=backend_config)

            after_quant_result_fx = m_fx(*example_inputs)

            # the result matches exactly after prepare
            # Note: this currently will always be true since we are inserting observers
            # the check becomes useful when we add qat examples
            # but we can still manully inspect the printed observers to make sure
            # it matches
            self.assertEqual(after_prepare_result, after_prepare_result_fx)
            self.assertEqual(compute_sqnr(after_prepare_result, after_prepare_result_fx), torch.tensor(float("inf")))
            # there are slight differences after convert due to different implementations
            # of quant/dequant
            self.assertTrue(torch.max(after_quant_result - after_quant_result_fx) < 1e-1)
            self.assertTrue(compute_sqnr(after_quant_result, after_quant_result_fx) > 35)<|MERGE_RESOLUTION|>--- conflicted
+++ resolved
@@ -302,14 +302,12 @@
         self.checkGraphModuleNodes(
             m, expected_node_list=node_list, expected_node_occurrence=node_occurrence)
 
-<<<<<<< HEAD
-    @xfailIfPython311
     def test_qat_conv_bn_fusion(self):
         class M(torch.nn.Module):
             def __init__(self):
                 super().__init__()
-                self.conv = torch.nn.Conv2d(3, 3, 3)
-                self.bn = torch.nn.BatchNorm2d(3)
+                self.conv = torch.nn.Conv2d(1, 1, 1)
+                self.bn = torch.nn.BatchNorm2d(1)
 
             def forward(self, x):
                 x = self.conv(x)
@@ -320,7 +318,7 @@
         quantizer = QNNPackQuantizer()
         quantizer.set_global(qq.get_default_per_channel_symmetric_qnnpack_operator_spec())
         m = M()
-        example_inputs = (torch.randn(1, 3, 5, 5),)
+        example_inputs = (torch.randn(1, 1, 3, 3),)
 
         # program capture
         m, guards = torchdynamo.export(
@@ -334,13 +332,11 @@
         # QAT conv + bn pattern leads to an internal assertion failure. For more detail,
         # see https://github.com/pytorch/pytorch/issues/98531.
         m = prepare_qat_pt2e_quantizer(m, quantizer)
+        m.activation_post_process_0 = torch.nn.Identity()
         m(*example_inputs)
 
         # TODO: check that subgraph was replaced
 
-    @xfailIfPython311
-=======
->>>>>>> facad952
     def test_rearrange_weight_observer_for_decomposed_linear(self):
         """
         Check whether weight observer is correctly rearranged for decomposed linear.
