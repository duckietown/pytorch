import collections
import contextlib
import copy
import functools
import itertools
import logging
import operator
import re
import sys
import traceback
import weakref
from dataclasses import dataclass
from typing import Any, Callable, Dict, List, NamedTuple, Optional, Set, Tuple, Union

import sympy

import torch._guards

import torch._logging

import torch.nn
import torch.utils._pytree as pytree
from torch import fx
from torch._guards import (
    Checkpointable,
    GlobalContextCheckpointState,
    GuardsCheckpointState,
    Source,
    TracingContext,
)
from torch._utils_internal import signpost_event
from torch.fx.experimental.sym_node import SymNode
from torch.fx.experimental.symbolic_shapes import free_symbols, is_symbolic, ShapeEnv
from torch.utils._python_dispatch import is_traceable_wrapper_subclass
from torch.utils._sympy.interp import sympy_interp
from torch.utils._sympy.reference import PythonReferenceAnalysis
from torch.utils.weak import WeakTensorKeyDictionary

from . import config, logging as torchdynamo_logging, variables
from .backends.registry import CompiledFn, CompilerFn
from .bytecode_transformation import (
    create_call_function,
    create_instruction,
    Instruction,
    unique_id,
)
from .code_context import code_context
from .codegen import PyCodegen
from .current_scope_id import enter_new_scope
from .exc import (
    BackendCompilerFailed,
    exceptions_allowed_to_be_fallback,
    SkipFrame,
    unimplemented,
    unimplemented_with_warning,
)
from .guards import GuardBuilder, install_guard
from .mutation_guard import is_dynamic_nn_module
from .side_effects import SideEffects
from .source import (
    AttrSource,
    ConstantSource,
    GlobalStateSource,
    is_constant_source,
    is_from_local_source,
    LocalSource,
    ParamBufferSource,
    ShapeEnvSource,
    TensorProperty,
    TensorPropertySource,
)
from .utils import (
    checkpoint_params,
    CleanupHook,
    clone_inputs,
    count_calls,
    counters,
    dynamo_timed,
    get_instruction_source_311,
    get_static_address_type,
    graph_break_reasons,
    increment_op_count,
    lazy_format_graph_code,
    lazy_format_graph_tabular,
    LazyString,
    same,
)
from .variables.base import VariableTracker
from .variables.builder import GraphArg, TrackedFake, VariableBuilder, wrap_fx_proxy
from .variables.nn_module import NNModuleVariable
from .variables.tensor import (
    NumpyNdarrayVariable,
    SymNodeVariable,
    TensorVariable,
    UnspecializedPythonVariable,
)

from .variables.torch_function import TensorWithTFOverrideVariable

log = logging.getLogger(__name__)
graph_tabular_log = torch._logging.getArtifactLogger(__name__, "graph")
graph_code_log = torch._logging.getArtifactLogger(__name__, "graph_code")
graph_sizes_log = torch._logging.getArtifactLogger(__name__, "graph_sizes")
trace_call_log = torch._logging.getArtifactLogger(__name__, "trace_call")


class OutputGraphState(NamedTuple):
    input_source_to_var: Dict[Source, VariableTracker]
    tracked_fakes: List[TrackedFake]
    guard_state: GuardsCheckpointState
    nn_modules: Optional[Dict[str, torch.nn.Module]]
    register_finalizer_fns: List[Callable[[fx.GraphModule], None]]
    global_state: Optional[Dict[str, bool]]
    param_name_to_source: Optional[Dict[str, Source]]
    side_effects: SideEffects
    timestamp: int
    non_compliant_ops: Set[torch._ops.OpOverload]
    compliant_custom_ops: Set[torch._ops.OpOverload]

    def diff(self, other: "OutputGraphState", *, prefix: str = "") -> Optional[str]:
        for k in self._fields:
            if k == "guard_state":
                r = self.guard_state.diff(other.guard_state)
                if r is not None:
                    return r
                continue
            elif k == "side_effects":
                r = self.side_effects.diff(other.side_effects)
                if r is not None:
                    return r
                continue

            sv = getattr(self, k)
            ov = getattr(other, k)
            if sv != ov:
                return f"{prefix}{k} mismatch: {sv} != {ov}"
        return None

    # Back compat .guards api
    @property
    def guards(self):
        return self.guard_state.dynamo_guards


@functools.lru_cache(None)
def _step_logger():
    return torchdynamo_logging.get_step_logger(log)


@dataclass
class GraphCompileReason:
    """Stores why a given output graph was compiled; i.e. what caused the graph break."""

    reason: str
    user_stack: List[traceback.FrameSummary]

    # Indicates if this was a graph compile reason due to graph break.
    graph_break: bool = True

    def __post_init__(self):
        if self.graph_break:
            graph_break_reasons.append(self)


def _get_gen_rand_values_fn(random_calls):
    def _gen_rand_values():
        return [fn(*args, **kwargs) for fn, args, kwargs in random_calls]

    return _gen_rand_values


class FakeRootModule(torch.nn.Module):
    """Trick the constructor of fx.GraphModule"""

    def __init__(self, nn_modules: Dict[str, torch.nn.Module]):
        super().__init__()
        for k, v in nn_modules.items():
            setattr(self, k, v)

    def __repr__(self):
        return "FakeRootModule(...)"


class WrapperBackend:
    def __init__(self, backend: CompilerFn):
        self.backend: CompilerFn = backend

    def __call__(self, gm: torch.fx.GraphModule, example_inputs: List[torch.Tensor]):
        self.restore = checkpoint_params(gm)
        self.gm = gm
        copy_gm = copy.deepcopy(self.gm)
        self.candidate = self.backend(copy_gm, example_inputs)

        if self.candidate is None or self.candidate is self.gm.forward:
            return self.gm.forward

        if not config.verify_correctness:
            return self.candidate

        # if verify_correctness=True
        try:
            correct = self.gm.forward(*clone_inputs(example_inputs))
            result = self.candidate(*clone_inputs(example_inputs))

            # TODO: replace `same` function with the one in testing
            if same(correct, result):
                return self.candidate

            raise RuntimeError(f"incorrect results of backend {self}")
            return self.gm.forward

        except Exception:
            log.exception("error in verify_correctness")
            raise
        finally:
            self.restore()


Scope = Dict[str, object]


class OutputGraph(Checkpointable[OutputGraphState]):
    """
    Wrapper class to hold outputs of InstructionTranslator.  Mainly the
    generated fx.Graph.

    OutputGraph is 1:1 with a frame being processed. Each frame is associated
    with some root InstructionTranslator. When user code calls a function,
    we construct a InliningInstructionTranslator that continues to write into
    the root InstructionTranslator's OutputGraph.
    """

    def __init__(
        self,
        code_options: Dict[str, Any],
        compiler_fn: Optional[CompilerFn],
        root_tx,
        export: bool,
        export_constraints,
        frame_state,
        local_scope: Scope,
        global_scope: Scope,
        f_code,
    ):
        super().__init__()
        self.tracers = [SubgraphTracer(self, export_root=export)]
        # Map from graph input's `Source` to its `VariableTracker` to
        # de-duplicate graph inputs by source and reuse the tracker
        self.input_source_to_var: Dict[Source, VariableTracker] = {}
        self.export = export
        self.export_constraints = export_constraints
        self.frame_state = frame_state
        self.tensor_weakref_to_sizes_strides = WeakTensorKeyDictionary()
        self.cleanup_hooks: List[Callable[[], Any]] = []
        # compile_id is an id number for the current torch.compile
        self.compile_id: int = next(_compile_id_counter)
        # Set of globals installed via install_global_once
        self.installed_globals: Set[str] = set()

        # TODO: maybe should just pass the entire f_code in here?  Not
        # sure...
        self.co_fields = {
            "co_name": f_code.co_name,
            "co_filename": f_code.co_filename,
            "co_firstlineno": f_code.co_firstlineno,
        }

        # tracked_fakes says where any tensor that was wrapped to fake came
        # from.  It is similar to GraphArg, in that all GraphArgs will get
        # will get added to TrackedFakes, but TrackedFakes also contains
        # GraphArgs that got pruned, and things like Tensor attributes which
        # aren't explicit graph inputs.  Used by shape guard
        self.tracked_fakes: List[TrackedFake] = []

        # List of symbols for which we have exact bindings in the arguments
        # already
        self.bound_symbols: Set[sympy.Symbol] = set()

        shape_env = ShapeEnv(
            # Reference Cycle!
            # Share a reference to the list of TrackedFake.
            #
            # ShapeEnv needs this in order to be able to reproduce the call
            # to produce_guards at an arbitrary time point. That is because
            # TrackedFake instances may have its metadata changed throughout
            # the program execution.
            tracked_fakes=self.tracked_fakes,
            allow_scalar_outputs=config.capture_scalar_outputs,
            allow_dynamic_output_shape_ops=config.capture_dynamic_output_shape_ops,
            co_fields=self.co_fields,
        )

        # In export mode, we force the shape_env to strictly disallow any constraining
        # of the user marked dynamic dims
        fake_mode = torch._subclasses.FakeTensorMode(
            shape_env=shape_env,
            # TODO (tmanlaibaatar) Remove this once we always lift params and buffers
            allow_non_fake_inputs=True if self.export else False,
        )
        self.tracing_context: TracingContext = TracingContext(fake_mode)
        self.init_ambient_guards()

        # Map each tensor id to a list of sources. This is necessary because
        # tensor ids cannot be recovered from tracked fakes (in general).
        # We use this map to interpret (i.e., check for violations of) constraints,
        # specifically equality constraints, which have shared tensor ids in them.
        # This map should also be generally useful, e.g., for (de)serialization.
        self.tracked_fakes_id_to_source: Dict[
            int, List[Source]
        ] = collections.defaultdict(list)
        # Stores the full fqn of a param or buffer to the relevant source.
        self.param_name_to_source: Optional[Dict[str, Source]] = dict()
        self.side_effects = SideEffects()
        self.code_options = dict(code_options)
        self.output_instructions: List[Instruction] = []
        # used to track nodes that are added between calls of copy_graphstate
        # and restore_graphstate
        self.timestamp = 0

        # A list of register_finalizer_fns to apply to the output graph module
        self.register_finalizer_fns: List[Callable[[fx.GraphModule], None]] = []

        # Not checkpointed
        self.compiler_fn: Optional[CompilerFn] = compiler_fn
        self.global_scope = global_scope
        self.local_scope = local_scope
        self.root_tx = root_tx
        from torch._dynamo.symbolic_convert import InstructionTranslatorBase

        # Given a source, what are the user stacks of all locations that
        # accessed it?
        #
        # For efficiency, we only populate this:
        #   - During export, and
        #   - If the source could potentially lead to a spurious export input
        #
        # Feel free to populate this more frequently if other use-cases arise,
        # but be aware that we have to generate full stacks for each
        # recording!
        self.source_to_user_stacks: Dict[Source, List[traceback.StackSummary]] = {}

        self._current_tx: List[InstructionTranslatorBase] = []
        self.cleanups: List[CleanupHook] = []
        self.should_exit = False
        self.random_values_var = None
        self.unspec_variable_map: Dict[str, UnspecializedPythonVariable] = {}
        self.torch_function_enabled = torch._C._is_torch_function_enabled()
        # Tracks if the output graph has a user defined allowed function in the
        # graph. This is used later to determine if we should fallback to eager
        # for certain exceptions. THe idea is that if the user has applied
        # allow_in_graph, they would like to see the error instead of falling
        # back for backend errors.
        self.has_user_defined_allowed_in_graph = False

        # Tracks a list of called ops that were not tagged with "pt2_compliant_tag".
        # This information is useful for logging.
        self.non_compliant_ops: Set[torch._ops.OpOverload] = set({})

        # Tracks a list of called custom ops that were tagged with "pt2_compliant_tag".
        # This information is useful for logging.
        self.compliant_custom_ops: Set[torch._ops.OpOverload] = set({})

        # We save the global torch state here to be restored in case of graph
        # breaks. The relevant issue is seen here
        # https://github.com/pytorch/pytorch/pull/100570#issuecomment-1543427086
        # where inlining of a function changes the global state (because of the
        # presence of torch.no_grad) and there is a graph break.
        self.save_global_state()

        # Tracks the original FQNs of the constant tensors from the original graph,
        # i.e. buffers and parameters.
        self.dynamo_flat_name_to_original_fqn: Dict[str, str] = {}

    # This gets its own helper function so guards DEBUG logs are more
    # informative
    def init_ambient_guards(self):
        # Register a SHAPE_ENV guard to make sure we setup shape guards
        # that show up in ShapeEnv
        self.guards.add(ShapeEnvSource().make_guard(GuardBuilder.SHAPE_ENV))

        self.guards.add(
            GlobalStateSource().make_guard(GuardBuilder.DETERMINISTIC_ALGORITHMS)
        )

        self.guards.add(GlobalStateSource().make_guard(GuardBuilder.GRAD_MODE))

        self.guards.add(GlobalStateSource().make_guard(GuardBuilder.DEFAULT_DEVICE))

        self.guards.add(
            GlobalStateSource().make_guard(GuardBuilder.TORCH_FUNCTION_STATE)
        )

        self.guards.add(GlobalStateSource().make_guard(GuardBuilder.BACKEND_MATCH))

    def add_cleanup_hook(self, fn: Callable[[], Any]):
        self.cleanup_hooks.append(fn)

    def call_cleanup_hooks(self):
        for hook in reversed(self.cleanup_hooks):
            hook()
        self.cleanup_hooks.clear()

    @property
    def root_tracer(self):
        return self.tracers[0]

    @property
    def current_tracer(self):
        return self.tracers[-1]

    def is_root_tracer(self):
        # Helper to tell if we are inside the higher order operator tracing.
        return len(self.tracers) == 1

    @property
    def graph(self):
        return self.current_tracer.graph

    # TODO(rzou): can delete after we refactor speculate_subgraph to use nested GraphTracer.
    @graph.setter
    def graph(self, value):
        self.current_tracer.graph = value

    @property
    def input_name_to_proxy(self):
        return self.current_tracer.input_name_to_proxy

    @property
    def real_value_cache(self):
        return self.current_tracer.real_value_cache

    # If you are here, and you're looking for create_graph_input,
    # to avoid ambiguity, please call one of the following:
    # - self.current_tracer.create_graph_input
    # - self.root_tracer.create_graph_input
    # See NOTE [HigherOrderOperator tracing design] for more context.

    def create_proxy(self, *args, **kwargs):
        return self.current_tracer.create_proxy(*args, **kwargs)

    def create_node(self, *args, **kwargs):
        return self.current_tracer.create_node(*args, **kwargs)

    def remove_node(self, *args, **kwargs):
        return self.current_tracer.remove_node(*args, **kwargs)

    @contextlib.contextmanager
    def subtracer(self, source_target, prior_tracer):
        new_scope_ctx = enter_new_scope()
        try:
            if prior_tracer:
                # Lineage MUST stay preserved
                assert prior_tracer.parent is self.current_tracer
            new_scope_ctx.__enter__()
            tracer = (
                prior_tracer
                if prior_tracer
                else SubgraphTracer(
                    self, parent=self.current_tracer, source_target=source_target
                )
            )
            self.tracers.append(tracer)
            yield tracer
        finally:
            new_scope_ctx.__exit__(None, None, None)
            self.tracers.pop()

    @property
    def output(self):
        return self

    @property
    def fake_mode(self):
        return self.tracing_context.fake_mode

    @property
    def shape_env(self):
        return self.tracing_context.fake_mode.shape_env

    @property
    def guards(self) -> torch._guards.GuardsSet:
        return self.tracing_context.guards_context.dynamo_guards

    @property
    def nn_modules(self) -> Dict[str, Any]:
        return self.tracing_context.module_context.nn_modules

    def save_global_state(self, out=None):
        """
        Saves to out if it is provided. Else saves to the tracing context's global_state.
        """
        global_state = (
            out if out is not None else self.tracing_context.global_context.global_state
        )

        global_state["torch_function_enabled"] = (
            self.set_torch_function_state,
            self.torch_function_enabled,
        )
        global_state["grad_enabled"] = (torch.set_grad_enabled, torch.is_grad_enabled())
        global_state["autocast_enabled"] = (
            torch.set_autocast_enabled,
            torch.is_autocast_enabled(),
        )
        global_state["autocast_cpu_enabled"] = (
            torch.set_autocast_cpu_enabled,
            torch.is_autocast_cpu_enabled(),
        )
        global_state["autocast_gpu_dtype"] = (
            torch.set_autocast_gpu_dtype,
            torch.get_autocast_gpu_dtype(),
        )
        global_state["autocast_cpu_dtype"] = (
            torch.set_autocast_cpu_dtype,
            torch.get_autocast_cpu_dtype(),
        )
        global_state["autocast_cache_enabled"] = (
            torch.set_autocast_cache_enabled,
            torch.is_autocast_cache_enabled(),
        )

    def push_tx(self, tx):
        self._current_tx.append(tx)

    def pop_tx(self):
        return self._current_tx.pop()

    @property
    def current_tx(self):
        return self.root_tx if not self._current_tx else self._current_tx[-1]

    def copy_graphstate(self) -> OutputGraphState:
        """Create a checkpoint of the current state by copying everything"""
        assert self.param_name_to_source is not None
        guards_graph_state = self.tracing_context.guards_context.copy_graphstate()
        module_state = self.tracing_context.module_context.copy_graphstate()
        global_state = self.tracing_context.global_context.copy_graphstate()
        state = OutputGraphState(
            dict(self.input_source_to_var),
            list(self.tracked_fakes),
            guards_graph_state,
            module_state,
            list(self.register_finalizer_fns),
            global_state,
            dict(self.param_name_to_source),
            self.side_effects.clone(),
            self.timestamp,
            set(self.non_compliant_ops),
            set(self.compliant_custom_ops),
        )
        self.timestamp += 1
        return state

    def restore_graphstate(self, state: OutputGraphState):
        """Restore a checkpoint created by self.copy_graphstate()"""
        (
            self.input_source_to_var,
            self.tracked_fakes,
            guards_state,
            module_state,
            self.register_finalizer_fns,
            global_state,
            self.param_name_to_source,
            self.side_effects,
            self.timestamp,
            self.non_compliant_ops,
            self.compliant_custom_ops,
        ) = state
        self.tracing_context.guards_context.restore_graphstate(guards_state)
        self.tracing_context.module_context.restore_graphstate(module_state)
        self.tracing_context.global_context.restore_graphstate(global_state)

        # FX deepcopy doesn't work for a partially created graph, so just remove new nodes
        removed_nodes = 0
        for node in reversed(list(self.graph.nodes)):
            if (
                node.meta["creation_timestamp"] > self.timestamp
                # placeholders here may have been lazily added by existing objects
                and node.op != "placeholder"
            ):
                # Erasing node alone does not remove the meta information
                # So, remove the help tensor explicitly
                if "example_value" in node.meta:
                    del node.meta["example_value"]
                self.remove_node(node)
                self.real_value_cache.pop(node, None)
                removed_nodes += 1
        log.debug("restore_graphstate: removed %s nodes", removed_nodes)

    def add_symbol_bindings(self, arg: GraphArg):
        # Insert implicit size vars as necessary.  With dynamic shapes, we
        # maintain the invariant that every sizevar gets a direct SymInt input
        # into the graph.  This means downstream graph transforms can assume
        # every size variable is explicitly bound and accessible, instead of
        # having to pull it out implicitly from tensors.

        if self.export:
            return

        assert arg.fake_tensor is not None

        def bind_symint(s, prop):
            if not (is_symbolic(s) and isinstance(s.node.expr, sympy.Symbol)):
                return
            s0 = s.node.expr
            if s0 in self.bound_symbols:
                return
            self.bound_symbols.add(s0)
            log.debug("bind_symint %s %s", s, prop.name())
            # TODO: don't readd symint if we already have it in graph
            # (this is harmless because we do remove the unused ones later)
            proxy = self.root_tracer.create_graph_input(
                str(s0),
                torch.SymInt,
                before=True,
                source=prop,
            )
            proxy.node.meta["example_value"] = s
            proxy.node.meta["grapharg"] = GraphArg(
                prop,
                s,
                is_unspecialized=False,
                fake_tensor=None,
                is_tensor=False,
            )

        def handle_tensor(t, src):
            for i, s in enumerate(t.size()):
                bind_symint(s, TensorPropertySource(src, TensorProperty.SIZE, i))
            for i, s in enumerate(t.stride()):
                bind_symint(s, TensorPropertySource(src, TensorProperty.STRIDE, i))
            bind_symint(
                t.storage_offset(),
                TensorPropertySource(src, TensorProperty.STORAGE_OFFSET),
            )
            if is_traceable_wrapper_subclass(t):
                attrs, ctx = t.__tensor_flatten__()
                for attr in attrs:
                    inner_t = getattr(t, attr)
                    handle_tensor(inner_t, AttrSource(src, attr))

        handle_tensor(arg.fake_tensor, arg.source)

    def count_calls(self):
        return count_calls(self.graph)

    def is_empty_graph(self):
        return len(list(self.graph.nodes)) == 0

    def get_submodule(self, keys):
        assert keys
        obj: Union[torch.nn.Module, Dict[str, torch.nn.Module]] = self.nn_modules
        for k in keys.split("."):
            if isinstance(obj, dict):
                obj = obj[k]
            else:
                obj = getattr(obj, k)
        return obj

    def new_var(self, name="tmp"):
        existing = set(self.code_options["co_varnames"])
        for i in itertools.count():
            var = f"{name}_{i}"
            if var not in existing:
                self.code_options["co_varnames"] += (var,)
                return var

    def update_co_names(self, name):
        """Ensure self.code_options.co_names contains name"""
        if name not in self.code_options["co_names"]:
            self.code_options["co_names"] += (name,)

    @staticmethod
    def module_key_name(*names):
        # create a new unique name
        name = "_".join(map(str, names))
        # Strip the guard lookup L/G access
        name = re.sub(r"^[GL]\['?(.*?)'?\]$", r"\1", name)
        # e.g. replace abc.xyz[123].qkv with abc.xyz_123.qkv
        name = re.sub(r"\[(\d+)\]", r"_\g<1>", name)
        # e.g. replace abc.xyz_123.qkv with abc_xyz_123_qkv
        name = re.sub(r"[^a-zA-Z0-9]", "_", name)

        if not name or not name[0].isalpha():
            name = "sub" + name

        return name

    def register_attr_or_module(
        self,
        target: Union[torch.nn.Module, torch.Tensor, Any],
        *names,
        **options,
    ):
        if is_dynamic_nn_module(target):
            return variables.UnspecializedNNModuleVariable(target, **options)

        options = dict(options)
        assert "source" in options
        source = options["source"]
        assert not isinstance(source, ParamBufferSource)

        if isinstance(target, torch.Tensor):
            tracer = self.current_tracer
            if not self.is_root_tracer():
                # For higher order ops, we don't want to insert the get_attr in
                # innermost graph. Instead, we want to raise the params/buffers
                # as inputs to the higher-order graph, and register them as
                # get_attrs in the root tracer.

                # Note that Dynamo will still call lift_tracked_freevar_to_input
                # when these inputs are encountered for the inner graph. The
                # only difference is what happens at the root tracer for
                # nn.Parameters vs free inputs. The free inputs are registered
                # as placeholders in the root graph, whereas the nn.Parameters
                # are registered as get_attr nodes in the root graph.
                tracer = self.root_tracer

            if not is_constant_source(source):
                install_guard(source.make_guard(GuardBuilder.TENSOR_MATCH))

            if get_static_address_type(target) == "guarded":
                install_guard(source.make_guard(GuardBuilder.DATA_PTR_MATCH))

            def wrap_name(module_key):
                assert self.param_name_to_source is not None
                self.param_name_to_source[module_key] = source

                return wrap_fx_proxy(
                    self.root_tx,
                    tracer.create_proxy("get_attr", module_key, tuple(), {}),
                    example_value=target,
                    **options,
                )

        elif isinstance(target, torch.nn.Module):
            assert isinstance(target, torch.nn.Module)

            install_guard(source.make_guard(GuardBuilder.NN_MODULE))

            def wrap_name(module_key):
                return NNModuleVariable(type(target), module_key, target, **options)

        elif isinstance(target, (torch.SymInt, torch.SymFloat)):
            # HACKY CODE REGION BEGIN
            # WE ARE PIGGYBACKING ON EXISTING INFRA TO REGISTER ATTRS
            # This ultimately gets written to self.nn_modules, which is unfortunate
            # Attrs that are tenors and symints and such need to be migrated to have their
            # own storage
            # alas, this is like this for now

            def wrap_name(module_key):
                return SymNodeVariable.create(
                    self,
                    self.create_proxy("get_attr", module_key, tuple(), {}),
                    sym_num=target,
                    **options,
                )

            # HACKY CODE REGION END
        else:

            def wrap_name(module_key):
                self.output.update_co_names(module_key)
                self.global_scope[module_key] = target
                return VariableBuilder(self, ConstantSource(source_name=module_key))(
                    target
                )

        for k, v in self.nn_modules.items():
            if v is target:
                # it already exists
                return wrap_name(k)

        name = OutputGraph.module_key_name(*names)

        base = name
        for i in itertools.count():
            if name not in self.nn_modules:
                self.nn_modules[name] = target
                if isinstance(target, torch.nn.Module):

                    def register_leaf_name(leaf_name):
                        assert self.param_name_to_source is not None
                        new_source = ParamBufferSource(source, leaf_name)
                        new_name = f"{name}.{leaf_name}"
                        self.param_name_to_source[new_name] = new_source
                        if isinstance(source, LocalSource):
                            self.dynamo_flat_name_to_original_fqn[
                                OutputGraph.module_key_name(new_source.name())
                            ] = leaf_name

                    # annoying, but there are cases when we do not have parameters
                    # see test_nn_moduledict_contains
                    if hasattr(target, "_parameters"):
                        for leaf_name, _ in target.named_parameters():
                            register_leaf_name(leaf_name)
                    if hasattr(target, "_buffers"):
                        for leaf_name, _ in target.named_buffers():
                            register_leaf_name(leaf_name)

                return wrap_name(name)
            name = f"{base}_{i}"

        raise AssertionError("unreachable")

    def compile_subgraph(
        self, tx, partial_convert=False, reason: Optional[GraphCompileReason] = None
    ):
        """
        Generate a subgraph to continue execution on user code.
        Automatically restore live variables.
        """
        assert reason is not None

        from .decorators import disable

        self.partial_convert = partial_convert
        self.compile_subgraph_reason = reason
        self.should_exit = True

        log.debug("COMPILING GRAPH due to %s", reason)

        if not all(block.can_restore() for block in tx.block_stack):
            unimplemented("compile_subgraph with block_depth != 0")

        prefix_insts: List[Instruction] = []
        if sys.version_info >= (3, 11):
            # prefix instructions (Python 3.11+)
            for inst in tx.prefix_insts:
                if inst.opname == "MAKE_CELL":
                    prefix_insts.append(
                        create_instruction("MAKE_CELL", argval=inst.argval)
                    )
                elif inst.opname == "COPY_FREE_VARS":
                    prefix_insts.append(
                        create_instruction(
                            "COPY_FREE_VARS", arg=len(tx.code_options["co_freevars"])
                        )
                    )
                else:
                    prefix_insts.append(copy.copy(inst))

        def append_prefix_insts():
            self.add_output_instructions(prefix_insts)
            prefix_insts.clear()

        for block in reversed(tx.block_stack):
            block.exit(tx)

        self.cleanup_graph()
        tx.prune_dead_locals()
        stack_values = list(tx.stack)
        root = FakeRootModule(self.nn_modules)
        # Add all the local vars to the "stack" so restore at the end
        restore_vars = []
        val_to_names: Dict[VariableTracker, List[str]] = {}
        if stack_values:
            val_to_names[stack_values[-1]] = list()
        # NB: Typically (i.e., for graph compile from RETURN_VALUE),
        # symbolic_locals will be empty at this point, as prune_dead_locals
        # will clear out all of symbolic_locals because RETURN_VALUE is the
        # last instruction and no more locals are used.  The fanciness here
        # is only needed for partial graphs.
        for k, v in tx.symbolic_locals.items():
            # Note! this explicitly uses .local_name for matching
            # Failure to do so will cause spurious registrations in val_to_names.
            # This will in turn result in spurious variables showing up in the graph.
            # This was very tricky to debug. For an example, dump the graph at call_user_compiler
            # while running test_subgraphs.py
            if isinstance(v.source, LocalSource) and v.source.local_name == k:
                continue  # no need to restore initial state
            if v not in val_to_names:
                val_to_names[v] = list()
            val_to_names[v].append(k)
        for v in val_to_names.keys():
            restore_vars.extend(val_to_names[v])
            stack_values.extend([v] * len(val_to_names[v]))

        # to handle random calls
        if len(tx.random_calls) > 0:
            append_prefix_insts()
            random_calls_instructions = []
            self.random_values_var = self.new_var("random_values")
            rand_fn_name = unique_id("__gen_rand_values")
            rand_fn = disable(_get_gen_rand_values_fn(tx.random_calls))
<<<<<<< HEAD
            rand_fn_name = self.install_global_once(rand_fn_name, rand_fn)
=======
            self.install_global_unsafe(rand_fn_name, rand_fn)
>>>>>>> 12662f4d
            codegen = PyCodegen(tx, root)
            random_calls_instructions.extend(
                codegen.load_function_name(rand_fn_name, True)
            )
            random_calls_instructions.extend(create_call_function(0, False))
            random_calls_instructions.append(
                codegen.create_store(tx.output.random_values_var),
            )
            self.add_output_instructions(random_calls_instructions)

        if (
            stack_values
            and all(
                not isinstance(
                    v,
                    (
                        UnspecializedPythonVariable,
                        NumpyNdarrayVariable,
                        TensorWithTFOverrideVariable,
                    ),
                )
                for v in stack_values
            )
            and all(isinstance(x, TensorVariable) for x in stack_values)
            and len(set(stack_values)) == len(stack_values)
            and self.side_effects.is_empty()
        ):
            append_prefix_insts()
            # optimization to generate better code in a common case
            self.add_output_instructions(
                self.compile_and_call_fx_graph(tx, list(reversed(stack_values)), root)
                + [create_instruction("UNPACK_SEQUENCE", arg=len(stack_values))]
            )
        else:
            graph_output_var = self.new_var("graph_out")
            pass1 = PyCodegen(tx, root, graph_output_var)
            self.side_effects.codegen_hooks(pass1)
            self.side_effects.codegen_save_tempvars(pass1)
            pass1.restore_stack(stack_values, value_from_source=not tx.export)
            self.side_effects.codegen_update_mutated(pass1)

            # one more time now that we have established tempvars
            pass2 = PyCodegen(
                tx,
                root,
                graph_output_var,
                tempvars={val: None for val, count in pass1.uses.items() if count > 1},
            )
            self.side_effects.codegen_hooks(pass2)
            self.side_effects.codegen_save_tempvars(pass2)
            pass2.restore_stack(stack_values, value_from_source=not tx.export)
            self.side_effects.codegen_update_mutated(pass2)

            output = []
            if count_calls(self.graph) != 0 or len(pass2.graph_outputs) != 0:
                output.extend(
                    self.compile_and_call_fx_graph(tx, pass2.graph_output_vars(), root)
                )

                if len(pass2.graph_outputs) != 0:
                    output.append(pass2.create_store(graph_output_var))
                else:
                    output.append(create_instruction("POP_TOP"))
            append_prefix_insts()
            self.add_output_instructions(output + pass2.get_instructions())

        # restore all the live local vars
        self.add_output_instructions(
            [PyCodegen(tx).create_store(var) for var in reversed(restore_vars)]
        )

    def cleanup_graph(self):
        """
        Remove "creation_timestamp" from node meta

        Remove this pattern from the graph:
            torch._C._set_grad_enabled(False)
            torch._C._set_grad_enabled(True)
        """
        assert self.should_exit
        nodes = list(self.graph.nodes)
        for node in nodes:
            node.meta.pop("creation_timestamp", None)

        grad_enabled = torch.is_grad_enabled()
        for node1, node2 in zip(nodes, nodes[1:]):
            if (
                node1.target is torch._C._set_grad_enabled
                and tuple(node1.args) == (not grad_enabled,)
                and not node1._erased
            ):
                grad_enabled = node1.args[0]
                if (
                    node2.target is torch._C._set_grad_enabled
                    and tuple(node2.args) == (not grad_enabled,)
                    and not node2._erased
                ):
                    grad_enabled = node2.args[0]
                    self.graph.erase_node(node1)
                    self.graph.erase_node(node2)

    def get_graph_sizes_log_str(self, name):
        graph_sizes_str = "TRACED GRAPH TENSOR SIZES\n"
        graph_sizes_str += f"===== {name} =====\n"
        for node in self.graph.nodes:
            example_value = node.meta.get("example_value", None)
            if isinstance(example_value, torch._subclasses.FakeTensor):
                size = example_value.size()
                graph_sizes_str += f"{node.name}: {tuple(size)}\n"
                concrete_size = []
                has_symint = False
                for sz in size:
                    if isinstance(sz, int):
                        concrete_size.append(sz)
                    elif isinstance(sz, torch.SymInt):
                        has_symint = True
                        concrete_size.append(sz.node.hint)
                    else:
                        break
                else:
                    if has_symint:
                        graph_sizes_str += (
                            f"{node.name} (concrete): {tuple(concrete_size)}\n"
                        )
        return graph_sizes_str

    @contextlib.contextmanager
    def restore_global_state(self):
        """
        Momentarily restores the global state to what it was prior to tracing the current output
        """
        prior_global_state = self.tracing_context.global_context.copy_graphstate()
        current_global_state: Dict[str, Tuple[Any, bool]] = {}
        self.save_global_state(out=current_global_state)
        try:
            # Set to state prior to tracing the graph
            self.tracing_context.global_context.restore_graphstate(prior_global_state)
            yield
        finally:
            # Reset to state at the current time (e.g. before calling the user compiler)
            self.tracing_context.global_context.restore_graphstate(
                GlobalContextCheckpointState(current_global_state)
            )

    @torch._guards.TracingContext.clear_frame()
    def compile_and_call_fx_graph(self, tx, rv, root):
        """
        Generate code from self.graph and return the Instruction()s to
        call that generated code.
        """
        from .decorators import disable

        assert self.should_exit

        name = unique_id("__compiled_fn")

        assert isinstance(rv, list)
        assert isinstance(root, FakeRootModule)
        self.create_node(
            "output",
            "output",
            (self.current_tracer.create_arg(tuple(x.as_proxy() for x in rv)),),
            {},
        )
        self.insert_deferred_runtime_asserts(root, name)
        # NB: deferred runtime asserts can keep graphargs live, so make sure
        # those are inserted before pruning
        self.remove_unused_graphargs()
        ncalls = count_calls(self.graph)
        counters["stats"]["calls_captured"] += ncalls

        # free a bit of memory
        self.real_value_cache.clear()

        gm = fx.GraphModule(root, self.graph)
        for register_finalizer in self.register_finalizer_fns:
            register_finalizer(gm)

        gm.compile_subgraph_reason = self.compile_subgraph_reason
        gm.meta[
            "dynamo_flat_name_to_original_fqn"
        ] = self.dynamo_flat_name_to_original_fqn.copy()

        graph_code_log.debug("%s", lazy_format_graph_code(name, gm))
        graph_tabular_log.debug("%s", lazy_format_graph_tabular(name, gm))
        graph_sizes_log.debug(
            "%s", LazyString(lambda: self.get_graph_sizes_log_str(name))
        )
        self.call_cleanup_hooks()
        old_fake_mode = self.tracing_context.fake_mode
        if not self.export:
            # TODO(voz): The way export uses gm, and fake tensors, is not supported with us resetting
            backend_fake_mode = torch._subclasses.FakeTensorMode(
                shape_env=old_fake_mode.shape_env,
            )
            # TODO(voz): Ostensibily, this should be scoped and
            # restore back to old_fake_mode, but doing so currently violates
            # a lot of fake_tensor ownership assumptions and runs afoul of detect_fake_mode
            self.tracing_context.fake_mode = backend_fake_mode

        with self.restore_global_state():
            compiled_fn = self.call_user_compiler(gm)
        compiled_fn = disable(compiled_fn)

        counters["stats"]["unique_graphs"] += 1
<<<<<<< HEAD
        # This is safe because we pre-process name to be unique
=======
>>>>>>> 12662f4d
        self.install_global_unsafe(name, compiled_fn)

        cg = PyCodegen(tx)
        cg.make_call_generated_code(name)
        return cg.get_instructions()

    @property
    def placeholders(self) -> List[fx.Node]:
        r = []
        for node in self.graph.nodes:
            if node.op == "placeholder":
                r.append(node)
                continue
            break
        return r

    @property
    def graphargs(self) -> List[GraphArg]:
        return [node.meta["grapharg"] for node in self.placeholders]

    @dynamo_timed(phase_name="backend_compile")
    def call_user_compiler(self, gm: fx.GraphModule) -> CompiledFn:
        assert self.compiler_fn is not None
        tot = 0
        placeholders = []
        for node in gm.graph.nodes:
            if node.op in ("call_function", "call_method", "call_module"):
                tot += 1
            if node.op == "placeholder":
                placeholders.append(node)
        increment_op_count(tot)
        for pl in placeholders:
            arg = pl.meta["grapharg"]
            # TODO: Why isn't this stored in meta :think:
            pl._dynamo_source = arg.source

        gm._param_name_to_source = self.param_name_to_source
        gm._source_to_user_stacks = self.source_to_user_stacks

        try:
            name = (
                self.compiler_fn.__name__
                if hasattr(self.compiler_fn, "__name__")
                else ""
            )
            _step_logger()(logging.INFO, f"calling compiler function {name}")
            compiler_fn = self.compiler_fn
            if config.verify_correctness:
                compiler_fn = WrapperBackend(compiler_fn)
            compiled_fn = compiler_fn(gm, self.example_inputs())
            _step_logger()(logging.INFO, f"done compiler function {name}")
            assert callable(compiled_fn), "compiler_fn did not return callable"
        except exceptions_allowed_to_be_fallback as e:
            if self.has_user_defined_allowed_in_graph:
                raise BackendCompilerFailed(self.compiler_fn, e).with_traceback(
                    e.__traceback__
                ) from None
            msg = (
                "Backend compiler failed with a fake tensor exception at \n"
                f"{self.root_tx.format_frame_summary()}"
                "Adding a graph break."
            )
            unimplemented_with_warning(e, self.root_tx.f_code, msg)
        except SkipFrame as e:
            # The backend compiler has requested that we skip the frame, instead of
            # aborting execution.
            raise e
        except Exception as e:
            raise BackendCompilerFailed(self.compiler_fn, e).with_traceback(
                e.__traceback__
            ) from None

        signpost_event(
            "dynamo",
            "OutputGraph.call_user_compiler",
            {
                **self.co_fields,
                "op_count": tot,
                "node_count": len(gm.graph.nodes),
                "input_count": len(placeholders),
            },
        )

        return compiled_fn

    def example_inputs(self) -> List[torch.Tensor]:
        result = []
        for arg in self.graphargs:
            result.append(arg.example)
        return result

    def remove_unused_graphargs(self) -> None:
        assert self.should_exit
        # Miniature DCE pass, but only for obviously trivial operations
        for node in reversed(list(self.graph.nodes)):
            if len(list(node.users)) == 0:
                if node.op == "get_attr":
                    self.remove_node(node)
                elif node.op == "call_function" and node.target is operator.getitem:
                    self.remove_node(node)

        def placeholder_binds_symbol(node):
            arg = node.meta["grapharg"]
            example = arg.example
            if isinstance(example, torch.SymInt) and isinstance(
                example.node.expr, sympy.Symbol
            ):
                return example.node.expr
            return None

        def remove_unused(node):
            log.debug("REMOVE UNUSED GRAPHARG %s", node.meta["grapharg"].source.name())
            # I'm not really sure why you need to delete these from the
            # node since the node is going to get removed
            del node.meta["grapharg"]
            self.remove_node(node)
            self.real_value_cache.pop(node, None)

        used_symbols = set()
        recheck_placeholders = []
        for node in self.placeholders:
            binds_symbol = placeholder_binds_symbol(node) is not None
            # Don't delete symbol bindings yet
            if binds_symbol:
                if not node.users:
                    recheck_placeholders.append(node)
            else:
                if not node.users:
                    remove_unused(node)
                else:
                    # Register the free symbols as uses
                    arg = node.meta["grapharg"]
                    fake = (
                        arg.fake_tensor if arg.fake_tensor is not None else arg.example
                    )
                    used_symbols |= free_symbols(fake)

        # After removing unused graphargs, prune unused binds_symbol
        for node in recheck_placeholders:
            symbol = placeholder_binds_symbol(node)
            if symbol is not None:
                if symbol not in used_symbols:
                    remove_unused(node)
                else:
                    # Make sure we delete later occurrences of the same symbol
                    used_symbols.remove(symbol)

    # TODO: this is a generic pass that should live outside of Dynamo
    def insert_deferred_runtime_asserts(self, root, name) -> None:
        """
        During tracing, we may have discovered that some data-dependent values
        had runtime assert on them; e.g., torch.empty(x.item()) induces a runtime
        that x.item() >= 0.  This asserts can happen unpredictably during fake
        tensor propagation, so we cannot conveniently insert them into the FX graph
        when they occur.  Instead, we accumulate them in the ShapeEnv, and in this
        pass insert them into the graph as proper tests.
        """
        # TODO: Request simplification on runtime asserts before emitting them
        ras_by_symbol = self.shape_env.deferred_runtime_asserts.copy()

        if not any(ras for ras in ras_by_symbol.values()):
            return

        gm = fx.GraphModule(root, self.graph)
        graph_code_log.debug(
            "%s",
            lazy_format_graph_code(f"pre insert_deferred_runtime_asserts {name}", gm),
        )

        # We are going to mutate the dict
        symbol_to_proxy = {}
        placeholders = set()
        last_placeholder = None
        for node in self.graph.nodes:
            if node.op != "placeholder":
                last_placeholder = node
                break
            placeholders.add(node)
        assert last_placeholder is not None

        # Identify what symbols we need to reify.  This isn't strictly needed
        # but helps reduce churn on the graph
        needed_symbols: Set[sympy.Symbol] = set()
        for ras in ras_by_symbol.values():
            for ra in ras:
                needed_symbols.update(free_symbols(ra.expr))

        log.debug("needed_symbols = %s", needed_symbols)

        for node in self.graph.nodes:
            # Placeholders can match symbols, but when we destructure them
            # with size we have to make sure we insert the nodes after all
            # the placeholders
            with self.graph.inserting_before(
                node.next if node not in placeholders else last_placeholder.next
            ):
                if "example_value" not in node.meta:
                    continue

                defs = []

                # For every new unbacked symbol, we need an fx.Node representing
                # precisely this value.  There are a few places where the unbacked
                # symbol could have come from, and we will check them to setup
                # these nodes.
                #
                # For a case like item(), this is trivial (no new node is added.)
                #
                # For nonzero(), we need to add something like i0 = out.size(0)
                #
                # We could end up with duplicate nodes this way but it is not a
                # big deal.
                #
                # We also do this to setup backed SymInts, but those are all going
                # to be matched from placeholders
                def match_symbol(symint, cb):
                    if (
                        isinstance(symint, torch.SymInt)
                        and isinstance(symint.node, SymNode)
                        and isinstance(s := symint.node.expr, sympy.Symbol)
                        and s not in symbol_to_proxy
                        and s in needed_symbols
                    ):
                        symbol_to_proxy[s] = fx.Proxy(cb())
                        log.debug("symbol_to_proxy[%s] = %s", s, symbol_to_proxy[s])
                        defs.append(s)

                match_symbol(node.meta["example_value"], lambda: node)
                if isinstance(t := node.meta["example_value"], torch.Tensor):
                    for i, s in enumerate(t.size()):
                        match_symbol(
                            s, lambda: self.graph.call_method("size", (node, i))
                        )
                    for i, s in enumerate(t.stride()):
                        match_symbol(
                            s, lambda: self.graph.call_method("stride", (node, i))
                        )
                    match_symbol(
                        t.storage_offset(),
                        lambda: self.graph.call_method("storage_offset", (node,)),
                    )

                for i0 in defs:
                    ras = ras_by_symbol.pop(i0, [])
                    for ra in ras:
                        log.debug("inserting runtime assert %s", ra.expr)
                        # Need to process ALL free symbols, not just unbacked ones
                        fvs = free_symbols(ra.expr)
                        missing = fvs - symbol_to_proxy.keys()
                        if missing:
                            i1 = sorted(missing)[0]
                            assert self.shape_env.is_unbacked_symint(i1), i1
                            ras_by_symbol.setdefault(i1, []).append(ra)
                        else:
                            # Convert the sympy expression into a sequence of FX
                            # nodes
                            res = sympy_interp(
                                PythonReferenceAnalysis, symbol_to_proxy, ra.expr
                            ).node
                            res2 = self.graph.call_function(
                                torch.ops.aten.scalar_tensor.default, (res,)
                            )
                            self.graph.call_function(
                                torch.ops.aten._assert_async.msg,
                                # TODO: use ra.msg here, but it's pretty
                                # useless right now
                                (
                                    res2,
                                    f"Deferred runtime assertion failed {ra.expr}",
                                ),
                            )

    def add_output_instructions(self, prefix: List[Instruction]) -> None:
        """
        We call this on the creation of a new compiled subgraph that is inserted
        before user code.
        """
        self.output_instructions.extend(prefix)
        self.should_exit = True

    def install_global_unsafe(self, name, value) -> None:
        """
        WARNING: prefer the safer `install_global_once`.
        torch.compile instances should be independent of each other;
        one footgun is to have one instance depend on the existence of
        a global installed by another instance. This can happen if we mangle
        a global the same way across both instances.
        """
        self.cleanups.append(CleanupHook.create(self.global_scope, name, value))

    def install_global_once(self, name, value) -> str:
        """
        Install a global once per output_graph.

        Returns the name of the newly installed global.
        """
        name = f"{name}_c{self.compile_id}"
        if name in self.installed_globals:
            return name
        self.install_global_unsafe(name, value)
        self.installed_globals.add(name)
        return name

    def cleanup(self) -> None:
        # There is a reference cycle between tracer and OutputGraph, causing
        # some of the tensor objects to be held alive for longer than necessary.

        self.root_tx = None
        self.nn_modules.clear()
        self.param_name_to_source = None

        for node in self.graph.nodes:
            if "grapharg" in node.meta:
                del node.meta["grapharg"]
        self.real_value_cache.clear()
        self.input_name_to_proxy.clear()
        self.side_effects.clear()
        self.register_finalizer_fns.clear()
        self.dynamo_flat_name_to_original_fqn.clear()

    def set_torch_function_state(self, enabled: bool) -> None:
        self.torch_function_enabled = enabled

    def add_graph_finalizer(
        self, register_finalizer: Callable[[fx.GraphModule], None]
    ) -> None:
        self.register_finalizer_fns.append(register_finalizer)


err_epilogue = (
    "With the current config, we will graph break "
    "(and fall back to eager-mode PyTorch) on all ops "
    "that have do not have the 'pt2_compliant_tag'. "
    "Please see the following doc for how to mark this op as PT2 compliant "
    "https://docs.google.com/document/d/1W--T6wz8IY8fOI0Vm8BF44PdBgs283QvpelJZWieQWQ"
)


def check_pt2_compliant_op(output_graph, kind, target, args, kwargs):
    if kind != "call_function":
        return

    def encountered_compliant_op(target):
        if target.namespace in {"prim", "prims", "aten"}:
            return
        output_graph.compliant_custom_ops.add(target)

    def encountered_non_compliant_op(target, msg):
        output_graph.non_compliant_ops.add(target)
        if config.only_allow_pt2_compliant_ops:
            unimplemented(msg + " " + err_epilogue)

    if isinstance(target, torch._ops.OpOverload):
        if torch.Tag.pt2_compliant_tag in target.tags:
            encountered_compliant_op(target)
            return
        encountered_non_compliant_op(
            target,
            f"Encountered the torch.ops.OpOverload {target} "
            f"that is not PT2 compliant.",
        )
        return

    if isinstance(target, torch._ops.OpOverloadPacket):
        overloads = tuple(target.overloads())
        # Optimization: Overload resolution is expensive.
        # If there's only one overload, we know what it will resolve to.
        if len(overloads) == 1:
            op = getattr(target, overloads[0])
            if torch.Tag.pt2_compliant_tag in op.tags:
                encountered_compliant_op(op)
                return
            encountered_non_compliant_op(
                op,
                f"Encountered the non-overloaded "
                f"torch.ops.OpOverloadPacket {target} "
                f"that is not PT2 compliant. ",
            )
            return

        args, kwargs = torch._dynamo.utils.get_fake_values_from_nodes(
            output_graph.current_tx, (args, kwargs)
        )
        try:
            overload = torch._C._jit_resolve_packet(
                target._qualified_op_name, *args, **kwargs
            )
        except RuntimeError as e:
            unimplemented(str(e))

        op = getattr(target, overload)
        if torch.Tag.pt2_compliant_tag in op.tags:
            encountered_compliant_op(op)
        else:
            encountered_non_compliant_op(
                op,
                f"Encountered the torch.ops.OpOverloadPacket {target} "
                f"which resolves to the overload ({overload}) that is "
                f"not PT2 compliant.",
            )


_compile_id_counter = itertools.count()


class SubgraphTracer(fx.Tracer):
    """
    Holds an FX graph that is being traced. OutputGraph owns a SubgraphTracer
    and the separation of responsibilities is that SubgraphTracer is
    responsible for building the graph while OutputGraph is responsible for
    compiling and executing the graph.
    """

    def __init__(
        self, output_graph, parent=None, export_root=False, source_target=None
    ):
        super().__init__()
        self.output_graph = weakref.proxy(output_graph)
        self.graph = torch.fx.Graph()

        # The export is only ever set for the ROOT tracer.  It controls
        # whether or not certain inputs are allowed to be added or not.
        # Look at call sites of create_graph_input to see how it is used.
        if export_root:
            assert parent is None
        self.export_root = export_root
        # Map from graph input name to its placeholder proxy object, where the
        # map's keys give all current placeholder node names and can be used to
        # create unique node names
        self.input_name_to_proxy: Dict[str, fx.Proxy] = {}
        # Node => computed real value (see utils.get_real_value)
        self.real_value_cache: Dict[fx.Node, torch.Tensor] = {}

        # SubgraphTracers can be nested. See NOTE [HigherOrderOperator tracing design]
        self.parent = parent
        # A dict mapping previously free variables (Proxy objects)
        # to new Proxy objects that wrap inputs to this subgraph.
        #
        # This dict serves two purposes:
        # - Proxies are associated with VariableTrackers. If we see
        # the same VariableTracker twice (and it is a free variable),
        # then we want to use the same Proxy in the current subgraph to
        # record the tracing.
        # - If we are tracing a HigherOrderOperator's body_fn, then we
        # need to keep track of what free variables were lifted so we can
        # rewrite the HigherOrderOperator call using the traced body_fn.
        # Dicts maintain the order of args for the HigherOrderOperator call.
        self.lifted_freevars = {}
        self.prev_inst = None

        self._cur_code = None
        self._orig_gm_meta = None
        self._orig_gm_lineno_map = None
        self._orig_gm_firstlineno = None
        # Each SubgraphTracer is associated with a source target, which indicates
        # which operator this subgraph is attached to. We compute a source_fn_stack
        # based on the source target. For the root tracer, it's set to [].
        # This is useful for debugging and transforming the exported graph.
        if self.parent is None:
            self.source_fn_stack = []
        else:
            self.source_fn_stack = self.parent.source_fn_stack + [
                (self.graph._target_to_str(source_target), source_target)
            ]

    def create_proxy(
        self,
        kind,
        target,
        args,
        kwargs,
        name=None,
        type_expr=None,
        proxy_factory_fn=None,
    ):
        # NOTE: [Nested SubgraphTracer and free_variable handling]
        # --------------------------------------------------------
        # Read NOTE [HigherOrderOperator tracing design] first.
        #
        # Let's say we're in the middle of introspecting the body of a possibly
        # nested HigherOrderOperator, and we see a free variable.
        #
        # There are two cases:
        # 1. We see a free variable that is already tracked by Dynamo.
        # 2. We see a free variable that has not been tracked by Dynamo
        #
        # In case 1, we call `maybe_lift_tracked_freevar_to_input` (below)
        # which will lift the freevar to be an input of this subgraph
        # and also recursively lift it to be an input on the parent(s).
        #
        # In case 2, before the call to `create_proxy`, the InstructionTranslator
        # will see the freevar when it gets loaded by Python bytecode.
        # E.g. for Python 3.11 the bytecodes that may do this are LOAD_DEREF or
        # LOAD_GLOBAL.
        # There, the InstructionTranslator asks Dynamo to begin tracking the
        # freevar by building a new Variable.
        # Building a new Variable automatically lifts the freevar to be an
        # input of the root SubgraphTracer.
        #
        # The implications for the code below are:
        # - We will always be in Case 1 when we get to this code.
        # - Any "free variable" we encounter here is guaranteed to already be
        #   bound, that is, it is either a graph input of the root graph, or
        #   some local variable of the root graph or a subgraph.
        # - The additional work we need to do here is *only* that we need to
        #   lift this free variable into inputs (recursively) of each nested
        #   higher-order-op subgraph until we hit the subgraph where the free
        #   variable is bound
        if self.parent is not None:
            flat_args, tree_spec = pytree.tree_flatten((args, kwargs))
            new_flat_args = []
            for arg in flat_args:
                maybe_new_arg = self.maybe_lift_tracked_freevar_to_input(arg)
                new_flat_args.append(maybe_new_arg)

            args, kwargs = pytree.tree_unflatten(new_flat_args, tree_spec)

        rv = super().create_proxy(
            kind, target, args, kwargs, name, type_expr, proxy_factory_fn
        )

        # append stack trace to fx node
        tx = self.output_graph.current_tx

        # log detailed location of line of code in 3.11
        if sys.version_info >= (3, 11) and kind in (
            "call_function",
            "call_method",
            "call_module",
        ):
            cur_inst = tx.current_instruction
            if (
                cur_inst is not self.prev_inst
                and cur_inst.positions is not None
                and cur_inst.positions.lineno is not None
            ):
                tx_code = tx.f_code
                header = tx.get_line_of_code_header(lineno=cur_inst.positions.lineno)

                def get_trace_call_log_str():
                    line = get_instruction_source_311(tx_code, cur_inst).rstrip()
                    return f"TRACE FX call {rv.node.name} from {header}\n{line}"

                trace_call_log.debug("%s", LazyString(get_trace_call_log_str))
                self.prev_inst = cur_inst

        # update reference to original meta if we're tracing a new code object
        is_retracing = False
        if tx.f_code is not self._cur_code:
            orig_graphmodule_maybe = code_context.get_context(tx.f_code).get(
                "orig_graphmodule", None
            )
            if isinstance(orig_graphmodule_maybe, torch.fx.GraphModule):
                is_retracing = True
                self._orig_gm_meta = [
                    nd.meta for nd in orig_graphmodule_maybe.graph.nodes
                ]
                self._orig_gm_lineno_map = orig_graphmodule_maybe._lineno_map
                self._orig_gm_firstlineno = (
                    orig_graphmodule_maybe.forward.__code__.co_firstlineno
                )
            else:
                self._orig_gm_meta = None
                self._orig_gm_lineno_map = None
                self._orig_gm_firstlineno = None
        nn_module_stack = tx.nn_module_stack
        if nn_module_stack:
            rv.node.meta["nn_module_stack"] = nn_module_stack.copy()

        if kind in {"call_function", "call_method"}:
            rv.node.meta["source_fn_stack"] = self.source_fn_stack + [
                (rv.node.name, target)
            ]
        elif kind == "call_module":
            if self.parent is not None:
                unimplemented("Invoking an nn.Module inside HigherOrderOperator")
            # For modules we store the class
            rv.node.meta["source_fn_stack"] = self.source_fn_stack + [
                (
                    rv.node.name,
                    rv.node.meta["nn_module_stack"][target][1],
                )
            ]

        # preserve original meta if it is available
        if (
            self._orig_gm_meta
            and self._orig_gm_lineno_map
            and self._orig_gm_firstlineno
        ):
            lineno = tx.current_instruction.starts_line
            node_idx = None
            if lineno is not None:
                node_idx = self._orig_gm_lineno_map.get(
                    lineno - self._orig_gm_firstlineno, None
                )
            if node_idx is not None:
                meta = self._orig_gm_meta[node_idx]
                for field in fx.proxy._COPY_META_FIELDS:
                    if field in meta:
                        rv.node.meta[field] = meta[field]
                if "stack_trace" in meta:
                    rv.node.meta["stack_trace"] = meta["stack_trace"]

        if not is_retracing:
            if "nn_module_stack" not in rv.node.meta:
                nn_module_stack = tx.nn_module_stack
                if nn_module_stack:
                    rv.node.meta["nn_module_stack"] = nn_module_stack.copy()

            if "source_fn_stack" not in rv.node.meta:
                if kind in {"call_function", "call_method"}:
                    rv.node.meta["source_fn_stack"] = self.source_fn_stack + [
                        (rv.node.name, target)
                    ]
                elif kind == "call_module":
                    if self.parent is not None:
                        unimplemented(
                            "Invoking an nn.Module inside HigherOrderOperator"
                        )
                    # For modules we store the class
                    rv.node.meta["source_fn_stack"] = self.source_fn_stack + [
                        (
                            rv.node.name,
                            rv.node.meta["nn_module_stack"][target][1],
                        )
                    ]

        if "stack_trace" not in rv.node.meta:
            frame_summaries: List[traceback.FrameSummary] = []
            while tx:
                frame_summaries.append(tx.frame_summary())
                tx = getattr(tx, "parent", None)
            # Reverse the frame_summaries, such that the innermost frame is at the last
            frame_summaries.reverse()

            # official from_list stub doesn't have new-style type
            msgs = traceback.StackSummary.from_list(frame_summaries).format()
            rv.node.stack_trace = "".join(msgs)

        return rv

    def create_node(
        self, op, target, args=None, kwargs=None, name=None, type_expr=None
    ):
        check_pt2_compliant_op(self.output_graph, op, target, args, kwargs)
        if self.parent is not None:
            flat_args = pytree.arg_tree_leaves(*args, **kwargs)
            for arg in flat_args:
                if not isinstance(arg, torch.fx.Node):
                    continue
                assert (
                    arg.graph == self.graph
                ), "create_node using arg not from this SubgraphTracer"

        node = super().create_node(op, target, args, kwargs, name, type_expr)
        node.meta["creation_timestamp"] = self.output_graph.timestamp
        return node

    # Note: we did not override erase_node since
    # we call self.graph.erase_node elsewhere
    def remove_node(self, node):
        if len(node.users) > 0:
            user_graph_nodes: List[torch.fx.Node] = []
            for user in node.users.keys():
                # For the case where user.graph == self.graph, that is a real bug and will raise
                # properly.
                if user.graph != self.graph:
                    # This is a nested graph, which needs to be deleted.
                    # If we do not do this, we will raise on attempting to remove this.
                    # As we only get here during restoration cleanup, this is sound.
                    user_graph_nodes.extend(reversed(list(user.graph.nodes)))
            for other_graph_node in user_graph_nodes:
                other_graph_node.graph.erase_node(other_graph_node)
        self.graph.erase_node(node)
        self.input_name_to_proxy.pop(node.name, None)

    # when before=True, we will insert this input before the most recent
    # inserted proxy.  This is a hack to get around an ordering problem,
    # where we first insert a tensor argument, and then insert bindings
    # for SymInts that may occur in the tensor argument.
    # Remove this if https://github.com/pytorch/pytorch/issues/99007 gets
    # fixed.
    def create_graph_input(self, name, type_expr=None, before=False, source=None):
        log.debug(
            "create_graph_input %s %s",
            name,
            source.name() if source is not None else "(none)",
        )
        if source is None:
            assert (
                self.parent is not None
            ), "you are required to provide a source for inputs on the root tracer"

        # In eager, we are generally OK with adding graph inputs whenever we
        # want, because we take care of writing the bytecode that knows how
        # to source all the inputs.
        #
        # In export, this is bad, because you want a self-contained export
        # object which only depends on the inputs you explicitly passed to it.
        # So we are a bit more strict about what sources can become inputs
        # in export
        if self.export_root:
            if not is_from_local_source(source, allow_cell_or_freevar=False):
                self.output_graph.source_to_user_stacks.setdefault(source, []).append(
                    TracingContext.extract_stack()
                )

        # unique
        if name in self.input_name_to_proxy:
            for i in itertools.count():
                candidate_name = f"{name}_{i}"
                if candidate_name not in self.input_name_to_proxy:
                    name = candidate_name
                    break

        if self.input_name_to_proxy:
            prev_name = next(reversed(self.input_name_to_proxy))
            node = self.input_name_to_proxy[prev_name].node
            if before:
                ctx = self.graph.inserting_before(node)
            else:
                ctx = self.graph.inserting_after(node)
        else:
            ctx = self.graph.inserting_before(None)
        with ctx:
            proxy = self.create_proxy("placeholder", name, (), {}, type_expr=type_expr)
            if self.input_name_to_proxy and before:
                k, v = self.input_name_to_proxy.popitem()
                self.input_name_to_proxy[name] = proxy
                self.input_name_to_proxy[k] = v
            else:
                self.input_name_to_proxy[name] = proxy
            return proxy

    # See NOTE: [Nested SubgraphTracer and free_variable handling] for more details
    def lift_tracked_freevar_to_input(self, proxy):
        # You're doing something wrong if we are the root SubgraphTracer because
        # Dynamo adds tensors to graph inputs before creating a proxy for them.
        assert (
            self.parent is not None
        ), "lift_tracked_freevar_to_input should not be called on root SubgraphTracer"
        # Proxys are associated with VariableTracker.
        # It is possible that we've already lifted the Proxy to be an input.
        # If that is the case, just return the already lifted Proxy.
        if proxy in self.lifted_freevars:
            return self.lifted_freevars[proxy]
        new_proxy = self.create_graph_input(proxy.node.name)
        new_proxy.node.meta["example_value"] = proxy.node.meta["example_value"]
        self.lifted_freevars[proxy] = new_proxy
        if self.parent is not None and proxy.tracer != self.parent:
            self.parent.lift_tracked_freevar_to_input(proxy)
        return new_proxy

    def maybe_lift_tracked_freevar_to_input(self, arg):
        """
        If arg is a free variable, then lift it to be an input.
        Returns the new lifted arg (if arg was a freevar), else the
        original arg.
        """
        if not isinstance(arg, torch.fx.Proxy):
            return arg
        elif arg.tracer == self:
            return arg
        return self.lift_tracked_freevar_to_input(arg)


# NOTE: [HigherOrderOperator tracing design]
# Ignoring HigherOrderOperators for a moment,
# OutputGraph represents the graph being built by Dynamo that may be compiled
# and executed. It holds a root SubgraphTracer where the FX graph is built.
#
# HigherOrderOperators are operators that take functions as their arguments.
# When Dynamo encounters a HigherOrderOperator, then it attempts to introspect
# the function passed to it (call this the "body function"), capture it into a
# GraphModule, and rewrite the call to the HigherOrderOperator to use the
# GraphModule.
#
# The way we handle the capture of body functions is through having
# (possibly nested) SubgraphTracers, one per body function.
#
# Mechanically, we do the introspection by:
# - Creating a new SubgraphTracer via OutputGraph.subtracer
# - Executing the body function.
# This constructs the graph of the body function in the new SubgraphTracer
# while modifying the state of the OutputGraph. For example:
# - the OutputGraph can receive new GraphArgs (if we discover any new
#   untracked Tensors)
# - side effects from the body function get accumulated into
#   OutputGraph.side_effects
# - guards produced by the body function get accumulated into OutputGraph.guards
#
# The traced function has some special properties that make it easier for us
# to transform later down the line:
# - we lift all free variables to being inputs.
#
# If the introspection fails (due to the existence of graph breaks), then
# we roll back the current OutputGraph state and graph break on the
# HigherOrderOperator.<|MERGE_RESOLUTION|>--- conflicted
+++ resolved
@@ -884,11 +884,7 @@
             self.random_values_var = self.new_var("random_values")
             rand_fn_name = unique_id("__gen_rand_values")
             rand_fn = disable(_get_gen_rand_values_fn(tx.random_calls))
-<<<<<<< HEAD
-            rand_fn_name = self.install_global_once(rand_fn_name, rand_fn)
-=======
             self.install_global_unsafe(rand_fn_name, rand_fn)
->>>>>>> 12662f4d
             codegen = PyCodegen(tx, root)
             random_calls_instructions.extend(
                 codegen.load_function_name(rand_fn_name, True)
@@ -1094,10 +1090,6 @@
         compiled_fn = disable(compiled_fn)
 
         counters["stats"]["unique_graphs"] += 1
-<<<<<<< HEAD
-        # This is safe because we pre-process name to be unique
-=======
->>>>>>> 12662f4d
         self.install_global_unsafe(name, compiled_fn)
 
         cg = PyCodegen(tx)
