--- conflicted
+++ resolved
@@ -52,7 +52,7 @@
 def _get_subclass_type_var(tx, var):
     assert isinstance(var, (TensorWithTFOverrideVariable, UserDefinedObjectVariable))
     if isinstance(var, TensorWithTFOverrideVariable):
-        return var.class_type_var(tx)
+        return var.class_type_var()
     elif isinstance(var, UserDefinedObjectVariable):
         from .builder import SourcelessBuilder, VariableBuilder
 
@@ -163,29 +163,21 @@
         # stash the subclass type to rewrap an output tensor if needed
         # this is needed because the actual type needs to be available
         # each time the compiled artifact is run and outputs a wrapped tensor.
-<<<<<<< HEAD
-        if self.global_mangled_class_name(tx) not in tx.output.global_scope:
-            # Safe because global_mangled_class_name figures it out
-            tx.output.install_global_unsafe(
-                self.global_mangled_class_name(tx), self.class_type
-=======
         if self.global_mangled_class_name() not in tx.output.global_scope:
             tx.output.install_global_unsafe(
                 self.global_mangled_class_name(), self.class_type
->>>>>>> 12662f4d
             )
 
     def python_type(self):
         return self.class_type
 
-    def class_type_var(self, tx):
+    def class_type_var(self):
         return TensorSubclassVariable(
-            self.class_type, source=GlobalSource(self.global_mangled_class_name(tx))
+            self.class_type, source=GlobalSource(self.global_mangled_class_name())
         )
 
-    def global_mangled_class_name(self, tx):
-        compile_id = tx.output.compile_id
-        return f"__subclass_{self.class_type.__name__}_{id(self.class_type)}_c{id}"
+    def global_mangled_class_name(self):
+        return f"__subclass_{self.class_type.__name__}_{id(self.class_type)}"
 
     def var_getattr(self, tx, name):
         # [Note: __torch_function__] We currently only support attributes that are defined on
@@ -216,7 +208,7 @@
             return self.call_torch_function(
                 tx,
                 get_fn,
-                TupleVariable([self.class_type_var(tx)]),
+                TupleVariable([self.class_type_var()]),
                 [self],
                 {},
             )
@@ -226,7 +218,7 @@
     def call_torch_function(self, tx, fn, types, args, kwargs):
         return call_torch_function(
             tx,
-            self.class_type_var(tx),
+            self.class_type_var(),
             self.torch_function_fn,
             fn,
             types,
