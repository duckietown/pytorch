--- conflicted
+++ resolved
@@ -633,12 +633,8 @@
         # yet have a plan for how we want to handle the case where the stream is used as an input or an output. Pending
         # design, to unblock current work, we lift the stream into a global and then codegen bytecode to load it from there.
         name = f"_stream_{self.device}_{id(self.value)}"
-<<<<<<< HEAD
-        name = codegen.tx.output.install_global_once(name, self.value)
-=======
         if name not in codegen.tx.output.global_scope:
             codegen.tx.output.install_global_unsafe(name, self.value)
->>>>>>> 12662f4d
 
         return [codegen.create_load_global(name, push_null=False, add=True)]
 
