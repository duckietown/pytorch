import contextlib
import dataclasses
import functools
import itertools
import logging
import re
import textwrap
from collections import OrderedDict
from contextlib import nullcontext
from enum import Enum
from functools import partial
from inspect import signature
from typing import Any, Callable, ClassVar, Dict, List, Optional, Set, Tuple, Union
from unittest.mock import patch

import numpy
import sympy
from sympy import Expr, Integer

import torch.fx
import torch.utils._pytree as pytree
from torch._prims_common import (
    is_boolean_dtype,
    is_float_dtype,
    make_channels_last_strides_for,
    make_contiguous_strides_for,
)
from torch._subclasses.fake_tensor import FakeTensorMode

from . import config, dependencies
from .codegen.common import index_prevent_reordering
from .cuda_properties import get_device_properties
from .dependencies import extract_read_writes, var_builder
from .utils import (
    argsort,
    cache_on_self,
    sympy_dot,
    sympy_product,
    sympy_subs,
    sympy_symbol,
)
from .virtualized import ops, V

log = logging.getLogger(__name__)
indent = functools.partial(textwrap.indent, prefix="  ")
aten = torch.ops.aten


def inverse_reorder(order):
    inv_order = dict(zip(order, range(len(order))))

    def reindex(index):
        assert len(index) == len(inv_order)
        return [index[inv_order[i]] for i in range(len(index))]

    return reindex


def same_reorder(order):
    def reindex(index):
        assert len(index) == len(order)
        return [index[order[i]] for i in range(len(index))]

    return reindex


def fuse_reindexing(reindex1, reindex2):
    def reindex(index):
        return reindex1(reindex2(index))

    return reindex


def stride_order2fill_order(order):
    """
    Convert stride order to fill order
    For channel last format,
    stride order = [3, 0, 2, 1] and fill order = [1, 3, 2, 0]
    """
    lookup = {pos: idx for idx, pos in enumerate(order)}
    fill_order = [lookup[i] for i in range(len(order))]
    return fill_order


def get_stride_order(seq):
    """
    Convert strides to stride order
    """
    sorted_idx = argsort(seq)
    out = [None for _ in range(len(seq))]
    for i, elem in enumerate(sorted_idx):
        out[elem] = i
    return out


def reads_from_conv(buf, var_ranges):
    """
    return:
    if reads_from_conv: boolean
    the new memory_addr: Sympy Expression
    """
    if buf is None:
        return False, None
    if isinstance(buf, Convolution):
        indexer = buf.layout.as_fixed().make_indexer()
        index_vars = sorted(var_ranges, key=lambda var: var.name)
        index = indexer(index_vars)
        return True, index
    # for case like
    # buf0 = conv(x, w)
    # return torch.cat([buf0, buf1]), torch.cat([buf0, buf2])
    # Because of ConcatKernel, it will create two bufs buf3 and 4
    # buf3 has the AliasedLayout which reads from buf0(Convolution)
    # but buf4 is a copy of buf3 which reads from buf3
    # we want to know that buf4 also follows buf0 conv's layout
    if isinstance(buf.layout, AliasedLayout):
        reads = buf.get_read_writes().reads
        reads_bufs = [
            V.graph.name_to_buffer[r.name]
            if r.name in V.graph.name_to_buffer.keys()
            else None
            for r in reads
        ]
        for reads_buf in reads_bufs:
            read_from_conv, addr = reads_from_conv(reads_buf, var_ranges)
            if read_from_conv:
                return True, addr
    return False, None


def ir_node_to_tensor(x, guard_shape=True):
    shape_fn = (
        V.graph.sizevars.guard_static_shape
        if guard_shape
        else V.graph.sizevars.size_hint
    )
    size = [shape_fn(s) for s in x.get_size()]
    if is_storage_and_layout(x):
        stride = [shape_fn(s) for s in x.get_layout().stride]
    else:
        stride = make_contiguous_strides_for(size)
    dtype = x.get_dtype()
    device = x.get_device()
    t = torch.empty_strided(
        size=size, stride=stride, dtype=dtype, device=device
    ).zero_()
    return t


def layout_priority_idx(reads_bufs, memory_addrs, var_ranges):
    """
    if reads from conv that needs to use specific layout
    return:
    priority_idx regarding memory_addrs idx
    memory_addrs - update memory_addrs with the true addr if needed
    """

    priority_idx = []
    for i, reads_buf in enumerate(reads_bufs):
        read_from_conv, mem_addr = reads_from_conv(reads_buf, var_ranges)
        if read_from_conv:
            priority_idx.append(i)
            memory_addrs[i] = mem_addr
    return priority_idx, memory_addrs


class ModularIndexing(sympy.Function):
    """
    ModularIndexing(a, b, c) => (a // b) % c
    """

    nargs = (3,)

    @classmethod
    def eval(cls, base, divisor, modulus):
        if base == 0 or modulus == 1:
            return sympy.Integer(0)

        if (
            isinstance(base, sympy.Integer)
            and isinstance(divisor, sympy.Integer)
            and isinstance(modulus, sympy.Integer)
        ):
            return (base // divisor) % modulus

        if divisor != 1:
            gcd = sympy.gcd(base, divisor)
            if gcd != 1:
                return ModularIndexing(base / gcd, divisor / gcd, modulus)

        if isinstance(base, sympy.Add):
            new_terms = []
            for term in base.args:
                if sympy.gcd(term, modulus * divisor) != modulus * divisor:
                    new_terms.append(term)
            if len(new_terms) != len(base.args):
                return ModularIndexing(sum(new_terms), divisor, modulus)

        if isinstance(base, IndexingDiv):
            return ModularIndexing(base.args[0], base.args[1] * divisor, modulus)


class IndexingDiv(sympy.Function):
    """
    a // b used in indexing where we need to be careful about simplification.
    We don't use sympy.FloorDiv to bypass some simplification rules.
    """

    nargs = (2,)

    @classmethod
    def eval(cls, base, divisor):
        if base == 0:
            return sympy.Integer(0)
        if divisor == 1:
            return base
        if isinstance(base, sympy.Integer) and isinstance(divisor, sympy.Integer):
            return base // divisor
        if isinstance(base, IndexingDiv):
            return IndexingDiv(base.args[0], base.args[1] * divisor)

        if isinstance(base, sympy.Add):
            for a in base.args:
                gcd = sympy.gcd(a, divisor)
                if gcd == divisor:
                    return IndexingDiv(base - a, divisor) + a / gcd
        gcd = sympy.gcd(base, divisor)
        if gcd != 1:
            return IndexingDiv(
                sympy.simplify(base / gcd), sympy.simplify(divisor / gcd)
            )


class CleanDiv(IndexingDiv):
    """
    Div where we can assume no rounding.
    This is to enable future optimizations.
    """

    pass


class CeilDiv(sympy.Function):
    """
    Div used in indexing that rounds up.
    """

    def __new__(cls, base, divisor):
        if sympy.gcd(base, divisor) == divisor:
            return CleanDiv(base, divisor)
        else:
            return IndexingDiv(base + (divisor - 1), divisor)


def get_device_type(x):
    if getattr(x, "get_device", None):
        return get_device_type(x.get_device())
    if isinstance(x, torch.device):
        return x.type
    return None


def is_triton(x):
    return get_device_type(x) == "cuda"


def is_cpu(x):
    return get_device_type(x) == "cpu"


@dataclasses.dataclass
class IRNode(object):
    _current_origins: ClassVar[Set[Any]] = set()

    @staticmethod
    @contextlib.contextmanager
    def current_origins(origins: Set[torch.fx.Node]):
        old = IRNode._current_origins
        IRNode._current_origins = old | origins
        yield
        IRNode._current_origins = old

    def __post_init__(self):
        self.origins = set(self._current_origins)

    def common_repr(self):
        return (
            [f"origins={self.origins}"] if hasattr(self, "origins") else ["no origins?"]
        )

    def str_helper(self, lines):
        lines = lines + self.common_repr()
        lines = indent(",\n".join(map(str, lines)))
        return f"{type(self).__name__}(\n{lines}\n)"

    def is_user_of(self, name):
        return any(name == dep.name for dep in self.get_reads())

    def get_numel(self):
        return sympy_product(self.get_size())


@dataclasses.dataclass
class Loops(IRNode):
    device: torch.device
    dtype: torch.dtype
    inner_fn: Callable
    ranges: List[Expr]

    def __str__(self, names=("ranges",)):
        return self.str_helper(
            [
                f"'{self.device.type}'",
                str(self.dtype),
                self.inner_fn_str(),
            ]
            + [f"{name}={getattr(self, name)}" for name in names]
        )

    __repr__ = __str__

    def get_dtype(self):
        return self.dtype

    def get_device(self):
        return self.device

    def get_size(self):
        return self.ranges

    def is_extern(self):
        return False

    @classmethod
    def create(cls, *args, **kwargs):
        return TensorBox.create(cls(*args, **kwargs))

    @staticmethod
    def _index(ranges, prefix="i"):
        return [
            sympy.Integer(0) if s == 1 else sympy_symbol(f"{prefix}{n}")
            for n, s in enumerate(ranges)
        ]

    @cache_on_self
    def inner_fn_str(self):
        try:
            with V.set_ops_handler(V.MockHandler()), patch.object(
                FlexibleLayout, "allow_indexing", True
            ):
                return str(self.inner_fn(self._index(self.ranges)))
        except Exception as e:
            return f"inner_fn(): {e}"

    def is_zero_elements(self):
        return any(r == 0 for r in self.ranges)

    @cache_on_self
    def get_reads(self):
        with patch.object(FlexibleLayout, "allow_indexing", True):
            if self.get_reduction_type():
                return extract_read_writes(
                    self.make_loader(),
                    self.get_size(),
                    self.get_reduction_size(),
                ).reads
            else:
                return extract_read_writes(
                    self.make_loader(),
                    self.get_size(),
                ).reads


class Pointwise(Loops):
    def make_loader(self):
        return self.inner_fn

    def get_reduction_size(self):
        return []

    def get_reduction_type(self):
        return None

    def store_output(self, output_name, indexer, vars):
        return ops.store(output_name, indexer(vars), self.inner_fn(vars))

    def constant_to_device(self, device):
        """Move this to a given device. Requires that all reads are to constants."""
        loader = self.make_loader()
        loader = patch.object(ConstantBuffer, "override_device", device)(loader)
        return Pointwise(device, self.dtype, loader, self.ranges)


@dataclasses.dataclass
class Scatter(Pointwise):
    output_indexer: Callable[[List[Expr]], Expr]
    scatter_mode: Optional[str] = None

    def constant_to_device(self, device):
        """Move this to a given device. Requires that all reads are to constants."""
        loader = self.make_loader()
        loader = patch.object(ConstantBuffer, "override_device", device)(loader)
        return Scatter(
            device,
            self.dtype,
            loader,
            self.ranges,
            self.output_indexer,
            self.scatter_mode,
        )

    def store_output(self, output_name, indexer, vars):
        return ops.store(
            output_name,
            indexer(self.output_indexer(vars)),
            self.inner_fn(vars),
            mode=self.scatter_mode,
        )


class ReductionHint(Enum):
    INNER = 0
    OUTER = 1
    OUTER_TINY = 2
    DEFAULT = 3


class TileHint(Enum):
    SQUARE = 0
    DEFAULT = 1


@dataclasses.dataclass
class Reduction(Loops):
    reduction_ranges: List[Expr]
    reduction_type: str
    # self.dtype represents the dst dtype
    src_dtype: torch.dtype
    reduction_hint: ReductionHint

    def __str__(self):
        return Loops.__str__(
            self, names=("ranges", "reduction_ranges", "reduction_type")
        )

    __repr__ = __str__

    def get_reduction_size(self):
        return self.reduction_ranges

    def get_reduction_type(self):
        return self.reduction_type

    def store_reduction(self, output_name, indexer, vars, reduction_vars):
        return ops.reduction(
            output_name,
            self.dtype,
            self.src_dtype,
            self.reduction_type,
            indexer(vars),
            self.inner_fn(vars, reduction_vars),
        )

    def index_length(self):
        return len(self.ranges) + len(self.reduction_ranges)

    @cache_on_self
    def inner_fn_str(self):
        try:
            with V.set_ops_handler(V.MockHandler()), patch.object(
                FlexibleLayout, "allow_indexing", True
            ):
                return str(
                    self.inner_fn(
                        self._index(self.ranges),
                        self._index(self.reduction_ranges, "r"),
                    )
                )
        except Exception as e:
            return f"inner_fn(): {e}"

    def constant_to_device(self, device):
        """Move this to a given device. Requires that all reads are to constants."""
        loader = self.make_loader()
        loader = patch.object(ConstantBuffer, "override_device", device)(loader)
        return Reduction(
            device,
            self.dtype,
            loader,
            self.ranges,
            self.reduction_ranges,
            self.reduction_type,
            self.src_dtype,
            ReductionHint.DEFAULT,
        )

    @staticmethod
    def num_splits(
        device,
        dst_dtype,
        src_dtype,
        inner_fn,
        ranges,
        reduction_ranges,
        reduction_type,
        reduction_numel,
    ):
        num_sm = get_device_properties(device).multi_processor_count
        min_elements_per_thread = 32
        max_elements_per_thread = 512
        threads_per_sm = 2048
        min_elements_per_device = min_elements_per_thread * num_sm * threads_per_sm
        max_elements_per_device = max_elements_per_thread * num_sm * threads_per_sm

        def inner_reduction_splits(reduction_numel_hint, numel_hint):
            # do heuristics that's close to eager mode for split inner reduction
            # we leak reduction autotune configs here, and will need to refactor to avoid this later
            num_warps = 8
            num_threads = 32 * num_warps
            if numel_hint >= 2 * num_sm:  # don't split if there are enough outputs
                return 1
            if reduction_numel_hint <= 8192:
                return 1
            if reduction_numel_hint * numel_hint <= min_elements_per_device:
                split_size = min_elements_per_thread
            elif reduction_numel_hint * numel_hint < max_elements_per_device:
                target_blocks = num_sm * threads_per_sm // (2 * num_threads)
                blocks_per_output = (target_blocks + numel_hint - 1) // numel_hint
                tmp_split_size = (
                    reduction_numel_hint + num_threads * blocks_per_output - 1
                ) // (num_threads * blocks_per_output)
                divisors = sympy.divisors(reduction_numel_hint)
                closest = min(divisors, key=lambda x: abs(x - tmp_split_size))
                if abs(closest - tmp_split_size) < 30:
                    # prefer even splits, but never smalle than min_elements_per_thread
                    split_size = max(closest, min_elements_per_thread)
                else:
                    split_size = tmp_split_size
            else:
                divisors = sympy.divisors(reduction_numel_hint)
                closest = min(divisors, key=lambda x: abs(x - max_elements_per_thread))
                if abs(closest - max_elements_per_thread) < 50:
                    # prefer even splits
                    split_size = closest
                else:
                    split_size = max_elements_per_thread
            return (reduction_numel_hint + split_size * num_threads - 1) // (
                split_size * num_threads
            )

        def outer_reduction_splits(reduction_numel_hint, numel_hint):
            # TODO the best heuristic currently has XBLOCK (corresponding to numel_hint) 128
            # extend to even smaller number of outputs
            num_warps = 8
            num_threads = num_warps * 32
            rvals_per_thread = 4  # comes from heuristics, refactor to not leak here
            xvals_per_block = 128
            xblocks = (numel_hint + xvals_per_block - 1) // xvals_per_block
            if reduction_numel_hint * numel_hint < min_elements_per_device:
                split_size = min_elements_per_thread
            elif reduction_numel_hint * numel_hint < max_elements_per_device:
                target_blocks = num_sm * threads_per_sm // (num_threads)
                target_blocks = (target_blocks + xblocks - 1) // xblocks
                tmp_split_size = (
                    reduction_numel_hint + rvals_per_thread * target_blocks - 1
                ) // (rvals_per_thread * target_blocks)
                divisors = sympy.divisors(reduction_numel_hint)
                closest = min(divisors, key=lambda x: abs(x - tmp_split_size))
                if abs(tmp_split_size - closest) < 20:
                    split_size = max(closest, min_elements_per_thread)
                else:
                    split_size = tmp_split_size
            else:
                divisors = sympy.divisors(reduction_numel_hint)
                closest = min(divisors, key=lambda x: abs(x - max_elements_per_thread))
                if abs(closest - max_elements_per_thread) < 50:
                    # prefer even splits
                    split_size = closest
                else:
                    split_size = max_elements_per_thread

            return (reduction_numel_hint + rvals_per_thread * split_size - 1) // (
                rvals_per_thread * split_size
            )

        reduction_numel_hint = V.graph.sizevars.size_hint(reduction_numel)
        numel_hint = V.graph.sizevars.size_hint(sympy_product(ranges))
        # easy cases
        if numel_hint == 1:
            return ReductionHint.INNER, inner_reduction_splits(
                reduction_numel_hint, numel_hint
            )
        if (
            reduction_numel_hint <= min_elements_per_thread
            or numel_hint >= num_sm * 2 * 32
        ):
            return ReductionHint.DEFAULT, 1

        r = Reduction(
            device,
            dst_dtype,
            inner_fn,
            ranges,
            reduction_ranges,
            reduction_type,
            src_dtype,
            ReductionHint.DEFAULT,
        )
        read_writes = ComputedBuffer(
            name=None,
            layout=FlexibleLayout(
                device=r.get_device(),
                dtype=r.get_dtype(),
                size=r.get_size(),
            ),
            data=r,
        ).get_read_writes()
        # try finding the full size producer
        # TODO this will fail for something like ((1, N) * (N, 1)).sum()
        # this would also possibly be wrong for producers with the different contiguity but we hope those cases are rare
        # TODO maybe go over all full size producers and pick the most common one?
        range_vars = [
            r
            for r in read_writes.range_vars
            if isinstance(r, sympy.Expr) and not isinstance(r, sympy.Number)
        ]
        index = None
        for md in read_writes.reads:
            if all([r in md.index.free_symbols for r in range_vars]):
                index = md.index
                break
        if not index:
            # TODO determine splits when all inputs are broadcasted
            return ReductionHint.DEFAULT, 1
        reduction_vars = [
            rv for rv in range_vars if read_writes.var_ranges[rv] in reduction_ranges
        ]
        strides = V.graph.sizevars.stride_hints(index, reduction_vars)
        outer = all([s > 1 for s in strides])
        if not outer:
            return ReductionHint.INNER, inner_reduction_splits(
                reduction_numel_hint, numel_hint
            )
        else:  # outer reduction
            return ReductionHint.OUTER, outer_reduction_splits(
                reduction_numel_hint, numel_hint
            )

    @staticmethod
    def _unroll_reduction_fn(inner_fn, reduction_ranges, reduction_type):
        """Convert inner_fn from a reduction to an pointwise"""
        reduction_ranges = [
            V.graph.sizevars.guard_static_shape(x) for x in reduction_ranges
        ]

        if reduction_type == "sum":

            def combine_fn(a, b):
                return ops.add(a, b)

        elif reduction_type == "min":

            def combine_fn(a, b):
                return ops.minimum(a, b)

        elif reduction_type == "max":

            def combine_fn(a, b):
                return ops.maximum(a, b)

        elif reduction_type == "any":

            def combine_fn(a, b):
                return ops.logical_or(a, b)

        elif reduction_type == "argmin":

            def combine_fn(a, b):
                return ops.minimum(a[0], b[0]), ops.where(
                    ops.lt(b[0], a[0]), b[1], a[1]
                )

        elif reduction_type == "argmax":

            def combine_fn(a, b):
                return ops.maximum(a[0], b[0]), ops.where(
                    ops.gt(b[0], a[0]), b[1], a[1]
                )

        else:
            raise NotImplementedError(f"unknown reduction_type={reduction_type}")

        def fn(index):
            return functools.reduce(
                combine_fn,
                (
                    value_fn(index, rindex)
                    for rindex in itertools.product(
                        *[range(x) for x in reduction_ranges]
                    )
                ),
            )

        if reduction_type in ("argmin", "argmax"):
            flatten_index = FixedLayout(
                None,
                None,
                reduction_ranges,
                FlexibleLayout.contiguous_strides(reduction_ranges),
            ).make_indexer()

            def value_fn(index, rindex):
                rindex = [sympy.expand(i) for i in rindex]
                return (
                    inner_fn(index, rindex),
                    ops.index_expr(flatten_index(rindex), torch.int64),
                )

            return lambda index: fn(index)[1]
        else:
            value_fn = inner_fn
            return fn

    @classmethod
    def create(
        cls,
        device: torch.device,
        dst_dtype: torch.dtype,
        src_dtype: torch.dtype,
        inner_fn: Callable,
        ranges: List[Expr],
        reduction_ranges: List[Expr],
        reduction_type: str,
        reduction_hint: ReductionHint = ReductionHint.DEFAULT,
    ):
        reduction_numel = V.graph.sizevars.simplify(sympy_product(reduction_ranges))

        if reduction_numel == 0:

            # N.B. This is a hack to generate the literal of the given type
            # Ideally, we should be fixing `def constant` in triton.py
            # but it breaks due to hardcoded dtypes in other places
            def py_cnst(val):
                return (
                    bool(val)
                    if dst_dtype == torch.bool
                    else float(val)
                    if dst_dtype.is_floating_point
                    else int(val)
                )

            rtypes_to_inits = {
                "sum": py_cnst(0),
                "prod": py_cnst(1),
                "any": py_cnst(0),
                # "all" is desugared to `!any(!val)`
            }

            assert (
                reduction_type in rtypes_to_inits.keys()
            ), f"{reduction_type} not supported for zero-dimension tensors!"

            def const_fn(index):
                return ops.constant(rtypes_to_inits[reduction_type], dst_dtype)

            return Pointwise.create(
                device=device,
                dtype=src_dtype,
                inner_fn=const_fn,
                ranges=list(ranges),
            )

        if reduction_numel == 1:
            # this reduction is actually a pointwise op
            if reduction_type in ("argmin", "argmax"):

                def fn(index):
                    return 0

            else:

                def fn(index):
                    reduction_index = [sympy.Integer(0) for _ in reduction_ranges]
                    return inner_fn(index, reduction_index)

            return Pointwise.create(device, dst_dtype, fn, ranges)

        if (
            isinstance(reduction_numel, sympy.Integer)
            and V.graph.sizevars.size_hint(reduction_numel)
            < config.unroll_reductions_threshold
            and sympy_product(ranges) != 1
        ):
            return Pointwise.create(
                device,
                dst_dtype,
                cls._unroll_reduction_fn(inner_fn, reduction_ranges, reduction_type),
                ranges,
            )

        if is_triton(device) and reduction_type not in {"argmax", "argmin"}:
            # triton doesn't support reduce to single element well, so break it up
            hint, split = cls.num_splits(
                device,
                dst_dtype,
                src_dtype,
                inner_fn,
                ranges,
                reduction_ranges,
                reduction_type,
                reduction_numel,
            )
            # intermediate reduction in split can contain complex indexing,
            # and num_splits will fail to correctly set the hint
            # reuse the passed hint if available
            if reduction_hint == ReductionHint.DEFAULT:
                reduction_hint = hint
            if split > 1:
                # triton doesn't support reduce to single element well, so break it up
                return cls.create_multilayer(
                    device,
                    dst_dtype,
                    src_dtype,
                    inner_fn,
                    ranges,
                    reduction_ranges,
                    reduction_type,
                    split,
                    reduction_hint,
                )

        return TensorBox.create(
            Reduction(
                device,
                dst_dtype,
                inner_fn,
                ranges,
                reduction_ranges,
                reduction_type,
                src_dtype,
                reduction_hint,
            )
        )

    @staticmethod
    def default_value(reduction_type, dtype):
        if reduction_type in {"max", "argmax"}:
            if is_float_dtype(dtype):
                return float("-inf")
            elif is_boolean_dtype(dtype):
                return 0
            else:
                return torch.iinfo(dtype).min
        if reduction_type in {"min", "argmin"}:
            if is_float_dtype(dtype):
                return float("inf")
            elif is_boolean_dtype(dtype):
                return 1
            else:
                return torch.iinfo(dtype).max

        return {
            "sum": 0,
            "any": 0,
        }[reduction_type]

    @classmethod
    def create_multilayer(
        cls,
        device: torch.device,
        dst_dtype: torch.dtype,
        src_dtype: torch.dtype,
        inner_fn: Callable,
        ranges: List[Expr],
        reduction_ranges: List[Expr],
        reduction_type: str,
        split: int,
        reduction_hint: ReductionHint,
    ):
        """
        Break a large reduction up into multiple smaller reductions
        recursively
        """
        reduction_numel = sympy_product(reduction_ranges)

        # TODO(jansel): convert this to dynamic shapes
        # TODO(jansel): realize the reduction so we can do dynamic indexing
        reduction_ranges = [
            sympy.Integer(V.graph.sizevars.guard_static_shape(s))
            for s in reduction_ranges
        ]
        reduction_numel = sympy.Integer(
            V.graph.sizevars.guard_static_shape(reduction_numel)
        )

        if V.graph.sizevars.size_hint(reduction_numel) % split == 0:
            need_mask = False
        else:
            need_mask = True

        split = sympy.Integer(split)
        block_size = IndexingDiv(reduction_numel + (split - 1), split)

        reindex = View.dynamic_reshape_indexer(reduction_ranges, [reduction_numel])

        def wrapper_fn(index, reduction_index):
            (reduction_index,) = reduction_index
            *new_index, reduction_block = index
            indices = block_size * reduction_block + reduction_index

            def body():
                return inner_fn(new_index, reindex([indices]))

            if need_mask:
                mask = ops.lt(
                    ops.index_expr(indices, torch.int32),
                    ops.index_expr(reduction_numel, torch.int32),
                )
                return ops.masked(
                    mask, body, cls.default_value(reduction_type, dst_dtype)
                )
            else:
                return body()

        # triton will automatically compute reductions in fp32 if reducing over fp16/bf16
        # within the kernel. keep the intermediate in fp32 so as to keep the whole reduction
        # in fp32 and not reduce precision by breaking up the kernel into multiple layers
        intermediate_dtype = (
            dst_dtype
            if dst_dtype not in (torch.float16, torch.bfloat16)
            else torch.float
        )
        intermediate = Reduction.create(
            device,
            intermediate_dtype,
            src_dtype,
            wrapper_fn,
            [*ranges, split],
            [block_size],
            reduction_type,
            reduction_hint,
        )
        intermediate.realize()
        intermediate_loader = intermediate.make_loader()

        def intermediate_fn(index, reduction_index):
            return intermediate_loader([*index, *reduction_index])

        numel_hint = V.graph.sizevars.size_hint(sympy_product(ranges))
        if split <= 512 and numel_hint <= 512 and reduction_hint == ReductionHint.OUTER:
            reduction_hint = ReductionHint.OUTER_TINY
        return TensorBox.create(
            Reduction(
                device,
                dst_dtype,
                intermediate_fn,
                ranges,
                [split],
                reduction_type,
                src_dtype,
                reduction_hint,
            )
        )


def is_storage_and_layout(x):
    try:
        as_storage_and_layout(x, freeze=False)
        return True
    except NotImplementedError:
        return False


def is_contiguous_storage_and_layout(x):
    try:
        buffer, layout = as_storage_and_layout(x, freeze=False)
        return layout.is_contiguous()
    except NotImplementedError:
        return False


def as_storage_and_layout(x, freeze=True, want_contiguous=False, stride_order=None):
    """Try to simplify x into a StorageBox and a Layout"""
    if isinstance(x, TensorBox):
        return as_storage_and_layout(
            x.data,
            freeze=freeze,
            want_contiguous=want_contiguous,
            stride_order=stride_order,
        )
    if isinstance(x, StorageBox) and isinstance(x.data, Buffer):
        if freeze:
            if want_contiguous:
                x.data.freeze_layout()
            elif stride_order is not None:
                x.data.freeze_layout_with_stride_order(stride_order)
            else:
                x.data.decide_layout()
        return x, x.data.layout
    if isinstance(x, ReinterpretView):
        buffer, _ = as_storage_and_layout(
            x.data,
            freeze=freeze,
            want_contiguous=want_contiguous,
            stride_order=stride_order,
        )
        return buffer, x.layout
    raise NotImplementedError


as_contiguous_storage_and_layout = functools.partial(
    as_storage_and_layout, want_contiguous=True
)


def is_stride_order_storage_and_layout(x, stride_order):
    try:
        buffer, layout = as_storage_and_layout(x, freeze=False)
        return layout.is_stride_ordered(stride_order)
    except NotImplementedError:
        return False


@dataclasses.dataclass
class BaseView(IRNode):
    data: IRNode

    def get_dtype(self):
        return self.data.get_dtype()

    def get_device(self):
        return self.data.get_device()

    def get_name(self):
        return self.data.get_name()

    def mark_reuse(self, users):
        return self.data.mark_reuse(users)

    def has_exceeded_max_reads(self):
        return self.data.has_exceeded_max_reads()

    def realize(self):
        return self.data.realize()

    def realize_hint(self):
        return self.data.realize_hint()

    def get_storage_numel(self):
        return self.data.get_storage_numel()

    def is_extern(self):
        return self.data.is_extern()

    @cache_on_self
    def get_reads(self):
        with patch.object(FlexibleLayout, "allow_indexing", True):
            return extract_read_writes(
                self.make_loader(),
                self.get_size(),
            ).reads

    def unwrap_view(self):
        x = self
        while isinstance(x, BaseView):
            x = x.data
        return x

    def constant_to_device(self, device):
        """Move this to a given device. Requires that all reads are to constants."""
        loader = self.make_loader()
        loader = patch.object(ConstantBuffer, "override_device", device)(loader)
        return Pointwise(device, self.get_dtype(), loader, self.get_size())


@dataclasses.dataclass
class ExpandView(BaseView):
    size: List[Expr]

    @staticmethod
    def _normalize_size(x, new_size):
        """Replace `-1` with correct sizes"""
        new_size = list(map(sympy.expand, new_size))
        old_size = x.get_size()
        old_size = [None] * (len(new_size) - len(old_size)) + list(old_size)
        assert len(new_size) == len(old_size)
        for i in range(len(new_size)):
            if new_size[i] == -1:
                assert old_size[i] is not None
                new_size[i] = old_size[i]
        return new_size

    @classmethod
    def create(cls, x, new_size):
        new_size = cls._normalize_size(x, new_size)

        if is_storage_and_layout(x):
            storage, old_layout = as_storage_and_layout(x)
            skip = len(new_size) - len(old_layout.size)
            assert skip >= 0
            new_stride = [sympy.Integer(0)] * skip
            for stride, size in zip(old_layout.stride, old_layout.size):
                new_stride.append(stride if size != 1 else sympy.Integer(0))
            new_layout = FixedLayout(
                old_layout.device,
                old_layout.dtype,
                list(new_size),
                new_stride,
                old_layout.offset,
            )
            return ReinterpretView(storage, new_layout)

        return ExpandView(x, new_size)

    def get_size(self):
        return self.size

    def make_loader(self):
        target = self.get_size()
        actual = self.data.get_size()
        skip = len(target) - len(actual)
        inner = self.data.make_loader()

        def load(index):
            index = list(index[skip:])
            assert len(index) == len(actual)
            for i in range(len(actual)):
                if actual[i] == 1:
                    # zero out broadcast dimension
                    index[i] = sympy.Integer(0)
            return inner(index)

        return load


@dataclasses.dataclass
class PermuteView(BaseView):
    dims: List[Expr]

    @classmethod
    def create(cls, x, dims):
        assert set(cls._map_neg_dims(dims)) == set(range(len(dims)))

        if is_storage_and_layout(x):
            storage, old_layout = as_storage_and_layout(x)
            new_layout = FixedLayout(
                old_layout.device,
                old_layout.dtype,
                [old_layout.size[i] for i in dims],
                [old_layout.stride[i] for i in dims],
                old_layout.offset,
            )
            return ReinterpretView(storage, new_layout)

        return PermuteView(x, dims)

    @classmethod
    def _map_neg_dims(cls, dims):
        return [dim if dim >= 0 else len(dims) + dim for dim in dims]

    def get_size(self):
        assert set(self._map_neg_dims(self.dims)) == set(range(len(self.dims)))
        size = self.data.get_size()
        return [size[i] for i in self.dims]

    def make_loader(self):
        inner = self.data.make_loader()
        inv = {j: i for i, j in enumerate(self.dims)}
        inv = [inv[i] for i in range(len(self.dims))]
        assert set(inv) == set(range(len(self.dims)))

        def load(index):
            index = [index[i] for i in inv]
            return inner(index)

        return load


class SqueezeView(BaseView):
    @classmethod
    def create(cls, x, *, dim=None):

        if is_storage_and_layout(x):
            storage, old_layout = as_storage_and_layout(x)
            new_size = []
            new_stride = []
            if dim is not None:
                assert isinstance(dim, int), "expected integer dim argument"
                assert 0 <= dim and dim < len(old_layout.size)

            for i, (size, stride) in enumerate(zip(old_layout.size, old_layout.stride)):
                if dim is None:
                    if size != 1:
                        new_size.append(size)
                        new_stride.append(stride)
                else:
                    if i != dim:
                        new_size.append(size)
                        new_stride.append(stride)
                    else:
                        assert size == 1, "expected squeezed size to be 1"

            new_layout = FixedLayout(
                old_layout.device,
                old_layout.dtype,
                new_size,
                new_stride,
                old_layout.offset,
            )
            return ReinterpretView(storage, new_layout)

        if dim is None:
            # redirect to a generic view
            return View.create(x, [s for s in x.get_size() if s != 1])
        else:
            assert x.get_size()[dim] == 1
            return View.create(x, [s for i, s in enumerate(x.get_size()) if i != dim])

    @staticmethod
    def squeezer(size: Tuple[sympy.Expr, ...]):
        new_size = [s for s in size if s != 1]
        not_one = [i for i, s in enumerate(size) if s != 1]
        length = len(size)

        def reindex(index: List[sympy.Expr]) -> List[sympy.Expr]:
            assert len(index) == len(not_one), f"{index} {not_one}"
            new_index = [sympy.Integer(0)] * length
            for idx, s in zip(not_one, index):
                new_index[idx] = s
            return tuple(new_index)

        return new_size, reindex

    def __init__(self, data):
        raise AssertionError("use SqueezeView.create()")


@dataclasses.dataclass
class View(BaseView):
    size: List[Expr]
    reindex: Callable

    def make_indexer(self):
        base_indexer = self.data.make_indexer()

        def indexer(idx):
            return base_indexer(self.reindex(idx))

        return indexer

    @staticmethod
    def handle_negative_index(idx, size):
        idx = sympy.expand(idx)
        size = sympy.expand(size)
        sizevars = V.graph.sizevars
        if sizevars.size_hint(idx) < 0:
            sizevars.guard_lt(idx, 0)
            idx = idx + size
        return idx

    def reindex_str(self):
        index_old = [sympy_symbol(f"i{n}") for n in range(len(self.size))]
        index_new = list(self.reindex(index_old))
        return f"lambda {', '.join(map(str, index_old))}: {index_new}"

    def __str__(self):
        return self.str_helper(
            [self.data, f"size={self.size}", f"reindex={self.reindex_str()}"]
        )

    __repr__ = __str__

    @classmethod
    def create(cls, x, new_size):
        assert isinstance(new_size, (tuple, list))
        old_size, new_size = cls.resolve_negative_size(x.get_size(), new_size)

        if V.graph.sizevars.maybe_guard_list_equals(old_size, new_size):
            return x

        # TODO: a new class for FixedTransferLayout that output layout is constrained by input layout
        if is_contiguous_storage_and_layout(x) and not isinstance(
            x.data, ExternKernelAlloc
        ):
            storage, old_layout = as_contiguous_storage_and_layout(x)
            new_layout = FixedLayout(
                old_layout.device,
                old_layout.dtype,
                new_size,
                FlexibleLayout.contiguous_strides(new_size),
                old_layout.offset,
            )
            return ReinterpretView(storage, new_layout)

        reindex = cls.dynamic_reshape_indexer(old_size, new_size)
        return cls(x, tuple(new_size), reindex)

    @staticmethod
    def resolve_negative_size(old_size, new_size):
        new_size = [V.graph.sizevars.simplify(x) for x in new_size]
        old_size = [V.graph.sizevars.simplify(x) for x in old_size]

        new_size = list(new_size)
        for i in range(len(new_size)):
            if new_size[i] == -1:
                new_size[i] = sympy.Integer(1)
                new_size[i] = CleanDiv(sympy_product(old_size), sympy_product(new_size))
                break

        V.graph.sizevars.guard_equals(sympy_product(old_size), sympy_product(new_size))
        return old_size, new_size

    @classmethod
    def dynamic_reshape_indexer(cls, old_size, new_size):
        try:
            reindex = cls._dynamic_reshape_indexer(old_size, new_size)
        except (AssertionError, IndexError):
            # optimistic algorithm failed, lets do a fallback
            flat = [sympy_product(old_size)]
            reindex1 = cls._dynamic_reshape_indexer(old_size, flat)
            reindex2 = cls._dynamic_reshape_indexer(flat, new_size)
            reindex = fuse_reindexing(reindex1, reindex2)
        return reindex

    @staticmethod
    def _dynamic_reshape_indexer(old_size, new_size):
        """
        Perform a reshape entirely by modifying indexing math
        """
        size_hint = V.graph.sizevars.size_hint
        vars = [sympy_symbol(f"view{i}") for i in range(len(new_size))]

        stack_new = list(zip(vars, new_size))
        stack_old = list(old_size)

        view_expr = []
        while stack_new and stack_old:
            size_old = stack_old.pop()
            var, size_new = stack_new.pop()
            if size_old == 1:
                view_expr.append(sympy.Integer(0))
                stack_new.append((var, size_new))  # re-add
            elif size_new == 1:
                stack_old.append(size_old)  # re-add
            elif size_hint(size_new) == size_hint(size_old):
                view_expr.append(var)
                V.graph.sizevars.guard_equals(size_new, size_old)
            elif size_hint(size_new) < size_hint(size_old):
                while size_hint(size_new) < size_hint(size_old):
                    var2, size_new2 = stack_new.pop()
                    var = var2 * size_new + var
                    size_new = size_new * size_new2
                view_expr.append(var)
                V.graph.sizevars.guard_equals(size_new, size_old)
            elif size_hint(size_new) > size_hint(size_old):
                divisor = sympy.Integer(1)
                modulus = size_old
                view_expr.append(ModularIndexing(var, divisor, modulus))
                divisor = divisor * modulus
                while size_hint(size_new) > size_hint(size_old):
                    modulus = stack_old.pop()
                    view_expr.append(ModularIndexing(var, divisor, modulus))
                    divisor = divisor * modulus
                    size_old = size_old * modulus
                V.graph.sizevars.guard_equals(size_new, size_old)
            else:
                raise AssertionError()

        while stack_old:
            size_old = stack_old.pop()
            assert size_old == 1
            view_expr.append(sympy.Integer(0))

        while stack_new:
            var, size_new = stack_new.pop()
            assert size_new == 1

        view_expr = list(reversed(view_expr))
        assert len(view_expr) == len(old_size)

        def reindex(index):
            assert len(index) == len(vars), (len(index), len(vars))
            replacements = dict(zip(vars, index))
            return tuple(sympy_subs(x, replacements) for x in view_expr)

        return reindex

    def get_size(self):
        return self.size

    def make_loader(self):
        def load(index):
            return inner(self.reindex(index))

        inner = self.data.make_loader()
        return load


@dataclasses.dataclass
class ReinterpretView(BaseView):
    """Pretend our storage has a different layout"""

    layout: "Layout"

    def __str__(self):
        return self.str_helper(
            [
                self.data,
                self.layout,
            ]
        )

    __repr__ = __str__

    def get_name(self):
        return self.data.get_name()

    def get_device(self):
        return self.layout.device

    def get_dtype(self):
        return self.layout.dtype

    def get_size(self):
        return self.layout.size

    def get_stride(self):
        return self.layout.stride

    def make_loader(self):
        def loader(index):
            indexer = self.layout.make_indexer()
            return ops.load(self.get_name(), indexer(index))

        return loader

    def make_indexer(self):
        return self.layout.make_indexer()

    def get_layout(self):
        return self.layout

    def freeze_layout(self):
        pass

    def codegen_reference(self):
        size = V.graph.sizevars.codegen_shape_tuple(self.layout.size)
        stride = V.graph.sizevars.codegen_shape_tuple(self.layout.stride)
        offset = V.graph.sizevars.codegen_sizevar(self.layout.offset)
        if offset != "0":
            return f"as_strided({self.get_name()}, {size}, {stride}, {offset})"
        return f"as_strided({self.get_name()}, {size}, {stride})"


class SliceView(View):
    @classmethod
    def create(cls, x, dim, start, end, step=1):
        step = sympy.expand(step)
        assert step > 0
        try:
            if start == 0 and end >= 2**63 and step == 1:
                return x
        except TypeError:
            pass

        sizevars = V.graph.sizevars
        new_size = list(x.get_size())

        start = cls.handle_negative_index(start, new_size[dim])
        end = cls.handle_negative_index(end, new_size[dim])

        end = sizevars.guard_min(end, new_size[dim])
        start = sizevars.guard_min(sizevars.guard_min(start, new_size[dim]), end)
        if start == 0 and sizevars.size_hint(end - new_size[dim]) == 0 and step == 1:
            sizevars.guard_equals(end, new_size[dim])
            return x

        new_size[dim] = IndexingDiv(end - start + (step - 1), step)

        if is_storage_and_layout(x):
            # Fast path
            storage, old_layout = as_storage_and_layout(x)
            new_stride = list(old_layout.stride)
            new_stride[dim] = new_stride[dim] * step
            new_layout = FixedLayout(
                old_layout.device,
                old_layout.dtype,
                new_size,
                new_stride,
                old_layout.offset + old_layout.stride[dim] * start,
            )
            return ReinterpretView(storage, new_layout)

        def reindex(index):
            assert len(index) == len(new_size), f"wrong ndim {index} {new_size}"
            index = list(index)
            index[dim] = index[dim] * step + start
            return index

        # redirect to a generic view
        return SliceView(x, size=new_size, reindex=reindex)


class BaseConstant(IRNode):
    def get_size(self):
        return ()

    def get_dtype(self):
        return self.dtype

    def get_device(self):
        return self.device

    def mark_reuse(self, users):
        pass

    def has_exceeded_max_reads(self):
        return False

    def get_reads(self):
        return ()

    def is_extern(self):
        return False


@dataclasses.dataclass
class Constant(BaseConstant):
    value: Any
    dtype: torch.dtype
    device: torch.device

    def make_loader(self):
        def loader(index):
            return ops.constant(self.value, self.dtype)

        return loader


@dataclasses.dataclass
class IndexingConstant(BaseConstant):
    index: Any
    dtype: torch.dtype
    device: torch.device

    def make_loader(self):
        def loader(index):
            return ops.index_expr(self.index, self.dtype)

        return loader


@dataclasses.dataclass
class Layout(IRNode):
    def __init__(
        self,
        device: torch.device,
        dtype: torch.dtype,
        size: List[Expr],
        stride: List[Expr],
        offset: Expr = Integer(0),
    ):
        self.device = device
        self.dtype = dtype
        self.size = size
        self._stride = stride
        self.offset = offset

    @property
    def stride(self):
        return self._stride

    def __str__(self):
        offset = ""
        if self.offset != 0:
            offset = f", offset={self.offset}"
        return (
            f"{type(self).__name__}('{self.device.type}', {self.dtype}, "
            f"size={self.size}, stride={self.stride}{offset})"
        )

    __repr__ = __str__

    def is_contiguous(self):
        for left, right, size in zip(
            self.stride, FlexibleLayout.contiguous_strides(self.size), self.size
        ):
            if size != 1 and left != right:
                return False
        return True

    def is_transposed(self):
        for left, right, size in zip(
            self.stride,
            reversed(FlexibleLayout.contiguous_strides(self.size)),
            self.size,
        ):
            if size != 1 and left != right:
                return False
        return True

    def is_stride_ordered(self, order):
        assert len(self.stride) == len(order)
        # reorder the stride given order
        stride_ordered = [None] * len(order)
        for i in range(len(order)):
            stride_ordered[order[i]] = V.graph.sizevars.size_hint(self.stride[i])
        # check if it is in ascending order
        for i in range(len(order) - 1):
            if stride_ordered[i] > stride_ordered[i + 1]:
                return False
        return True

    def is_channels_last_stride_ordered(self):
        # create channels_last order(NCHW, NCDHW, the C is the first order).
        order = [0] + list(reversed(range(1, len(self.stride) - 1)))
        order = [len(order)] + order
        return self.is_stride_ordered(order)

    def as_fixed(self):
        return FixedLayout(
            self.device,
            self.dtype,
            self.size,
            self.stride,
            self.offset,
        )

    def make_indexer(self):
        assert (
            FlexibleLayout.allow_indexing
        ), f"convert {type(self).__name__} to FixedLayout first"
        return self.as_fixed().make_indexer()

    def __eq__(self, other) -> bool:
        return (
            self.device == other.device
            and self.dtype == other.dtype
            and self.size == other.size
            and self.stride == other.stride
            and self.offset == other.offset
        )


class FixedLayout(Layout):
    """A Tensor layout we cannot change"""

    def make_indexer(self):
        """A closure containing math to read a given element"""

        def indexer(index):
            assert len(index) == len(self.stride) == len(self.size)
            result = self.offset
            for idx, stride, sz in zip(index, self.stride, self.size):
                if sz != 1:
                    result = result + idx * stride
            return result

        return indexer


class FlexibleLayout(Layout):
    """A Tensor layout we are allowed to change"""

    allow_indexing = False

    @staticmethod
    def contiguous_strides(sizes):
        if len(sizes) == 0:
            return []
        reversed_strides = [sympy.Integer(1)]
        for size in reversed(sizes[1:]):
            reversed_strides.append(size * reversed_strides[-1])
        return list(reversed(reversed_strides))

    @staticmethod
    def fill_ordered(sizes, order):
        """
        Create a stride based on the order the dimensions should be filled in.

        In this format, channels last would be:
            [1, 3, 2, 0]
        """
        assert set(range(len(sizes))) == set(order)
        next_stride = sympy.Integer(1)
        strides = [None] * len(order)

        for i in order:
            strides[i] = next_stride
            next_stride = next_stride * sizes[i]
        return strides

    @staticmethod
    def stride_ordered(sizes, order):
        """
        Create a stride based on the sorted order of a permuted range.

        In this format, channels last would be:
            [3, 0, 2, 1]
        """
        assert set(range(len(sizes))) == set(order)
        fill_order = stride_order2fill_order(order)
        return FlexibleLayout.fill_ordered(sizes, fill_order)

    @staticmethod
    def same_ordered(sizes, stride):
        """
        Create a stride that has the same stride order as given stride

        For example, if given stride is [1000, 1, 100, 10],
        the fill order should be [1, 3, 2, 0]
        """
        assert len(sizes) == len(stride)
        stride = [V.graph.sizevars.size_hint(x) for x in stride]
        fill_order = sorted(range(len(stride)), key=stride.__getitem__)
        return FlexibleLayout.fill_ordered(sizes, fill_order)

    def as_stride_order(self, order):
        return FixedLayout(
            self.device,
            self.dtype,
            self.size,
            self.stride_ordered(self.size, order),
            self.offset,
        )

    def as_fill_order(self, order):
        return FixedLayout(
            self.device,
            self.dtype,
            self.size,
            self.fill_ordered(self.size, order),
            self.offset,
        )

    def as_same_order(self, stride):
        return FixedLayout(
            self.device,
            self.dtype,
            self.size,
            self.same_ordered(self.size, stride),
            self.offset,
        )

    def __init__(self, device, dtype, size, stride_order=None):
        super(FlexibleLayout, self).__init__(
            device, dtype, size, FlexibleLayout.contiguous_strides(size)
        )
        self.preferred_stride_order = stride_order


class AliasedLayout(Layout):
    """Shares the same storage as another tensor"""

    def __init__(self, view: "ReinterpretView"):
        layout = view.get_layout()
        super().__init__(
            layout.device,
            layout.dtype,
            layout.size,
            layout.stride,
        )
        self.view = view

    def make_indexer(self):
        return self.as_fixed().make_indexer()

    def maybe_guard_aligned(self):
        offset = self.view.get_layout().offset
        if offset == 0:
            return True
        from .compile_fx import ALIGNMENT

        return V.graph.sizevars.maybe_guard_multiple_of(offset, ALIGNMENT)


class MutationLayout(Layout):
    def __init__(self, target: IRNode):
        super().__init__(
            target.get_device(),
            target.get_dtype(),
            target.get_size(),
            None,  # type: ignore[arg-type]
        )
        self.target = target

    @Layout.stride.getter
    def stride(self):
        return self.real_layout().stride

    def real_layout(self):
        if isinstance(self.target, MutationLayout):
            return self.target.real_layout()
        return self.target.data.layout

    @classmethod
    def realize_into(cls, src, dst):
        dst.realize()
        V.graph.realize_users_of(dst.get_name())

        if isinstance(src, TensorBox):
            src = src.data

        if not isinstance(src, StorageBox) or src.is_user_of(dst.get_name()):
            need_copy = True
        else:
            src.realize()
            need_copy = not isinstance(src.data.layout, FlexibleLayout)

        if need_copy:
            src = Pointwise.create(
                device=src.get_device(),
                dtype=src.get_dtype(),
                inner_fn=src.make_loader(),
                ranges=[
                    V.graph.sizevars.guard_equals(a, b)
                    for a, b in zip(src.get_size(), dst.get_size())
                ],
            ).data
            src.realize()

        assert isinstance(src.data.layout, FlexibleLayout)
        src.data.layout = MutationLayout(dst)
        return src.data

    def as_fixed(self):
        return self

    def make_indexer(self):
        return self.target.make_indexer()


@dataclasses.dataclass
class Buffer(IRNode):
    name: str
    layout: Layout

    def make_indexer(self):
        return self.layout.make_indexer()

    def get_name(self):
        assert self.name
        return self.name

    def get_device(self):
        return self.layout.device

    def get_dtype(self):
        return getattr(self.layout, "dtype", None)

    def get_size(self):
        return self.layout.size

    def get_stride(self):
        return self.layout.stride

    def get_layout(self):
        return self.layout

    def get_storage_numel(self):
        return self.get_numel()

    def is_extern(self):
        return False

    def freeze_layout(self):
        if not isinstance(self.layout, MultiOutputLayout):
            self.layout = self.layout.as_fixed()

    def freeze_layout_with_stride_order(self, order):
        assert isinstance(self.layout, FlexibleLayout)
        self.layout = self.layout.as_stride_order(order)

    def freeze_layout_with_fill_order(self, order):
        assert isinstance(self.layout, FlexibleLayout)
        self.layout = self.layout.as_fill_order(order)

    def freeze_layout_with_same_order(self, stride):
        assert isinstance(self.layout, FlexibleLayout)
        self.layout = self.layout.as_same_order(stride)

    def make_loader(self):
        def loader(index):
            indexer = self.layout.make_indexer()
            return ops.load(self.name, indexer(index))

        return loader

    def is_no_op(self):
        return False

    def codegen_reference(self):
        return self.get_name()

    def decide_layout(self):
        pass

    def get_alias_names(self):
        if isinstance(self.layout, AliasedLayout):
            return [self.layout.view.get_name()]
        return ()

    def get_mutation_names(self):
        if isinstance(self.layout, MutationLayout):
            return [self.layout.target.get_name()]
        return ()

    @cache_on_self
    def get_read_writes(self):
        with patch.object(FlexibleLayout, "allow_indexing", True):
            return extract_read_writes(
                self.make_loader(),
                self.get_size(),
            )

    def get_reads(self):
        return self.get_read_writes().reads

    def realize(self):
        pass


class InputBuffer(Buffer):
    pass


class ConstantBuffer(InputBuffer):
    override_device = None

    def make_loader(self):
        def loader(index):
            indexer = self.layout.make_indexer()
            return ops.load(
                V.graph.constant_name(self.name, self.override_device), indexer(index)
            )

        return loader

    def constant_to_device(self, device):
        return ConstantBuffer(V.graph.constant_name(self.name, device), self.layout)


class RandSeedBuffer(ConstantBuffer):
    def codegen_reference(self):
        # Clone makes sure if we pass this from forwards to backwards
        # the value does not get clobbered by the time backwards is run.
        return self.get_name() + ".clone()"


class NoneAsConstantBuffer(IRNode):
    def codegen_reference(self):
        return "None"


class ShapeAsConstantBuffer(IRNode):
    def __init__(self, shape):
        super().__init__()
        self.shape = shape

    def codegen_reference(self):
        return str(self.shape)


@dataclasses.dataclass
class ComputedBuffer(Buffer):
    data: Loops

    @cache_on_self
    def get_read_writes(self):
        with patch.object(FlexibleLayout, "allow_indexing", True):
            if self.data.get_reduction_type():
                return extract_read_writes(
                    self.get_store_function(),
                    self.data.get_size(),
                    self.data.get_reduction_size(),
                )
            else:
                return extract_read_writes(
                    self.get_store_function(),
                    self.data.get_size(),
                )

    def get_store_function(self):
        indexer = self.layout.as_fixed().make_indexer()
        if self.data.get_reduction_type():
            return partial(self.data.store_reduction, self.name, indexer)
        else:
            return partial(self.data.store_output, self.name, indexer)

    def decide_layout(self):
        """
        If our layout is still flexible, try to set it based on stride orders of reads.

        TODO(jansel): A better algorithm here would look at downstream consumers of this
                      value and try to do global graph-level layout optimization.
                      This is also something just begging to be autotuned.
        """
        if isinstance(self.layout, FlexibleLayout):
            _, (index_vars, reduction_vars), _ = dependencies.index_vars_squeeze(
                self.data.get_size(), self.data.get_reduction_size()
            )
            reads = self.get_read_writes().reads
            reads_bufs = [
                V.graph.name_to_buffer[r.name]
                if r.name in V.graph.name_to_buffer.keys()
                else None
                for r in reads
            ]
            priority_idx = []
            for i, reads_buf in enumerate(reads_bufs):
                if (
                    isinstance(reads_buf, Convolution)
                    and reads_buf.kernel != "aten.convolution"
                ):
                    # prioritize Conv layout order
                    priority_idx.append(i)
            # only consider reads to buffer of same size
            reads = [
                sympy_subs(
                    r.index, {v: sympy.Integer(0) for v in reduction_vars if v != 0}
                )
                for r in reads
            ]

            if reads:
                stride_lengths = numpy.array(
                    [V.graph.sizevars.stride_hints(expr, index_vars) for expr in reads],
                    dtype=numpy.int64,
                )
                from .scheduler import pick_loop_order

                self.freeze_layout_with_fill_order(
                    pick_loop_order(stride_lengths, self.get_size(), priority_idx)
                )

        if isinstance(self.layout, FlexibleLayout):
            self.freeze_layout()

    def simplify_and_reorder(self):
        """
        This is a main place where we do loop transformations in a
        backend-agnostic way.

        Here we:
            1) Remove any 1 dimensions
            2) Fuse contiguous dimensions together
            3) Reorder dimensions based on stride orders
        """
        _, args, var_ranges = dependencies.index_vars_squeeze(
            self.data.get_size(), self.data.get_reduction_size(), prefix="q"
        )
        with patch.object(ConstantBuffer, "override_device", self.get_device()):
            body = LoopBody(
                self.get_store_function(),
                (args if self.get_reduction_type() else args[:1]),
                var_ranges,
            )
        index_formulas = [*body.indexing_exprs.values()]
        reads_bufs = [
            V.graph.name_to_buffer[reads_name]
            if reads_name in V.graph.name_to_buffer.keys()
            else None
            for reads_name in body.reads_name2expr.keys()
        ]
        priority_idx = []
        if config.triton.convolution == "aten":
            memory_addrs = [
                *body.reads_name2expr.values(),
                *body.writes_name2expr.values(),
            ]
        else:
            # prioritize reads layout/loop_ordering over writes
            if len(body.reads_name2expr.values()) > 0:
                memory_addrs = [*body.reads_name2expr.values()]
            else:
                memory_addrs = [*body.writes_name2expr.values()]
            for i, reads_buf in enumerate(reads_bufs):
                if isinstance(reads_buf, Convolution):
                    priority_idx.append(i)
        index_vars = []
        reduce_vars = []
        index_size = []
        reduce_size = []
        for v, s in var_ranges.items():
            if v in args[0]:
                assert not reduce_vars
                index_vars.append(v)
                index_size.append(s)
            else:
                assert v in args[1]
                reduce_vars.append(v)
                reduce_size.append(s)

        # the reordering_reindex in reads' simplify_reorder_and_tile
        reordering_reindex = [same_reorder(range(len(index_vars)))] * len(memory_addrs)
        for i, reads_buf in enumerate(reads_bufs):
            if isinstance(reads_buf, ComputedBuffer) and hasattr(
                reads_buf, "iter_reordering_reindex"
            ):
                reordering_reindex[i] = reads_buf.iter_reordering_reindex

        def simplify_and_reorder(x_vars, sizes, reordering_reindex=None):
            sizes, reindex0, reindex1 = self._apply_loop_reordering(
                x_vars, sizes, memory_addrs, reordering_reindex, priority_idx
            )
            # for NHWC: reindex0([0,1,2,3]) = [0,2,3,1], reindex1([0,1,2,3]) = [0,3,2,1]
            x_vars = reindex0(x_vars)
            sizes, reindex2, prune = V.graph.sizevars._simplify_loops(
                x_vars,
                sizes,
                index_prevent_reordering(index_formulas, x_vars, sizes),
            )
            x_vars = prune(x_vars)
            # sizes, reindex1, prune = _simplify_loops(x_vars, sizes, index_formulas)
            # x_vars = prune(x_vars)
            # sizes, reindex2 = self._apply_loop_reordering(x_vars, sizes, memory_addrs)
            reindex = fuse_reindexing(reindex1, reindex2)
            return sizes, reindex, reindex1

        iter_ranges, iter_reindex, iter_reordering_reindex = simplify_and_reorder(
            index_vars, index_size, reordering_reindex
        )
        reduce_ranges, reduce_reindex, _ = simplify_and_reorder(
            reduce_vars, reduce_size
        )

        # remember the reordering order
        self.iter_reordering_reindex = iter_reordering_reindex
        # retrace the loop body with simplification and reordering applied
        (iter_vars, reduce_vars), var_ranges = dependencies.index_vars_no_squeeze(
            iter_ranges, reduce_ranges, prefix="z"
        )
        body = LoopBody(
            body, [iter_reindex(iter_vars), reduce_reindex(reduce_vars)], var_ranges
        )
        return (iter_ranges, reduce_ranges), body

    @staticmethod
    def _apply_loop_reordering(
        index_vars, sizes, memory_addrs, reordering_reindex=None, priority_idx=None
    ):
        """
        Shuffle the order of loops around to hopefully improve performance.
        """
        from .scheduler import pick_loop_order

        if priority_idx is None:
            priority_idx = []

        try:
            strides = numpy.array(
                [
                    V.graph.sizevars.stride_hints(expr, index_vars)
                    for expr in memory_addrs
                ],
                dtype=numpy.int64,
            )
            assert strides.shape == (len(memory_addrs), len(index_vars))
            # consider both layout(strides) and reordering(reordering_reindex)
            if reordering_reindex is not None:
                for i in range(len(memory_addrs)):
                    try:
                        strides[i] = reordering_reindex[i](strides[i])
                    # if len(order) != len(strides), do not reorder
                    except AssertionError:
                        pass
            order = list(reversed(pick_loop_order(strides, sizes, priority_idx)))
        except Exception:
            if config.debug:
                log.warning(
                    f"Did not simplify complex index:\n{dict(zip(index_vars, sizes))}\n{memory_addrs}"
                )
            order = list(range(len(sizes)))
        sizes = [sizes[i] for i in order]
        return sizes, same_reorder(order), inverse_reorder(order)

    def get_reduction_size(self):
        return self.data.get_reduction_size()

    def get_reduction_type(self):
        return self.data.get_reduction_type()

    def is_no_op(self):
        return self.data.is_zero_elements()

    def should_allocate(self):
        return True

    def constant_to_device(self, device):
        """Move this to a given device. Requires that all reads are to constants."""
        return self.data.constant_to_device(device)


@dataclasses.dataclass
class InputsKernel(Buffer):
    inputs: List[Buffer]

    def get_read_writes(self):
        return dependencies.ReadWrites(
            {dependencies.StarDep(x.get_name()) for x in self.inputs},
            {dependencies.StarDep(self.get_name())},
            set(),
            [],
            None,
        )

    @staticmethod
    def unwrap_storage(inputs):
        inputs_new = []
        for x in inputs:
            if isinstance(x, TensorBox):
                x = x.data
            if isinstance(x, StorageBox):
                x = x.data
            if isinstance(x, BaseView) and not isinstance(x, ReinterpretView):
                x = ExternKernel.realize_input(x)
            assert isinstance(x, (Buffer, ReinterpretView)), x
            inputs_new.append(x)
        return inputs_new

    def is_extern(self):
        return True


class NopKernel(InputsKernel):
    def is_no_op(self):
        return True


class ConcatKernel(NopKernel):
    """
    There isn't actually a real kernel for concat, we just change the
    storage for the upstream data.
    """

    @classmethod
    def create(cls, inputs, dim):
        device = inputs[0].get_device()
        dtype = inputs[0].get_dtype()
        new_size = list(inputs[0].get_size())
        offsets_start = [0]
        offsets_end = [new_size[dim]]
        assert 0 <= dim < len(new_size)
        for i in range(1, len(inputs)):
            input_size = inputs[i].get_size()
            offsets_start.append(new_size[dim])
            assert len(input_size) == len(new_size)
            assert inputs[i].get_dtype() == dtype
            assert inputs[i].get_device() == device
            for j in range(len(new_size)):
                if j == dim:
                    new_size[j] = new_size[j] + input_size[j]
                else:
                    new_size[j] = V.graph.sizevars.guard_equals(
                        new_size[j], input_size[j]
                    )
            offsets_end.append(new_size[dim])

        kernel = ConcatKernel(
            name=None,
            layout=FixedLayout(
                device=device,
                dtype=dtype,
                size=new_size,
                stride=FlexibleLayout.contiguous_strides(new_size),
            ),
            inputs=[],
        )
        kernel = StorageBox(kernel)
        for i in range(len(inputs)):
            kernel.data.inputs.append(
                cls.realize_into(
                    inputs[i],
                    SliceView.create(kernel, dim, offsets_start[i], offsets_end[i]),
                )
            )
        kernel.data.name = V.graph.register_buffer(kernel.data)
        kernel.data.inputs = cls.unwrap_storage(kernel.data.inputs)

        return kernel

    @classmethod
    def realize_into(cls, src, dst):
        # Attempt to turn this into a ReinterpretView rather than assert.
        # This has concessions around layout, as as_storage_and_layout
        # can cause us to go from flexible to fixed layout.
        if not isinstance(dst, ReinterpretView):
            if is_storage_and_layout(dst):
                storage, layout = as_storage_and_layout(dst)
                dst = ReinterpretView(storage, layout)
        assert isinstance(dst, ReinterpretView), dst
        if isinstance(src, TensorBox):
            # unwrap a TensorBox
            return cls.realize_into(src.data, dst)
        if isinstance(src, StorageBox):
            src.realize()
            # ExternKernelAlloc has specific requirements for output layout, should create a copy
            if isinstance(src.data.layout, FlexibleLayout) and not isinstance(
                src.data, ExternKernelAlloc
            ):
                src.data.layout = AliasedLayout(dst)
                return src.data
        # introduce a copy
        pw = Pointwise.create(
            device=src.get_device(),
            dtype=src.get_dtype(),
            inner_fn=src.make_loader(),
            ranges=[
                V.graph.sizevars.guard_equals(a, b)
                for a, b in zip(src.get_size(), dst.get_size())
            ],
        )
        return cls.realize_into(pw, dst)

    def should_allocate(self):
        return True


@dataclasses.dataclass
class ExternKernel(InputsKernel):
    constant_args: Tuple[Any, ...] = ()
    kwargs: Dict[str, Any] = dataclasses.field(default_factory=dict)
    output_view: Optional[ReinterpretView] = None

    def decide_layout(self):
        if isinstance(self.layout, FlexibleLayout):
            self.apply_constraint()
            self.freeze_layout()

    def codegen(self, wrapper):
        raise NotImplementedError

    @staticmethod
    def copy_input(x):
        pw = Pointwise.create(
            device=x.get_device(),
            dtype=x.get_dtype(),
            inner_fn=x.make_loader(),
            ranges=x.get_size(),
        )
        pw.realize()
        return pw

    @classmethod
    def process_kernel(cls, kernel, *args, **kwargs):
        binded_args = signature(kernel).bind(*args, **kwargs).arguments
        args_flat, args_spec = pytree.tree_flatten(binded_args)

        is_arg_tensor = []
        tensor_args = []
        non_tensor_args = []
        for arg in args_flat:
            is_arg_tensor.append(isinstance(arg, IRNode))
            if is_arg_tensor[-1]:
                tensor_args.append(arg)
            else:
                non_tensor_args.append(arg)

        def unflatten_args(new_tensor_args, new_non_tensor_args):
            result = []
            it_tensors = iter(new_tensor_args)
            it_non_tensors = iter(new_non_tensor_args)
            for is_tensor in is_arg_tensor:
                if is_tensor:
                    result.append(next(it_tensors))
                else:
                    result.append(next(it_non_tensors))
            result = pytree.tree_unflatten(result, args_spec)
            return result.get("args", []), result.get("kwargs", {})

        tensor_args = [cls.realize_input(x) for x in tensor_args]

        # freeze layout otherwise our output stride calculation might
        # become incorrect
        for x in tensor_args:
            if is_storage_and_layout(x):
                as_storage_and_layout(x, freeze=True)

        # We don't have generic shape formulas, so just burn in the
        # shapes and run an example input.
        # TODO(jansel): replace this with dynamic shape formulas
        example_args = []

        for x in tensor_args:
            example_args.append(ir_node_to_tensor(x, guard_shape=True))

        new_args, new_kwargs = unflatten_args(example_args, non_tensor_args)
        example_output = kernel(*new_args, **new_kwargs)

        return example_output, tensor_args, non_tensor_args, unflatten_args

    @classmethod
    def convert_to_reinterpret_view(cls, x):
        """
        In order to pass this to an extern kernel we need a
        ReinterpretView not a View.  This allows us to avoid some
        uneeded copies.
        """
        assert isinstance(x, BaseView)
        if isinstance(x, ReinterpretView):
            return x

        x.unwrap_view().freeze_layout()
        rw = extract_read_writes(x.make_loader(), x.get_size(), normalize=False)
        assert len(rw.reads) == 1

        index = V.graph.sizevars.simplify_with_ranges(
            list(rw.reads)[0].index, rw.var_ranges
        )
        strides = V.graph.sizevars.stride_vars(index, rw.range_vars)
        offset = V.graph.sizevars.offset_var(index, rw.range_vars)
        expected = sympy_dot(rw.range_vars, strides) + offset

        if index != expected:
            log.debug(
                "convert_to_reinterpret_view failed: stride=%s offset=%s index=%s",
                strides,
                offset,
                index,
            )
            raise NotImplementedError()

        return ReinterpretView(
            data=x.data,
            layout=FixedLayout(
                device=x.get_device(),
                dtype=x.get_dtype(),
                size=x.get_size(),
                stride=strides,
                offset=offset,
            ),
        )

    @classmethod
    def realize_input(cls, x):
        if x is None:
            return NoneAsConstantBuffer()
        if isinstance(x, sympy.Expr):
            return ShapeAsConstantBuffer(x)
        if isinstance(x, Constant):
            return V.graph.add_tensor_constant(
                torch.tensor(x.value, dtype=x.get_dtype(), device=x.get_device())
            )
        if isinstance(x, ConstantBuffer):
            return x
        if isinstance(x, TensorBox):
            return cls.realize_input(x.data)
        if isinstance(x, ReinterpretView):
            return x
        if isinstance(x, BaseView):
            x.realize()
            if is_storage_and_layout(x.unwrap_view()) and not isinstance(
                x.unwrap_view().data, ExternKernelAlloc
            ):
                try:
                    return cls.convert_to_reinterpret_view(x)
                except NotImplementedError:
                    pass
        if isinstance(x, StorageBox):
            # TODO(jansel): impose layout preference on realized buffer
            x.realize()
            return x
        return cls.copy_input(x)

    @classmethod
    def require_stride1(cls, x):
        if is_storage_and_layout(x):
            if len(x.get_stride()) == 0:
                return x
            for stride in x.get_stride():
                if stride == 1:
                    return x
        return cls.copy_input(x)

    @classmethod
    def require_stride_order(cls, x, order):
        # require x to have the layout as strided_ordered as order
        if is_storage_and_layout(x):
            if isinstance(
                x.get_layout(), FlexibleLayout
            ) and is_stride_order_storage_and_layout(x, order):
                # fix flexiblelayout to be FixedLayout with stride_order
                as_storage_and_layout(
                    x, freeze=True, want_contiguous=False, stride_order=order
                )
                return x
            elif isinstance(
                x.get_layout(), FixedLayout
            ) and x.get_layout().is_stride_ordered(order):
                return x
<<<<<<< HEAD
=======
            elif isinstance(x.get_layout(), MutationLayout):
                if isinstance(x.get_layout().real_layout(), FlexibleLayout):
                    raise AssertionError(
                        "the MutationLayout's real layout shouldn't be FlexibleLayout"
                    )
                elif isinstance(
                    x.get_layout().real_layout(), FixedLayout
                ) and x.get_layout().real_layout().is_stride_ordered(order):
                    return x

>>>>>>> e0c194f1
        # TODO - Storage to InputBuffer
        if isinstance(x, InputBuffer) and x.get_layout().is_stride_ordered(order):
            return x
        x = cls.copy_input(x)
        as_storage_and_layout(x, freeze=True, want_contiguous=False, stride_order=order)
        assert is_stride_order_storage_and_layout(x, order)
        return x

    @classmethod
    def require_contiguous(cls, x):
        return cls.require_stride_order(x, list(reversed(range(len(x.get_size())))))

    def apply_constraint(self):
        pass

    def codegen_args(self):
        args = [x.codegen_reference() for x in self.inputs]
        args.extend(map(repr, self.constant_args))
        return args

    def codegen_kwargs(self):
        kwargs = []
        if self.kwargs:
            kwargs = [f"{k}={repr(v)}" for k, v in self.kwargs.items()]
        return kwargs

    def codegen_size_asserts(self, wrapper):
        if config.size_asserts:
            size = V.graph.sizevars.codegen_shape_tuple(self.get_size())
            stride = V.graph.sizevars.codegen_shape_tuple(self.get_stride())
            wrapper.writeline(
                f"assert_size_stride({self.get_name()}, {size}, {stride})"
            )

    def get_group_stride(self):
        """
        get output sizes and strides, for template_codegen
        """
        _size = self.get_size()
        _stride = self.get_stride()
        # iter_ranges = _size of output tensor, reduce_range = [] because no reduction
        return [_size, []], _stride

    def canonicalize(self):
        """
        Manually get cononicalization of the output index
        """
        # manually generate index formula for conv
        sizevars = V.graph.sizevars
        sizes = self.get_size()
        strides = self.get_stride()
        strides = [sizevars.size_hint(x) for x in strides]
        index_vars = [sympy_symbol(f"d{i}") for i in range(len(sizes))]
        # reorder index vars according to stride
        index_order = sorted(range(len(strides)), key=strides.__getitem__, reverse=True)
        lookup = {pos: idx for idx, pos in enumerate(index_order)}
        order = [lookup[i] for i in range(len(lookup))]
        index_vars = [index_vars[i] for i in order]
        indexer = self.make_indexer()
        index = indexer(index_vars)

        new_sizes, reindex, prune = V.graph.sizevars._simplify_loops(
            index_vars, sizes, [index]
        )

        # assign new variables each dimension to deal with numbering mismatches
        # d0, d1, d2 could become d0, d2 -- which won't match d0, d1
        _, add_var = var_builder("c")
        replacement = dict(zip(index_vars, reindex([add_var(x) for x in new_sizes])))

        index = sympy_subs(sympy.expand(index), replacement)
        return index, tuple(new_sizes)

    def __str__(self):
        lines = [
            f"{field.name}={getattr(self, field.name)}"
            for field in dataclasses.fields(self)
        ]
        return self.str_helper(lines)


@dataclasses.dataclass
class ExternKernelOut(ExternKernel):
    output_view: Optional[ReinterpretView] = None

    def codegen(self, wrapper):
        args = self.codegen_args()

        kwargs = self.codegen_kwargs()
        if kwargs:
            args.extend(kwargs)

        if self.output_view:
            args.append(f"out={self.output_view.codegen_reference()}")
        else:
            args.append(f"out={self.codegen_reference()}")
        wrapper.writeline(f"{self.kernel}({', '.join(args)})")

    def __init__(self, layout, inputs, constant_args=(), kwargs=None, output_view=None):
        super().__init__(
            None, layout, self.unwrap_storage(inputs), constant_args, kwargs or {}
        )
        self.output_view = output_view
        self.name = V.graph.register_buffer(self)

    def should_allocate(self):
        return True


class ExternKernelAlloc(ExternKernel):
    def codegen(self, wrapper):
        wrapper.writeline(
            f"{self.get_name()} = {self.kernel}({', '.join(self.codegen_args())})"
        )
        if isinstance(self.layout, Layout):
            self.codegen_size_asserts(wrapper)

    def __init__(self, layout, inputs, constant_args=()):
        super().__init__(None, layout, self.unwrap_storage(inputs), constant_args)
        self.name = V.graph.register_buffer(self)

    def should_allocate(self):
        return False

    def apply_constraint(self):
        raise NotImplementedError


class InplaceBernoulliFallback(ExternKernel):
    """
    This needs to be a custom class to handle mutation properly
    """

    kernel = "aten.bernoulli_"

    def codegen(self, wrapper):
        (x,) = [t.codegen_reference() for t in self.inputs]
        wrapper.writeline(
            f"{self.kernel}({x}, {', '.join(map(repr, self.constant_args))})"
        )

    def should_allocate(self):
        return False

    def get_mutation_names(self):
        assert isinstance(self.layout, MutationLayout)
        return (self.layout.target.get_name(),)

    def __init__(self, x, *constant_args):
        super().__init__(
            None,
            MutationLayout(x),
            self.unwrap_storage([x]),
            constant_args,
        )
        self.name = V.graph.register_buffer(self)


class IndexPutFallback(ExternKernel):
    """
    This needs to be a custom class to handle mutation and indices properly
    """

    kernel = "aten.index_put_"

    def codegen(self, wrapper):
        (x, values, *valid_indices) = [t.codegen_reference() for t in self.inputs]
        indices = []
        iter_valid_indices = iter(valid_indices)
        for i, _ in enumerate(self.indices):
            if self.indices[i] is not None:
                indices.append(next(iter_valid_indices))
            else:
                indices.append("None")
        wrapper.writeline(
            f"{self.kernel}({x}, [{','.join(indices)}], {values}, {repr(self.constant_args[0])})"
        )

    def should_allocate(self):
        return False

    def __init__(self, x, indices, values, accumulate):
        self.indices = indices
        valid_indices = [i for i in indices if i is not None]
        tensors = [self.realize_input(x) for x in [x, values, *valid_indices]]
        super().__init__(
            None,
            MutationLayout(x),
            self.unwrap_storage(tensors),
            [accumulate],
        )
        self.name = V.graph.register_buffer(self)


class MatrixMultiply(ExternKernelOut):
    kernel = "aten.mm.out"

    def __init__(
        self, layout, inputs, constant_args=(), output_view=None, kernel="aten.mm.out"
    ):
        super().__init__(layout, inputs, constant_args, output_view)
        self.kernel = kernel

    @classmethod
    def create(cls, a, b):
        *m, k1 = a.get_size()
        k2, n = b.get_size()
        V.graph.sizevars.guard_equals(k1, k2)
        a = cls.realize_input(a)
        b = cls.realize_input(b)
        if len(m) != 1 and not a.get_layout().is_contiguous():
            a = cls.copy_input(a)
        else:
            a = cls.require_stride1(a)
        b = cls.require_stride1(b)

        # choose runtime kernel
        config_mm = config.triton.mm
        # default kernel is aten
        kernel = "aten.mm.out"
        if config_mm == "aten":
            kernel = "aten.mm.out"
        elif config_mm == "triton" and a.get_device().type == "cuda":
            kernel = "triton_ops.matmul_out"
        elif config_mm == "autotune":
            from .codegen.autotuner import tuned_mm

            kernel = tuned_mm(
                a.get_size(),
                b.get_size(),
                a.get_stride(),
                b.get_stride(),
                a.get_device(),
                a.get_dtype(),
            )

        return MatrixMultiply(
            layout=FlexibleLayout(
                device=a.get_device(),
                dtype=a.get_dtype(),
                size=list(m) + [n],
            ),
            inputs=[a, b],
            kernel=kernel,
        )

    def get_template_tiling(self):
        tile1, tile2 = self.get_size()
        return (
            tile1,
            tile2,
            sympy.Integer(1),
        )

    def map_args(self):
        # a, b
        in_args = [x.codegen_reference() for x in self.inputs]
        # const_args = self.constant_args
        inout_dict = OrderedDict(
            [
                ("A", f"{in_args[0]}"),
                ("B", f"{in_args[1]}"),
                ("C", f"{self.get_name()}"),
            ]
        )
        # batch==1 bmm->mm
        if len(self.get_stride()) == 3:
            assert self.get_size()[0] == 1
            stride_cm = self.get_stride()[1]
            stride_cn = self.get_stride()[2]
        else:
            stride_cm = self.get_stride()[0]
            stride_cn = self.get_stride()[1]
        args_dict = OrderedDict(
            [
                ("M", f"{self.inputs[0].get_size()[0]}"),
                ("N", f"{self.inputs[1].get_size()[1]}"),
                ("K", f"{self.inputs[0].get_size()[1]}"),
                ("stride_am", f"{self.inputs[0].get_stride()[0]}"),
                ("stride_ak", f"{self.inputs[0].get_stride()[1]}"),
                ("stride_bk", f"{self.inputs[1].get_stride()[0]}"),
                ("stride_bn", f"{self.inputs[1].get_stride()[1]}"),
                ("stride_cm", f"{stride_cm}"),
                ("stride_cn", f"{stride_cn}"),
            ]
        )
        # accumulator types
        ACC_TYPE = (
            "tl.float32"
            if self.inputs[0].get_dtype()
            in [torch.float16, torch.bfloat16, torch.float32]
            else "tl.int32"
        )
        # dict for tl.constexpr
        const_dict = OrderedDict(
            [
                ("GROUP_M", "8"),
                ("ACC_TYPE", ACC_TYPE),
                ("allow_tf32", f"{torch.backends.cuda.matmul.allow_tf32}"),
            ]
        )

        other_dict = OrderedDict()

        return inout_dict, args_dict, const_dict, other_dict


class MatrixMultiplyAdd(ExternKernelOut):
    def __init__(self, layout, inputs, constant_args=(), kwargs=None, output_view=None):
        super().__init__(layout, inputs, constant_args, kwargs or {}, output_view)
        self.kernel = "aten.addmm.out"

    @classmethod
    def create(cls, inp, a, b, beta, alpha):
        m, k1 = a.get_size()
        k2, n = b.get_size()
        V.graph.sizevars.guard_equals(k1, k2)
        inp = cls.realize_input(inp)
        a = cls.realize_input(a)
        b = cls.realize_input(b)
        a = cls.require_stride1(a)
        b = cls.require_stride1(b)
        return MatrixMultiplyAdd(
            layout=FlexibleLayout(
                device=a.get_device(),
                dtype=a.get_dtype(),
                size=[m] + [n],
            ),
            inputs=[inp, a, b],
            kwargs={"beta": beta, "alpha": alpha},
        )


class BatchMatrixMultiply(ExternKernelOut):
    kernel = "aten.bmm.out"

    def __init__(self, layout, inputs, constant_args=(), output_view=None):
        super().__init__(layout, inputs, constant_args, output_view)
        if (
            config.triton.use_bmm
            and len(inputs) > 0
            and inputs[0].get_device().type == "cuda"
        ):
            self.kernel = "triton_bmm_out"

    @classmethod
    def create(cls, a, b):
        b1, m, k1 = a.get_size()
        b2, k2, n = b.get_size()
        b3 = V.graph.sizevars.guard_equals(b1, b2)
        V.graph.sizevars.guard_equals(k1, k2)
        a = cls.require_stride1(cls.realize_input(a))
        b = cls.require_stride1(cls.realize_input(b))

        output_layout = FlexibleLayout(
            device=a.get_device(),
            dtype=a.get_dtype(),
            size=[b3, m, n],
        ).as_fixed()

        if b3 == 1:
            # convert to normal mm
            data = MatrixMultiply(
                layout=output_layout.as_fixed(),
                inputs=[SqueezeView.create(a, dim=0), SqueezeView.create(b, dim=0)],
            )
            data.output_view = ReinterpretView(
                data,
                FlexibleLayout(
                    device=a.get_device(),
                    dtype=a.get_dtype(),
                    size=[m, n],
                ).as_fixed(),
            )
        else:
            data = BatchMatrixMultiply(
                layout=output_layout,
                inputs=[a, b],
            )
        return data


class DeviceCopy(ExternKernelOut):
    @classmethod
    def create(cls, x, device):
        if not x.is_extern() and all(
            (r.name in V.graph.constants and hasattr(r, "index")) for r in x.get_reads()
        ):
            return x.constant_to_device(device)

        V.graph.device_types.add(device.type)
        V.graph.device_types.add(x.get_device().type)

        log.warning("DeviceCopy")
        return DeviceCopy(
            FlexibleLayout(
                device=device,
                dtype=x.get_dtype(),
                size=x.get_size(),
            ),
            [cls.realize_input(x)],
        )

    def codegen(self, wrapper):
        args = self.codegen_args()
        assert len(args) == 1
        if self.output_view:
            wrapper.writeline(
                f"{self.output_view.codegen_reference()}.copy_({args[0]})"
            )
        else:
            wrapper.writeline(f"{self.codegen_reference()}.copy_({args[0]})")


class DynamicScalar(IRNode):
    """
    The result of a call to aten._local_scalar_dense.

    This is not yet implemented.  The one model (so far) that calls this
    (fastNLP_Bert) does not actually use the result.  So we expect this
    node to get dead code eliminated.
    """

    def get_reads(self):
        return ()


@dataclasses.dataclass
class FallbackKernel(ExternKernelAlloc):
    def __init__(
        self,
        layout,
        kernel,
        tensor_args,
        nontensor_args,
        unflatten_args,
        kwargs=None,
    ):
        super(FallbackKernel, self).__init__(
            layout,
            tuple(tensor_args),
            tuple(nontensor_args),
        )
        if getattr(torch.ops.aten, kernel.__name__, None) is kernel:
            self.kernel = f"aten.{kernel.__name__}"
        else:
            self.kernel = (
                f"{kernel.__module__.replace('._ops.', '.ops.')}.{kernel.__name__}"
            )
        self.unflatten_args = unflatten_args
        self.kwargs = {} if kwargs is None else kwargs
        if self.kernel not in ("aten.convolution_backward",):
            log.warning(f"Using FallbackKernel: {self.kernel}")

    def codegen_args(self):
        @dataclasses.dataclass
        class Shim:
            ref: Any

            def __repr__(self):
                return self.ref

        def gen_kwarg(k, v):
            return f"{k}={repr(v)}"

        tensor_args = [Shim(x.codegen_reference()) for x in self.inputs]
        constant_args = [Shim(repr(x)) for x in self.constant_args]
        args, kwargs = self.unflatten_args(tensor_args, constant_args)
        return list(map(repr, args)) + list(gen_kwarg(k, v) for k, v in kwargs.items())

    @classmethod
    def create(cls, kernel, *args, **kwargs):
        fake_incorrect_kernels = (
            aten._fft_r2c.default,
            aten._fft_r2c.out,
            aten._fft_c2r.default,
            aten._fft_c2c.default,
            aten._fft_c2c.out,
            aten._linalg_svd.default,
            aten._linalg_svd.U,
        )
        context = (
            FakeTensorMode if kernel not in fake_incorrect_kernels else nullcontext
        )
        with context():
            (
                example_output,
                tensor_args,
                non_tensor_args,
                unflatten_args,
            ) = cls.process_kernel(kernel, *args, **kwargs)

        assert tensor_args or isinstance(
            example_output, torch.Tensor
        ), "Not sure where to find device info"
        packed = FallbackKernel(
            MultiOutputLayout(
                tensor_args[0].get_device() if tensor_args else example_output.device
            ),
            kernel,
            tensor_args,
            non_tensor_args,
            unflatten_args,
            kwargs,
        )

        def generate_output(output, index=""):
            if isinstance(output, (list, tuple)):
                return type(output)(
                    generate_output(output[i], f"{index}[{i}]")
                    for i in range(len(output))
                )
            elif isinstance(output, torch.Tensor):
                return MultiOutput(
                    FixedLayout(
                        output.device,
                        output.dtype,
                        [sympy.Integer(s) for s in output.size()],
                        [sympy.Integer(s) for s in output.stride()],
                    ),
                    packed,
                    index,
                )
            else:
                assert output is None, "FallbackKernel output type is not supported"
                return None

        return generate_output(example_output)

    def apply_constraint(self):
        return super().apply_constraint()


@dataclasses.dataclass
class MultiOutputLayout(IRNode):
    device: torch.device


class MultiOutput(ExternKernel):
    def codegen(self, wrapper):
        wrapper.writeline(
            f"{self.get_name()} = {self.inputs[0].get_name()}{self.index}"
        )
        self.codegen_size_asserts(wrapper)

    def __init__(self, layout, input, index: str):
        super().__init__(None, layout, [input], ())
        self.name = V.graph.register_buffer(self)
        self.index = index

    def should_allocate(self):
        return False


class Convolution(ExternKernelAlloc):
    kernel = "aten.convolution"

    def __init__(
        self,
        layout,
        inputs,
        constant_args=(),
        preferred_stride_order=None,
        kernel="aten.convolution",
    ):
        super().__init__(layout, inputs, constant_args)
        self.kernel = kernel
        self.preferred_stride_order = preferred_stride_order

    def codegen(self, wrapper):
        if self.kernel == "triton_ops.conv":
            wrapper.header.writeline(
                f"import {config.inductor_import}.triton_ops.conv as {self.kernel}"
            )
        wrapper.writeline(
            f"{self.get_name()} = {self.kernel}({', '.join(self.codegen_args())})"
        )
        if isinstance(self.layout, Layout):
            self.codegen_size_asserts(wrapper)

    @classmethod
    def create(
        cls,
        x: "TensorBox",
        weight: "TensorBox",
        bias: "TensorBox",
        stride_: List[int],
        padding_: List[int],
        dilation_: List[int],
        transposed: bool,
        output_padding_: List[int],
        groups: int,
    ):
        with torch._subclasses.FakeTensorMode():
            x_fake = ir_node_to_tensor(x, guard_shape=True)
            weight_fake = ir_node_to_tensor(weight, guard_shape=True)
            bias_fake = (
                ir_node_to_tensor(bias, guard_shape=True) if bias is not None else bias
            )
            output = torch.ops.aten.convolution(
                x_fake,
                weight_fake,
                bias_fake,
                stride_,
                padding_,
                dilation_,
                transposed,
                output_padding_,
                groups,
            )
            req_stride_order = get_stride_order(output.stride())

        if config.triton.convolution == "aten":
            weight = cls.require_stride_order(weight, req_stride_order)
            x = cls.require_stride_order(x, req_stride_order)
        else:
            x = cls.require_stride1(cls.realize_input(x))
            weight = cls.require_stride1(cls.realize_input(weight))

        stride = tuple(stride_)
        padding = tuple(padding_)
        dilation = tuple(dilation_)
        assert isinstance(transposed, bool)
        output_padding = tuple(output_padding_)
        assert isinstance(groups, int)

        output_size = output.shape

        weight_shape = [
            sympy.Integer(V.graph.sizevars.guard_static_shape(s))
            for s in weight.get_size()
        ]
        _, _, *kernel_size = weight_shape

        # choose runtime kernel
        config_conv = config.triton.convolution
        if (
            config_conv == "aten"
            or len(kernel_size) != 2  # triton conv only supports conv2d
            or not is_triton(x.get_device())
            or transposed
            or groups != 1
            # or x.get_dtype() == torch.float16
            # or x.get_dtype() == torch.bfloat16
        ):
            kernel = "aten.convolution"
        elif config_conv == "triton":
            kernel = "triton_ops.conv"
        else:
            assert config_conv == "autotune"
            from .codegen.autotuner import tuned_conv

            kernel = tuned_conv(
                x.get_size(),
                weight.get_size(),
                x.get_stride(),
                weight.get_stride(),
                stride,
                padding,
                dilation,
                transposed,
                output_padding,
                groups,
                x.get_device(),
                x.get_dtype(),
            )

        # for conv2d or conv3d, prefer channels last format
        if kernel == "triton_ops.conv":
            output_layout_str = "torch.channels_last"

        elif config.tune_layout and len(x.get_size()) == 4:
            from .codegen.autotuner import tuned_conv_layout

            output_layout_str = tuned_conv_layout(
                kernel,
                x.get_size(),
                weight.get_size(),
                stride,
                padding,
                dilation,
                transposed,
                output_padding,
                groups,
                x.get_device(),
                x.get_dtype(),
            )

        else:
            output_layout_str = (
                "torch.contiguous_format"
                if output.is_contiguous()
                else "torch.channels_last"
            )

        if output_layout_str == "torch.channels_last":
            stride_order = [0] + list(reversed(range(1, len(kernel_size) + 1)))
            if len(stride_order) < len(output_size):
                # add batch dim if it exists
                stride_order = [len(stride_order)] + stride_order
            strides = make_channels_last_strides_for(output_size)
        else:
            stride_order = list(reversed(range(len(output_size))))
            strides = make_contiguous_strides_for(output_size)

        if config.triton.convolution != "aten":
            x = cls.require_stride_order(x, stride_order)

        output_layout = FixedLayout(
            x.get_device(),
            x.get_dtype(),
            output_size,
            strides,
        )

        if bias is not None:
            return Convolution(
                output_layout,
                (x, weight, bias),
                (stride, padding, dilation, transposed, output_padding, groups),
                stride_order,
                kernel,
            )
        else:
            return Convolution(
                output_layout,
                (x, weight),
                (bias, stride, padding, dilation, transposed, output_padding, groups),
                stride_order,
                kernel,
            )

    def map_args(self):
        # x, w, bias
        in_args = [x.codegen_reference() for x in self.inputs]
        # stride, padding, dilation, transposed, output_padding, groups
        const_args = self.constant_args
        if len(in_args) < 3:
            # otherwise, bias=None is the first constant_args
            const_args = const_args[1:]

        inout_dict = OrderedDict(
            [
                ("x", f"{in_args[0]}"),
                ("w", f"{in_args[1]}"),
                ("y", f"{self.get_name()}"),
            ]
        )
        args_dict = OrderedDict(
            [
                ("stride_xn", f"{self.inputs[0].get_stride()[0]}"),
                ("stride_xc", f"{self.inputs[0].get_stride()[1]}"),
                ("stride_xh", f"{self.inputs[0].get_stride()[2]}"),
                ("stride_xw", f"{self.inputs[0].get_stride()[3]}"),
                ("stride_wn", f"{self.inputs[1].get_stride()[0]}"),
                ("stride_wc", f"{self.inputs[1].get_stride()[1]}"),
                ("stride_wh", f"{self.inputs[1].get_stride()[2]}"),
                ("stride_ww", f"{self.inputs[1].get_stride()[3]}"),
                ("stride_yn", f"{self.get_stride()[0]}"),
                ("stride_yc", f"{self.get_stride()[1]}"),
                ("stride_yh", f"{self.get_stride()[2]}"),
                ("stride_yw", f"{self.get_stride()[3]}"),
                (
                    "stride_biasn",
                    f"{self.inputs[0].get_stride()[0]}"
                    if len(in_args) >= 3
                    else "None",
                ),
                # ("delta_x_ptr", "None"),
                ("BATCH", f"{self.inputs[0].get_size()[0]}"),
                ("IN_C", f"{self.inputs[0].get_size()[1]}"),
                ("IN_H", f"{self.inputs[0].get_size()[2]}"),
                ("IN_W", f"{self.inputs[0].get_size()[3]}"),
                ("KERNEL_N", f"{self.inputs[1].get_size()[0]}"),
                ("KERNEL_H", f"{self.inputs[1].get_size()[2]}"),
                ("KERNEL_W", f"{self.inputs[1].get_size()[3]}"),
                ("OUT_H", f"{self.get_size()[2]}"),
                ("OUT_W", f"{self.get_size()[3]}"),
                ("stride_h", f"{const_args[0][0]}"),
                ("stride_w", f"{const_args[0][1]}"),
                ("padding_h", f"{const_args[1][0]}"),
                ("padding_w", f"{const_args[1][1]}"),
                ("dilation_h", f"{const_args[2][0]}"),
                ("dilation_w", f"{const_args[2][1]}"),
                # ("transposed", f"{const_args[3]}"),
                ("output_padding_h", f"{const_args[4][0]}"),
                ("output_padding_w", f"{const_args[4][1]}"),
                ("groups", f"{const_args[5]}"),
            ]
        )

        # accumulator type
        ACC_TYPE = (
            "tl.float32"
            if self.inputs[0].get_dtype()
            in [torch.float16, torch.bfloat16, torch.float32]
            else "tl.int32"
        )
        CONV1X1_NHWC = (
            "True"
            if self.inputs[0].get_stride()[1] == 1
            and self.inputs[1].get_size()[2] == 1
            and self.inputs[1].get_size()[3] == 1
            else "False"
        )
        # dict for tl.constexpr
        const_dict = OrderedDict(
            [
                ("ACC_TYPE", ACC_TYPE),
                ("CONV1X1_NHWC", CONV1X1_NHWC),
            ]
        )

        # dict for non-kernel args (e.g. delta_x_ptr)
        other_dict = OrderedDict(
            [
                ("device", f'"{self.inputs[0].get_device()}"'),
            ]
        )

        return inout_dict, args_dict, const_dict, other_dict

    def get_template_tiling(self):
        n, c, h, w = self.get_size()
        return (
            n * h * w,
            c,
            sympy.Integer(1),
        )


def _prepare_convolution_fusion_create(
    cls,
    x: "TensorBox",
    weight: "TensorBox",
    bias: "TensorBox",
    padding_: List[int],
    stride_: List[int],
    dilation_: List[int],
    groups: int,
):
    """
    This function is a helper function to prepare inputs, layout and constant args
    for convolution post-op fusion's create function, including deciding the output
    layout (channels first or channels last), realizing inputs and make them etc. The
    function only supports the CPU device since conv post-op fusion kernel is only
    supported on CPU right now.
    """

    x = cls.require_stride1(cls.realize_input(x))
    weight = cls.require_stride1(cls.realize_input(weight))
    assert x.get_device().type == "cpu" and weight.get_device().type == "cpu"
    inputs = [x, weight]
    stride = tuple(stride_)
    padding = tuple(padding_)
    dilation = tuple(dilation_)
    assert isinstance(groups, int)
    with FakeTensorMode():
        output, *_ = cls.process_kernel(
            torch.ops.aten.convolution,
            x,
            weight,
            bias,
            stride,
            padding,
            dilation,
            False,
            [0, 0],
            groups,
        )

    output_size = output.shape
    weight_shape = [
        sympy.Integer(V.graph.sizevars.guard_static_shape(s)) for s in weight.get_size()
    ]
    _, _, *kernel_size = weight_shape
    output_layout_str = (
        "torch.contiguous_format" if output.is_contiguous() else "torch.channels_last"
    )

    if output_layout_str == "torch.channels_last":
        stride_order = [0] + list(reversed(range(1, len(kernel_size) + 1)))
        if len(stride_order) < len(output_size):
            # add batch dim if it exists
            stride_order = [len(stride_order)] + stride_order
    else:
        stride_order = list(reversed(range(len(output_size))))

    kernel_layout = FlexibleLayout(
        device=inputs[0].get_device(),
        dtype=inputs[0].get_dtype(),
        size=output_size,
        stride_order=stride_order,
    )
    constant_args = [padding, stride, dilation, groups]

    if bias is not None:
        inputs.append(bias)
    else:
        constant_args.insert(0, bias)
    return inputs, constant_args, kernel_layout


class ConvolutionUnary(ExternKernelAlloc):
    kernel = "torch.ops.mkldnn._convolution_pointwise"

    def __init__(
        self,
        layout,
        inputs,
        constant_args=(),
        kernel="torch.ops.mkldnn._convolution_pointwise",
    ):
        super().__init__(layout, inputs, constant_args)
        self.kernel = kernel

    def codegen(self, wrapper):
        wrapper.writeline(
            f"{self.get_name()} = {self.kernel}({', '.join(self.codegen_args())})"
        )
        if isinstance(self.layout, Layout):
            self.codegen_size_asserts(wrapper)

    @classmethod
    def create(
        cls,
        x: "TensorBox",
        weight: "TensorBox",
        bias: "TensorBox",
        padding_: List[int],
        stride_: List[int],
        dilation_: List[int],
        groups: int,
        attr,
        scalars,
        algorithm,
    ):
        kernel = "torch.ops.mkldnn._convolution_pointwise"
        (inputs, constant_args, kernel_layout,) = _prepare_convolution_fusion_create(
            cls, x, weight, bias, padding_, stride_, dilation_, groups
        )
        constant_args = constant_args + [attr, scalars, algorithm]
        return ConvolutionUnary(
            layout=kernel_layout,
            inputs=inputs,
            constant_args=constant_args,
            kernel=kernel,
        )

    def apply_constraint(self):
        x = self.inputs[0]
        # FixedLayout of input
        x = self.require_stride_order(x, self.layout.preferred_stride_order)
        self.inputs[0] = x
        self.freeze_layout_with_stride_order(self.layout.preferred_stride_order)


class ConvolutionBinary(ExternKernelAlloc):
    kernel = "torch.ops.mkldnn._convolution_pointwise.binary"

    def __init__(
        self,
        layout,
        inputs,
        constant_args=(),
        kernel="torch.ops.mkldnn._convolution_pointwise.binary",
    ):
        super().__init__(layout, inputs, constant_args)
        self.kernel = kernel

    def codegen(self, wrapper):
        wrapper.writeline(
            f"{self.get_name()} = {self.kernel}({', '.join(self.codegen_args())})"
        )
        if isinstance(self.layout, Layout):
            self.codegen_size_asserts(wrapper)

    @classmethod
    def create(
        cls,
        x: "TensorBox",
        other: "TensorBox",
        weight: "TensorBox",
        bias: "TensorBox",
        padding_: List[int],
        stride_: List[int],
        dilation_: List[int],
        groups: int,
        binary_attr: str,
        binary_alpha: Optional[float],
        unary_attr: Optional[str],
        unary_scalars: Optional[List],
        unary_algorithm: Optional[str],
    ):
        kernel = "torch.ops.mkldnn._convolution_pointwise.binary"
        (inputs, constant_args, kernel_layout,) = _prepare_convolution_fusion_create(
            cls, x, weight, bias, padding_, stride_, dilation_, groups
        )
        other = cls.require_stride1(cls.realize_input(other))
        inputs.insert(1, other)
        constant_args = constant_args + [
            binary_attr,
            binary_alpha,
            unary_attr,
            unary_scalars,
            unary_algorithm,
        ]
        return ConvolutionBinary(
            layout=kernel_layout,
            inputs=inputs,
            constant_args=constant_args,
            kernel=kernel,
        )

    def apply_constraint(self):
        x = self.inputs[0]
        # FixedLayout of input
        x = self.require_stride_order(x, self.layout.preferred_stride_order)
        self.inputs[0] = x
        other = self.inputs[1]
        # FixedLayout of other
        other = self.require_stride_order(other, self.layout.preferred_stride_order)
        self.inputs[1] = other
        self.freeze_layout_with_stride_order(self.layout.preferred_stride_order)


class ConvolutionBinaryInplace(ExternKernelAlloc):
    kernel = "torch.ops.mkldnn._convolution_pointwise_.binary"

    def __init__(
        self,
        kernel_layout,
        inputs_layout,
        inputs,
        constant_args=(),
        kernel="torch.ops.mkldnn._convolution_pointwise_.binary",
    ):
        super().__init__(kernel_layout, inputs, constant_args)
        self.kernel = kernel
        self.inputs_layout = inputs_layout

    def codegen(self, wrapper):
        wrapper.writeline(
            f"{self.get_name()} = {self.kernel}({', '.join(self.codegen_args())})"
        )

    def get_mutation_names(self):
        assert isinstance(self.layout, MutationLayout)
        return (self.layout.target.get_name(),)

    @classmethod
    def create(
        cls,
        x: "TensorBox",
        other: "TensorBox",
        weight: "TensorBox",
        bias: "TensorBox",
        padding_: List[int],
        stride_: List[int],
        dilation_: List[int],
        groups: int,
        binary_attr: str,
        binary_alpha: Optional[float],
        unary_attr: Optional[str],
        unary_scalars: Optional[List],
        unary_algorithm: Optional[str],
    ):
        kernel = "torch.ops.mkldnn._convolution_pointwise_.binary"
        (inputs, constant_args, inputs_layout,) = _prepare_convolution_fusion_create(
            cls, x, weight, bias, padding_, stride_, dilation_, groups
        )
        other = cls.realize_input(other)
        V.graph.realize_users_of(other.get_name())
        inputs.insert(1, other)
        constant_args = constant_args + [
            binary_attr,
            binary_alpha,
            unary_attr,
            unary_scalars,
            unary_algorithm,
        ]
        return ConvolutionBinaryInplace(
            kernel_layout=MutationLayout(inputs[1]),
            inputs_layout=inputs_layout,
            inputs=inputs,
            constant_args=constant_args,
            kernel=kernel,
        )

    def apply_constraint(self):
        x = self.inputs[0]
        # FixedLayout of input
        x = self.require_stride_order(x, self.inputs_layout.preferred_stride_order)
        self.inputs[0] = x
        self.freeze_layout_with_stride_order(self.inputs_layout.preferred_stride_order)


class LinearUnary(ExternKernelAlloc):
    kernel = "torch.ops.mkldnn._linear_pointwise"

    def __init__(
        self,
        layout,
        inputs,
        constant_args=(),
        kernel="torch.ops.mkldnn._linear_pointwise",
    ):
        super().__init__(layout, inputs, constant_args)
        self.kernel = kernel

    def codegen(self, wrapper):
        wrapper.writeline(
            f"{self.get_name()} = {self.kernel}({', '.join(self.codegen_args())})"
        )

    @classmethod
    def create(cls, x, w, b, attr, scalars, algorithm):
        kernel = "torch.ops.mkldnn._linear_pointwise"
        x = cls.require_stride1(cls.realize_input(x))
        w = cls.require_stride1(cls.realize_input(w))

        *m, ic = x.get_size()
        oc, ic = w.get_size()

        inputs = [x, w]
        constant_args = [attr, scalars, algorithm]
        if b is not None:
            b = cls.require_stride1(cls.realize_input(b))
            inputs.append(b)
        else:
            constant_args.insert(0, b)

        return LinearUnary(
            layout=FlexibleLayout(
                device=x.get_device(),
                dtype=x.get_dtype(),
                size=list(m) + [oc],
            ),
            inputs=inputs,
            constant_args=constant_args,
            kernel=kernel,
        )

    def apply_constraint(self):
        pass


class LinearBinary(ExternKernelAlloc):
    kernel = "torch.ops.mkldnn._linear_pointwise.binary"

    def __init__(
        self,
        layout,
        inputs,
        constant_args=(),
        kernel="torch.ops.mkldnn._linear_pointwise.binary",
    ):
        super().__init__(layout, inputs, constant_args)
        self.kernel = kernel

    def codegen(self, wrapper):
        wrapper.writeline(
            f"{self.get_name()} = {self.kernel}({', '.join(self.codegen_args())})"
        )

    @classmethod
    def create(cls, x, y, w, b, attr):
        kernel = "torch.ops.mkldnn._linear_pointwise.binary"
        x = cls.require_stride1(cls.realize_input(x))
        y = cls.require_stride1(cls.realize_input(y))
        w = cls.require_stride1(cls.realize_input(w))

        *m, ic = x.get_size()
        oc, ic = w.get_size()

        inputs = [x, y, w]
        constant_args = [attr]
        if b is not None:
            b = cls.require_stride1(cls.realize_input(b))
            inputs.append(b)
        else:
            constant_args.insert(0, b)

        return LinearBinary(
            layout=FlexibleLayout(
                device=x.get_device(),
                dtype=x.get_dtype(),
                size=list(m) + [oc],
            ),
            inputs=inputs,
            constant_args=constant_args,
            kernel=kernel,
        )

    def apply_constraint(self):
        pass


@dataclasses.dataclass
class MutableBox(IRNode):
    """
    TensorBox / StorageBox allow in-place mutation of Tensors
    """

    data: IRNode

    def __getattr__(self, name):
        fn = getattr(self.data, name)
        if callable(fn):
            return fn
        raise AttributeError(f"{type(self.data).__name__}.{name} not callable")

    def __str__(self):
        if isinstance(self.data, MutableBox):
            line0 = f"{type(self).__name__}({type(self.data).__name__}("
            endl = "))"
            inner = self.data.data
        else:
            line0 = f"{type(self).__name__}("
            inner = self.data
            endl = ")"

        lines = [
            line0,
            indent(str(inner)),
            endl,
        ]
        return "\n".join(lines)

    __repr__ = __str__


class TensorBox(MutableBox):
    @staticmethod
    def create(data):
        return TensorBox(StorageBox(data))


class StorageBox(MutableBox):
    def is_input_buffer(self):
        if isinstance(self.data, (InputBuffer, ReinterpretView)):
            return self.data.get_name() in V.graph.graph_inputs
        return False

    def realize(self):
        if isinstance(
            self.data, (ComputedBuffer, InputsKernel, InputBuffer, ReinterpretView)
        ):
            return self.data.get_name()
        assert isinstance(self.data, (Pointwise, Reduction)), type(self.data)
        self.data = ComputedBuffer(
            name=None,
            layout=FlexibleLayout(
                device=self.data.get_device(),
                dtype=self.data.get_dtype(),
                size=self.data.get_size(),
            ),
            data=self.data,
        )
        self.data.name = V.graph.register_buffer(self.data)
        self.data.origins = self.origins
        return self.data.name

    def realize_hint(self):
        """
        Called on buffers we expect to be forced to realize later.
        """
        if isinstance(self.data, (Pointwise, Reduction)) and self.num_reads() > 1:
            self.realize()

    def has_exceeded_max_reads(self):
        return isinstance(self.data, Pointwise) and (
            self.num_reads() > config.realize_acc_reads_threshold
            or len(self.inner_fn_str()) > config.realize_bytes_threshold
        )

    def mark_reuse(self, users):
        """
        A heuristic to decide if we should realize a tensor
        that is used multiple times.
        """

        def should_realize_on_cpu(loops: Union[Pointwise, Reduction]):
            """
            The heuristic for realizing reused result of heavy ops on cpu
            """
            heavy_ops = ["exp"]  # a list of heavy ops
            fn_str = loops.inner_fn_str()
            return any([fn_str.startswith(op + "(") for op in heavy_ops])

        if (
            users > 1
            and isinstance(self.data, (Pointwise, Reduction))
            and (
                self.num_reads() > config.realize_reads_threshold
                or len(self.inner_fn_str()) > config.realize_bytes_threshold
                or (is_cpu(self.data) and should_realize_on_cpu(self.data))
            )
        ):
            self.realize()

    @cache_on_self
    def num_reads(self):
        data = self.data
        if isinstance(data, (InputsKernel, InputBuffer, ReinterpretView)):
            return 1
        if isinstance(data, ComputedBuffer):
            read_writes = data.get_read_writes()
        else:
            assert isinstance(data, (Pointwise, Reduction)), type(data)
            read_writes = ComputedBuffer(
                name=None,
                layout=FlexibleLayout(
                    device=data.get_device(),
                    dtype=data.get_dtype(),
                    size=data.get_size(),
                ),
                data=data,
            ).get_read_writes()
        return len(read_writes.reads)


class LoopBody:
    """
    Captures the body of a Loops subclass into an FX graph.  Persists any
    indexing simplifications and makes it easier to analyze loop bodies.
    """

    def __init__(self, fn, args, var_ranges):
        super().__init__()
        self.var_ranges = var_ranges
        self.indexing_exprs = {}
        self.indexing_exprs_name = {}
        self.reads = []
        self.writes = []
        self.reads_name2expr = {}
        self.writes_name2expr = {}
        self.other = []
        self.submodules = {"get_index": self.get_index}
        self.subblocks = {}
        self.indirect_vars = []
        self.root_block = LoopBodyBlock(self, fn, args)
        self.indexing = None

    def debug_str(self):
        lines = [f"var_ranges = {dict(self.var_ranges)}"]
        lines.extend([f"{name} = {val}" for name, val in self.indexing_exprs.items()])
        lines.extend(
            [
                block.debug_str(name)
                for name, block in itertools.chain(
                    [("body", self.root_block)], self.subblocks.items()
                )
            ]
        )
        return "\n".join(lines)

    def add_index_expr(self, expr: sympy.Expr, category, buf_name):
        getattr(self, category).append(expr)
        if buf_name is not None:
            getattr(self, f"{category}_name2expr")[buf_name] = expr
        if expr not in self.indexing_exprs_name:
            name = f"index{len(self.indexing_exprs)}"
            self.indexing_exprs_name[expr] = name
            self.indexing_exprs[name] = expr
        return self.indexing_exprs_name[expr]

    def add_submodule(self, block, prefix):
        """Not actually for nn.Modules, but subblocks in generated code are mapped to FX call_module opcodes"""
        if prefix[-1].isnumeric() and prefix not in self.submodules:
            name = prefix
        else:
            name = f"{prefix}{len(self.submodules)}"
        self.submodules[name] = block
        return name

    def add_indirect(self):
        name = f"indirect{len(self.indirect_vars)}"
        var = sympy_symbol(name)
        self.indirect_vars.append([var])
        return var

    def replace_indirect(self, old, new):
        """Swap in a variable used in indirect indexing"""
        if str(old) == str(new):
            return
        self.indexing = {k: sympy_subs(v, {old: new}) for k, v in self.indexing.items()}

    def get_index(self, name):
        return self.indexing[name]

    def __call__(self, *indices):
        index = list(itertools.chain(*indices))
        assert len(index) == len(self.var_ranges), (index, self.var_ranges)
        assert all(v not in self.var_ranges for v in index)
        replacements = dict(zip(self.var_ranges.keys(), index))
        self.indexing = {
            name: sympy_subs(expr, replacements)
            for name, expr in self.indexing_exprs.items()
        }
        result = self.root_block()
        self.indexing = None
        return result


class LoopBodyBlock:
    """
    Captures the body of a Loops subclass into an FX graph.
    In normal cases there will be a 1:1 mapping between LoopBody and
    LoopBodyBlock, hower in the case of ops.masked() the masked out
    operations will manifest as an extra LoopBodyBlock.
    """

    def __init__(self, body: LoopBody, fn: Callable, args: List[Any]):
        self.body = body

        def add_index(expr, category, buf_name=None):
            return tracer.create_proxy(
                "call_module",
                "get_index",
                (self.body.add_index_expr(expr, category, buf_name),),
                {},
            )

        class CaptureIndexing(V.WrapperHandler):
            def load(self, name: str, index: sympy.Expr):
                index = add_index(index, "reads", name)
                return self._inner.load(name, index)

            def store(self, name, index, value, mode=None):
                index = add_index(index, "writes", name)
                return self._inner.store(name, index, value, mode)

            def reduction(self, name, dtype, src_dtype, reduction_type, index, value):
                index = add_index(index, "writes", name)
                return self._inner.reduction(
                    name, dtype, src_dtype, reduction_type, index, value
                )

            def index_expr(self, index, dtype):
                if isinstance(index, (int, sympy.Integer)):
                    return ops.constant(int(index), dtype)
                index = add_index(index, "other")
                return self._inner.index_expr(index, dtype)

            @staticmethod
            def masked(mask_proxy, masked_body: Callable, other_proxy):
                """
                Recursively capture the masked out body in another LoopBodyBlock
                """

                def shim(mask, other):
                    return V.ops.masked(mask, subblock, other)

                name = self.body.add_submodule(shim, "masked_subblock")
                subblock = LoopBodyBlock(self.body, masked_body, [])
                self.body.subblocks[name] = subblock
                return tracer.create_proxy(
                    "call_module", name, (mask_proxy, other_proxy), {}
                )

            @staticmethod
            def indirect_indexing(index_proxy):
                """
                Flow data from tensors into indexing formulas.
                Introduce a call_module to update the indexing.
                """

                def set_indirect(new_var):
                    self.body.replace_indirect(var, V.ops.indirect_indexing(new_var))

                var = self.body.add_indirect()
                tracer.create_proxy(
                    "call_module",
                    self.body.add_submodule(set_indirect, f"set_{var}"),
                    (index_proxy,),
                    {},
                )
                return var

        tracer = torch.fx.Tracer()
        tracer.graph = torch.fx.Graph(tracer_cls=tracer.__class__)
        proxy_ops = tracer.create_proxy("placeholder", "ops", (), {})
        from .sizevars import SimplifyIndexing

        with V.set_ops_handler(
            SimplifyIndexing(CaptureIndexing(proxy_ops), self.body.var_ranges)
        ):
            tracer.create_proxy("output", "output", (fn(*args),), {})
        self.graph = tracer.graph

    def __call__(self):
        graph = self.graph
        submodules = self.body.submodules

        class InterpreterShim(torch.fx.Interpreter):
            def __init__(self):
                """
                We don't call super() here to avoid constructing a
                GraphModule which is very expensive (it does codegen).
                """
                self.module = self
                self.graph = graph
                self.submodules = submodules
                self.garbage_collect_values = False
                self.env = {}
                self.fetch_attr = submodules.__getitem__

        return InterpreterShim().run(V.get_ops_handler())

    def debug_str(self, name="block"):
        code = torch.fx.GraphModule(self.body.submodules, self.graph).code
        return re.sub(
            # strip `; del var0` suffixes to make output prettier
            r";[^\n]*",
            "",
            code.strip().replace("def forward(", f"def {name}("),
        )<|MERGE_RESOLUTION|>--- conflicted
+++ resolved
@@ -2488,8 +2488,6 @@
                 x.get_layout(), FixedLayout
             ) and x.get_layout().is_stride_ordered(order):
                 return x
-<<<<<<< HEAD
-=======
             elif isinstance(x.get_layout(), MutationLayout):
                 if isinstance(x.get_layout().real_layout(), FlexibleLayout):
                     raise AssertionError(
@@ -2500,7 +2498,6 @@
                 ) and x.get_layout().real_layout().is_stride_ordered(order):
                     return x
 
->>>>>>> e0c194f1
         # TODO - Storage to InputBuffer
         if isinstance(x, InputBuffer) and x.get_layout().is_stride_ordered(order):
             return x
