--- conflicted
+++ resolved
@@ -216,7 +216,6 @@
   })
 }
 
-<<<<<<< HEAD
 #define CACHE_TORCH_DTYPE(typename) \
   static auto cached_torch_dtype_##typename = aoti_torch_dtype_##typename()
 
@@ -233,214 +232,4 @@
 
 static auto cached_torch_device_type_cpu = aoti_torch_device_type_cpu();
 static auto cached_torch_device_type_cuda = aoti_torch_device_type_cuda();
-} // extern "C"
-
-namespace torch {
-namespace aot_inductor {
-template <typename T>
-struct ThreadLocalCachedOutputTensor;
-
-template <>
-struct ThreadLocalCachedOutputTensor<RAIIAtenTensorHandle> {
-  explicit ThreadLocalCachedOutputTensor(const RAIIAtenTensorHandle&) {}
-  void copy_data_from(const RAIIAtenTensorHandle& handle) {
-    throw std::runtime_error("can't happen");
-  }
-
-  AtenTensorHandle tensor() const {
-    throw std::runtime_error("can't happen");
-  }
-};
-
-template <typename T>
-struct ThreadLocalCachedOutputTensor<ArrayRefTensor<T>> {
-  explicit ThreadLocalCachedOutputTensor(const ArrayRefTensor<T>& t) {
-    realloc(t);
-  }
-
-  void copy_data_from(const ArrayRefTensor<T>& t) {
-    if (t.numel() > capacity_) {
-      realloc(t);
-    }
-    std::copy(t.data(), t.data() + t.numel(), storage_.get());
-  }
-
-  AtenTensorHandle tensor() const {
-    return tensor_.get();
-  }
-
- private:
-  void realloc(const ArrayRefTensor<T>& t) {
-    capacity_ = t.numel();
-    storage_ = std::make_unique<T[]>(t.numel());
-    AtenTensorHandle handle;
-    AOTI_TORCH_ERROR_CODE_CHECK(aoti_torch_create_tensor_from_blob(
-        storage_.get(),
-        t.sizes().size(),
-        t.sizes().data(),
-        t.strides().data(),
-        0,
-        t.dtype(),
-        t.device_type(),
-        t.device_idx(),
-        &handle));
-    tensor_ = handle;
-  }
-
-  std::unique_ptr<T[]> storage_;
-  size_t capacity_ = 0;
-  RAIIAtenTensorHandle tensor_;
-};
-
-template <typename T>
-struct ThreadLocalCachedOutputArray;
-
-// Just needs to compile, doesn't need to do anything.
-template <>
-struct ThreadLocalCachedOutputArray<RAIIAtenTensorHandle> {
-  explicit ThreadLocalCachedOutputArray(const RAIIAtenTensorHandle&) {
-    throw std::runtime_error("can't happen");
-  }
-
-  // Not supported yet! We would need to put contiguous() or
-  // expect_contiguous() into the ABI.
-  void copy_data_from(const RAIIAtenTensorHandle&) {
-    throw std::runtime_error("can't happen");
-  }
-
-  template <typename U>
-  ArrayRefTensor<U> arrayref_tensor() const {
-    throw std::runtime_error("can't happen");
-  }
-};
-
-template <typename T>
-struct ThreadLocalCachedOutputArray<ArrayRefTensor<T>> {
-  explicit ThreadLocalCachedOutputArray(const ArrayRefTensor<T>& t) {}
-
-  template <
-      typename U,
-      std::enable_if_t<
-          std::is_same_v<std::remove_const_t<T>, std::remove_const_t<U>>,
-          bool> = true>
-  ArrayRefTensor<T> arrayref_tensor() const {
-    return tensor_;
-  }
-
-  void copy_data_from(const ArrayRefTensor<T>& t) {
-    if (t.numel() > capacity_) {
-      capacity_ = t.numel();
-      storage_ = std::make_unique<T[]>(capacity_);
-    }
-    std::copy(t.data(), t.data() + t.numel(), storage_.get());
-    tensor_ = t;
-    tensor_.set_arrayref(MiniArrayRef<T>(storage_.get(), t.numel()));
-  }
-
- private:
-  std::unique_ptr<T[]> storage_;
-  uint32_t capacity_ = 0;
-  ArrayRefTensor<T> tensor_;
-};
-
-template <typename T>
-void convert_output_to_handle(
-    const ArrayRefTensor<T>& output,
-    AtenTensorHandle& handle) {
-  handle = output.expensiveCopyToTensor();
-}
-
-template <typename... Ts, std::size_t... Is>
-void convert_outputs_to_handles_helper(
-    const std::tuple<ArrayRefTensor<Ts>...>& outputs,
-    AtenTensorHandle* output_handles,
-    std::index_sequence<Is...>) {
-  (convert_output_to_handle(std::get<Is>(outputs), output_handles[Is]), ...);
-}
-template <typename... Ts>
-void convert_outputs_to_handles(
-    const std::tuple<ArrayRefTensor<Ts>...>& outputs,
-    AtenTensorHandle* output_handles) {
-  convert_outputs_to_handles_helper(
-      outputs, output_handles, std::make_index_sequence<sizeof...(Ts)>());
-}
-
-template <typename T>
-void convert_handle_to_arrayref_tensor(
-    AtenTensorHandle handle,
-    ArrayRefTensor<T>& input) {
-  void* data_ptr;
-  AOTI_TORCH_ERROR_CODE_CHECK(aoti_torch_get_data_ptr(handle, &data_ptr));
-  int64_t dim;
-  AOTI_TORCH_ERROR_CODE_CHECK(aoti_torch_get_dim(handle, &dim));
-  int64_t numel;
-  AOTI_TORCH_ERROR_CODE_CHECK(aoti_torch_get_numel(handle, &numel));
-  int64_t* sizes;
-  AOTI_TORCH_ERROR_CODE_CHECK(aoti_torch_get_sizes(handle, &sizes));
-  int64_t* strides;
-  AOTI_TORCH_ERROR_CODE_CHECK(aoti_torch_get_strides(handle, &strides));
-  int32_t dtype;
-  AOTI_TORCH_ERROR_CODE_CHECK(aoti_torch_get_dtype(handle, &dtype));
-  int32_t device_type;
-  AOTI_TORCH_ERROR_CODE_CHECK(aoti_torch_get_device_type(handle, &device_type));
-  int32_t device_index;
-  AOTI_TORCH_ERROR_CODE_CHECK(
-      aoti_torch_get_device_index(handle, &device_index));
-
-  input = ArrayRefTensor<T>(
-      MiniArrayRef<T>(reinterpret_cast<T*>(data_ptr), numel),
-      MiniArrayRef<const int64_t>(sizes, dim),
-      MiniArrayRef<const int64_t>(strides, dim),
-      dtype,
-      device_type,
-      device_index);
-}
-
-template <typename... Ts, std::size_t... Is>
-void convert_handles_to_inputs_helper(
-    AtenTensorHandle* input_handles,
-    std::tuple<ArrayRefTensor<Ts>...>& inputs,
-    std::index_sequence<Is...>) {
-  (convert_handle_to_arrayref_tensor(input_handles[Is], std::get<Is>(inputs)),
-   ...);
-}
-
-template <typename... Ts>
-void convert_handles_to_inputs(
-    AtenTensorHandle* input_handles,
-    std::tuple<ArrayRefTensor<Ts>...>& inputs) {
-  convert_handles_to_inputs_helper(
-      input_handles, inputs, std::make_index_sequence<sizeof...(Ts)>());
-}
-
-template <typename T>
-const T& convert_arrayref_tensor_to_tensor(const T& t) {
-  return t;
-}
-
-template <typename T>
-RAIIAtenTensorHandle convert_arrayref_tensor_to_tensor(
-    const ArrayRefTensor<T>& art) {
-  return art.expensiveCopyToTensor();
-}
-
-} // namespace aot_inductor
-} // namespace torch
-=======
-#define CACHE_TORCH_DTYPE(typename) static auto cached_torch_dtype_##typename = aoti_torch_dtype_##typename()
-
-  CACHE_TORCH_DTYPE(bfloat16);
-  CACHE_TORCH_DTYPE(float16);
-  CACHE_TORCH_DTYPE(float32);
-  CACHE_TORCH_DTYPE(float64);
-  CACHE_TORCH_DTYPE(uint8);
-  CACHE_TORCH_DTYPE(int8);
-  CACHE_TORCH_DTYPE(int16);
-  CACHE_TORCH_DTYPE(int32);
-  CACHE_TORCH_DTYPE(int64);
-  CACHE_TORCH_DTYPE(bool);
-
-  static auto cached_torch_device_type_cpu = aoti_torch_device_type_cpu();
-  static auto cached_torch_device_type_cuda = aoti_torch_device_type_cuda();
-} // extern "C"
->>>>>>> af1b204a
+} // extern "C"