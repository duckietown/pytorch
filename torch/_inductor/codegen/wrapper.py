import collections
import contextlib
import dataclasses
import functools
import inspect
import operator
import os
import re
from itertools import chain, count
from typing import Any, Dict, List, Optional, Set, Tuple, Union

import sympy
from sympy import Expr

import torch
from torch._dynamo.utils import counters, dynamo_timed
from torch._inductor.codecache import get_cpp_wrapper_cubin_path_name

from torch._inductor.codegen.multi_kernel import MultiKernelState
from torch.fx.experimental.symbolic_shapes import free_unbacked_symbols, SymTypes
from torch.fx.node import _get_qualified_name
from torch.utils._sympy.singleton_int import SingletonInt

from .. import codecache, config, ir
from ..codecache import CudaKernelParamCache
from ..ir import ComputedBuffer, InputBuffer, ReinterpretView
from ..triton_heuristics import grid as default_grid
from ..utils import (
    cache_on_self,
    get_benchmark_name,
    LineContext,
    sympy_product,
    sympy_str,
)
from ..virtualized import V
from .common import CodeGen, DeferredLine, IndentedBuffer, PythonPrinter
from .triton_utils import config_of, signature_to_meta


pexpr = PythonPrinter().doprint


def buffer_reuse_key(node: ir.Buffer):
    return (
        node.get_device(),
        node.get_dtype(),
        # NB: this is symbolic so that we don't try to reuse a buffer
        # for s0 for s1, just because they happen to share the same
        # size hint
        sympy_str(V.graph.sizevars.simplify(node.layout.storage_size())),
    )


def is_int(s: str):
    # Cpp code gen adds L at the end of ints
    # Lets remove it for checking whether we have an int or not
    if s and s[-1] == "L":
        s = s[:-1]
    try:
        int(s)
    except ValueError:
        return False
    except TypeError:
        return False
    return True


def is_float(s: str):
    try:
        float(s)
    except ValueError:
        return False
    return True


def convert_arg_type(arg: torch.Argument):
    from .cpp import CONTAINER_PYTHON_TO_CPP, PYTHON_TO_CPP

    # use x.real_type instead of x.type so that we get ScalarType instead of int
    python_type = repr(arg.real_type)  # type: ignore[attr-defined]

    if python_type == "Tensor":
        # Conversions rules follow https://github.com/pytorch/pytorch/tree/main/aten/src/ATen/native#func
        if arg.alias_info is not None and arg.alias_info.is_write:
            return f"at::{python_type}&"
        else:
            return f"at::{python_type} const&"

    if python_type in PYTHON_TO_CPP:
        cpp_type = PYTHON_TO_CPP[python_type]
        return cpp_type

    # Convert args of container types e.g. Optional[*]
    for py_container, cpp_container in CONTAINER_PYTHON_TO_CPP.items():
        container_match = re.findall(py_container + r"\[([a-zA-Z_]+)]", python_type)
        if len(container_match) == 1:
            contained_type = container_match[0]
            assert (
                contained_type in PYTHON_TO_CPP
            ), f"unsupported {py_container} type in convert_arg_type: {contained_type}"
            cpp_contained_type = PYTHON_TO_CPP[contained_type]
            return f"{cpp_container}<{cpp_contained_type}>"

    raise AssertionError(f"unsupport python_type: {python_type}")


def convert_return_type(ret: torch.Argument):
    # use x.real_type instead of x.type so that we get ScalarType instead of int
    python_type = repr(ret.real_type)  # type: ignore[attr-defined]
    python_to_cpp = {
        "Tensor": "at::Tensor",
        "List[Tensor]": "std::vector<at::Tensor>",
    }

    cpp_type = python_to_cpp.get(python_type, None)
    assert cpp_type is not None, f"NYI return type: {python_type}"
    # An output aliasing an input is returned by reference only when it's a
    # Tensor, not when it's a Tensor[]. For example, aten.split.Tensor's output
    # aliases the input tensor, but the op returns a vector by value.
    if python_type == "Tensor" and ret.alias_info is not None:
        cpp_type += "&"
    return cpp_type


def get_cpp_op_schema(kernel):
    args = kernel._schema.arguments
    returns = kernel._schema.returns

    num_returns = len(returns)
    assert num_returns > 0, "must have at least one return value"

    if num_returns == 1:
        cpp_return_value = convert_return_type(returns[0])
    elif num_returns > 1:
        tuple_returns = ", ".join([convert_return_type(r) for r in returns])
        cpp_return_value = f"std::tuple<{tuple_returns}>"

    cpp_arg_type = [f"{convert_arg_type(arg)} {arg.name}" for arg in args]
    return f"{cpp_return_value}({', '.join(cpp_arg_type)})"


def user_defined_kernel_grid_fn_code(name, configs, grids):
    output = IndentedBuffer()

    fn_name = f"grid_wrapper_for_{name}"
    output.writeline(f"def {fn_name}(meta):")
    with output.indent():
        if len(grids) == 1:
            output.writeline(f"return {grids[0]}")
        else:
            assert len(grids) > 1
            assert len(grids) == len(configs)
            seen = set()
            for grid, c in zip(grids, configs):
                guards = [f"meta['{name}'] == {val}" for name, val in c.kwargs.items()]
                guards = " and ".join(guards)
                statement = f"if {guards}: return {grid}"
                if statement in seen:
                    continue
                seen.add(statement)
                output.writeline(statement)

    return fn_name, output.getvalue()


@dataclasses.dataclass
class SymbolicCallArg:
    inner: Any
    # the original symbolic expression represented by inner
    inner_expr: sympy.Expr

    def __str__(self):
        return str(self.inner)


# Default thread stack sizes vary by platform:
# - Linux: 8 MB
# - macOS: 512 KB
# - Windows: 1 MB
# Just pick something comfortably smaller than the smallest for now.
MAX_STACK_ALLOCATION_SIZE = 1024 * 100


class MemoryPlanningState:
    def __init__(self):
        super().__init__()
        self.reuse_pool: Dict[Any, List[FreeIfNotReusedLine]] = collections.defaultdict(
            list
        )
        self.total_allocated_buffer_size: int = 0

    def __contains__(self, key):
        return bool(self.reuse_pool.get(key, None))

    def pop(self, key) -> "FreeIfNotReusedLine":
        item = self.reuse_pool[key].pop()
        assert not item.is_reused
        return item

    def push(self, key, item: "FreeIfNotReusedLine"):
        assert not item.is_reused
        self.reuse_pool[key].append(item)


@dataclasses.dataclass
class EnterDeviceContextManagerLine:
    device_idx: int
    last_seen_device_guard_index: Optional[int]

    def codegen(self, code: IndentedBuffer, device_cm_stack: contextlib.ExitStack):
        if V.graph.cpp_wrapper:
            code.writeline("\n")
            if V.graph.aot_mode:
                # In AOT mode, we have a stream provided as a param. A stream is
                # associated with a device, so we never expect the device to change.
                # CUDAStreamGuard sets the stream and the device.
                if self.last_seen_device_guard_index is None:
                    if config.aot_inductor.abi_compatible:
                        code.writeline(
                            "AOTICudaStreamGuard stream_guard(stream, this->device_idx_);"
                        )
                    else:
                        code.writeline(
                            "at::cuda::CUDAStreamGuard stream_guard("
                            + "at::cuda::getStreamFromExternal(stream, this->device_idx_));"
                        )
                else:
                    assert (
                        self.last_seen_device_guard_index == self.device_idx
                    ), "AOTInductor only supports running on one CUDA device"
            else:
                if self.last_seen_device_guard_index is None:
                    code.writeline(
                        f"at::cuda::CUDAGuard device_guard({self.device_idx});"
                    )
                else:
                    code.writeline(f"device_guard.set_index({self.device_idx});")
        else:
            # Note _DeviceGuard has less overhead than device, but only accepts
            # integers
            code.writeline(f"with {V.graph.device_ops.device_guard(self.device_idx)}:")
            device_cm_stack.enter_context(code.indent())
            code.writeline(V.graph.device_ops.set_device(self.device_idx))


class ExitDeviceContextManagerLine:
    def codegen(self, code: IndentedBuffer, device_cm_stack: contextlib.ExitStack):
        if not V.graph.cpp_wrapper:
            device_cm_stack.close()


@dataclasses.dataclass
class MemoryPlanningLine:
    wrapper: "WrapperCodeGen"

    def plan(self, state: MemoryPlanningState) -> "MemoryPlanningLine":
        """First pass to find reuse"""
        return self

    def codegen(self, code: IndentedBuffer):
        """Second pass to output code"""
        pass

    def __str__(self):
        """
        Emits a string representation that fits on one line.
        """
        args: List[str] = []
        for field in dataclasses.fields(self):
            if field.name == "wrapper":
                continue
            val = getattr(self, field.name)
            args.append(
                f"{field.name}={val.get_name() if field.type is ir.Buffer else val}"
            )
        return f"{type(self).__name__}({', '.join(args)})"


@dataclasses.dataclass
class AllocateLine(MemoryPlanningLine):
    node: ir.Buffer

    def plan(self, state: MemoryPlanningState):
        if self.node.get_name() in V.graph.removed_buffers:
            return NullLine(self.wrapper)

        # try to reuse a recently freed buffer
        key = buffer_reuse_key(self.node)
        if config.allow_buffer_reuse and key in state:
            free_line = state.pop(key)
            free_line.is_reused = True
            return ReuseLine(self.wrapper, free_line.node, self.node)

        if self.node.get_device().type == "cpu":
            static_shape = self.wrapper.static_shape_for_buffer_or_none(self.node)
            if static_shape is not None:
                state.total_allocated_buffer_size += int(
                    functools.reduce(operator.mul, static_shape, 1)
                )

        return self

    def codegen(self, code: IndentedBuffer):
        assert self.node.get_name() not in V.graph.removed_buffers
        line = self.wrapper.make_buffer_allocation(self.node)
        code.writeline(line)


@dataclasses.dataclass
class FreeIfNotReusedLine(MemoryPlanningLine):
    node: ir.Buffer
    is_reused: bool = False

    def plan(self, state: MemoryPlanningState):
        if isinstance(self.node.layout, (ir.AliasedLayout, ir.MultiOutputLayout)):
            return self
        assert not self.is_reused
        if self.node.get_name() in V.graph.removed_buffers:
            return NullLine(self.wrapper)
        if config.allow_buffer_reuse:
            state.push(buffer_reuse_key(self.node), self)
        return self

    def codegen(self, code: IndentedBuffer):
        assert self.node.get_name() not in V.graph.removed_buffers
        if not self.is_reused:
            code.writeline(self.wrapper.make_buffer_free(self.node))


@dataclasses.dataclass
class ReuseLine(MemoryPlanningLine):
    node: ir.Buffer
    reused_as: ir.Buffer
    delete_old: bool = True

    def plan(self, state: MemoryPlanningState):
        if self.node.get_name() in V.graph.removed_buffers:
            assert self.reused_as.get_name() in V.graph.removed_buffers
            return NullLine(self.wrapper)
        assert self.reused_as.get_name() not in V.graph.removed_buffers
        return self

    def codegen(self, code: IndentedBuffer):
        assert self.node.get_name() not in V.graph.removed_buffers
        assert self.reused_as.get_name() not in V.graph.removed_buffers
        code.writeline(
            self.wrapper.make_buffer_reuse(self.node, self.reused_as, self.delete_old)
        )


class NullLine(MemoryPlanningLine):
    pass


class WrapperCodeGen(CodeGen):
    """
    Generate outer wrapper in Python that calls the kernels.
    """

    def __init__(self):
        super().__init__()
        self._names_iter = count()
        self.header = IndentedBuffer()
        self.prefix = IndentedBuffer()
        self.suffix = IndentedBuffer()
        self.wrapper_call = IndentedBuffer()
        self.src_to_kernel = {}
        self.kenel_numel_expr = set()
        self.lines = []
        self.declare = ""
        self.declare_maybe_reference = ""
        self.ending = ""
        self.open_bracket = "["
        self.closed_bracket = "]"
        self.comment = "#"
        self.namespace = ""
        self.none_str = "None"
        self.size = "size()"
        self.stride = "stride()"
        self.last_seen_device_guard_index = None
        self.supports_intermediate_hooks = True
        self.expr_printer = pexpr
        self.user_defined_kernel_cache: Dict[Tuple[Any, ...], str] = {}
        self.unbacked_symbol_decls = set()
        self.allow_stack_allocation = None
        self.stack_allocated_buffers = {}

        self.write_header()
        self.write_prefix()

        if not V.graph.aot_mode:
            for name, hashed in V.graph.constant_reprs.items():
                # include a hash so our code cache puts different constants into different files
                self.write_constant(name, hashed)

        self.allocated = set()
        self.freed: Set[str] = set()

        # maps from reusing buffer to reused buffer
        self.reuses = dict()

        self.write_get_raw_stream = functools.lru_cache(None)(  # type: ignore[assignment]
            self.write_get_raw_stream
        )

        @functools.lru_cache(None)
        def add_import_once(line):
            self.header.writeline(line)

        self.add_import_once = add_import_once
        self._metas = {}
        self.multi_kernel_state = MultiKernelState()

    def write_constant(self, name, hashed):
        self.header.writeline(f"{name} = None  # {hashed}")

    def write_header(self):
        self.header.splice(
            f"""
                from ctypes import c_void_p, c_long
                import torch
                import math
                import random
                import os
                import tempfile
                from math import inf, nan
                from torch._inductor.hooks import run_intermediate_hooks
                from torch._inductor.utils import maybe_profile
                from torch._inductor.codegen.memory_planning import _align as align

                from torch import device, empty, empty_strided
                from {codecache.__name__} import AsyncCompile
                from torch._inductor.select_algorithm import extern_kernels
                from torch._inductor.codegen.multi_kernel import MultiKernelCall

                aten = torch.ops.aten
                inductor_ops = torch.ops.inductor
                assert_size_stride = torch._C._dynamo.guards.assert_size_stride
                alloc_from_pool = torch.ops.inductor._alloc_from_pool
                reinterpret_tensor = torch.ops.inductor._reinterpret_tensor
                async_compile = AsyncCompile()

            """
        )

    @cache_on_self
    def write_triton_header_once(self):
        self.header.splice(
            """
            import triton
            import triton.language as tl
            from torch._inductor.triton_heuristics import grid, start_graph, end_graph
            {}
            """.format(
                V.graph.device_ops.import_get_raw_stream_as("get_raw_stream")
            )
        )

    def add_meta_once(self, meta):
        meta = repr(meta)
        if meta not in self._metas:
            var = f"meta{len(self._metas)}"
            self._metas[meta] = var
            self.header.writeline(f"{var} = {meta}")
        return self._metas[meta]

    @cache_on_self
    def get_output_refs(self):
        return [x.codegen_reference(self.wrapper_call) for x in V.graph.graph_outputs]

    def mark_output_type(self):
        return

    def codegen_input_size_asserts(self):
        for name, buf in V.graph.graph_inputs.items():
            if isinstance(buf, sympy.Expr):
                continue

            # comparing strides for 0 size tensor is tricky. Ignore them for now.
            if sympy_product(buf.get_size()) == 0:
                continue
            size = self.codegen_shape_tuple(buf.get_size())
            stride = self.codegen_shape_tuple(buf.get_stride())
            self.prefix.writeline(f"assert_size_stride({name}, {size}, {stride})")

    def codegen_input_nan_asserts(self):
<<<<<<< HEAD
        self.prefix.writeline("# make sure graph inputs are not nan/inf")
=======
>>>>>>> ae467129df9 ([inductor] multi-kernel support)
        for name, buf in V.graph.graph_inputs.items():
            if isinstance(buf, sympy.Expr):
                continue

            line = f"assert not {name}.isnan().any().item()"
            self.prefix.writeline(line)
            line = f"assert not {name}.isinf().any().item()"
            self.prefix.writeline(line)

    def write_prefix(self):
        self.prefix.splice(
            """

            async_compile.wait(globals())
            del async_compile

            def call(args):
            """
        )
        with self.prefix.indent():
            if config.triton.debug_sync_graph:
                self.prefix.writeline(V.graph.device_ops.synchronize())
            inp_len = len(V.graph.graph_inputs.keys())
            if inp_len != 0:
                lhs = f"{', '.join(V.graph.graph_inputs.keys())}{'' if inp_len != 1 else ','}"
                self.prefix.writeline(f"{lhs} = args")
                self.prefix.writeline("args.clear()")

            self.codegen_inputs(self.prefix, V.graph.graph_inputs)
            if config.size_asserts:
                self.codegen_input_size_asserts()
            if config.nan_asserts:
                self.codegen_input_nan_asserts()

    def write_get_raw_stream(self, index):
        self.write_triton_header_once()
        name = f"stream{index}"
        self.writeline(f"{name} = get_raw_stream({index})")
        return name

    def next_kernel_suffix(self):
        return f"{next(self._names_iter)}"

    def codegen_device_guard_enter(self, device_idx):
        self.writeline(
            EnterDeviceContextManagerLine(device_idx, self.last_seen_device_guard_index)
        )
        self.last_seen_device_guard_index = device_idx

    def codegen_device_guard_exit(self):
        self.writeline(ExitDeviceContextManagerLine())

    def generate_return(self, output_refs):
        if output_refs:
            self.wrapper_call.writeline("return (" + ", ".join(output_refs) + ", )")
        else:
            self.wrapper_call.writeline("return ()")

    def generate_before_suffix(self, result):
        return

    def generate_end(self, result):
        return

    def generate_fallback_kernel(self, fallback_kernel, args):
        self.generate_extern_kernel_alloc(fallback_kernel, args)

    def generate_extern_kernel_alloc(self, extern_kernel, args):
        output_name = extern_kernel.get_name()
        origin_node = extern_kernel.get_origin_node()
        kernel_name = extern_kernel.get_kernel_name()
        ending = self.ending
        if config.memory_planning and "view_as_complex" in kernel_name:
            # view operation fallbacks cause issues since inductor
            # doesn't know the memory is still needed and might reuse it.
            ending = f".clone(){ending}"
        self.writeline(
            f"{self.declare}{output_name} = {kernel_name}({', '.join(args)}){ending}"
        )
        if (
            self.supports_intermediate_hooks
            and config.generate_intermediate_hooks
            and origin_node is not None
        ):
            counters["inductor"]["intermediate_hooks"] += 1
            self.writeline(
                f"run_intermediate_hooks({origin_node.name!r}, {output_name})"
            )

    def generate_extern_kernel_out(self, output_view, codegen_reference, args, kernel):
        if output_view:
            args.append(f"out={output_view.codegen_reference()}")
        else:
            args.append(f"out={codegen_reference}")
        self.writeline(f"{kernel}({', '.join(args)})")

    def generate_user_defined_triton_kernel(self, kernel_name, grid, configs, args):
        grid, code = user_defined_kernel_grid_fn_code(kernel_name, configs, grid)
        # Must happen after free symbols are already codegened
        with self.prefix.indent():
            self.prefix.splice(code)

        stream_name = self.write_get_raw_stream(V.graph.scheduler.current_device.index)
        self.writeline(
            f"{kernel_name}.run({', '.join(args)}, grid={grid}, stream={stream_name})"
        )

    def generate_scatter_fallback(
        self, output, inputs, kernel, python_kernel_name, src_is_tensor, reduce, kwargs
    ):
        line = f"{kernel}({','.join(map(str, inputs))}"
        if kernel == "aten.scatter_":
            if reduce:
                line += f", reduce={repr(reduce)}"
        else:
            line += ", ".join([""] + kwargs)
        line += f"){self.ending}"
        self.writeline(line)

    def generate_extern_kernel_alloc_and_find_schema_if_needed(
        self,
        name,
        kernel,
        codegen_args,
        cpp_op_schema,
        cpp_kernel_key,
        cpp_kernel_overload_name="",
        op_overload=None,
        raw_args=None,
        outputs=None,
    ):
        self.writeline(f"{name} = {kernel}({', '.join(codegen_args)})")

    def generate_inf_and_nan_checker(self, node):
        # TODO: Add check for python too.
        pass

    @dynamo_timed
    def generate(self, is_inference):
        if config.profile_bandwidth:
            self.write_triton_header_once()
        result = IndentedBuffer()
        result.splice(self.header)

        with contextlib.ExitStack() as stack:
            stack.enter_context(self.wrapper_call.indent())
            if config.profiler_mark_wrapper_call:
                self.generate_profiler_mark_wrapper_call(stack)
            if config.profile_bandwidth:
                self.generate_start_graph()

            # We disable planning during training because it presently increases peak memory consumption.
            if is_inference and config.memory_planning:
                self.memory_plan()
                # TODO: integrate memory planning & stack allocation?
                self.allow_stack_allocation = False
            else:
                self.memory_plan_reuse()

            device_cm_stack = contextlib.ExitStack()
            for line in self.lines:
                if isinstance(line, MemoryPlanningLine):
                    line.codegen(self.wrapper_call)
                elif isinstance(
                    line,
                    (
                        EnterDeviceContextManagerLine,
                        ExitDeviceContextManagerLine,
                    ),
                ):
                    line.codegen(self.wrapper_call, device_cm_stack)
                else:
                    self.wrapper_call.writeline(line)

            output_refs = self.get_output_refs()
            self.mark_output_type()
            if config.triton.debug_sync_graph:
                self.wrapper_call.writeline(V.graph.device_ops.synchronize())

            if config.profile_bandwidth:
                self.generate_end_graph()

            self.generate_return(output_refs)

        self.append_precomputed_sizes_to_prefix()
        self.finalize_prefix()
        result.splice(self.prefix)

        with result.indent():
            result.splice(self.wrapper_call)

        self.generate_before_suffix(result)
        result.splice(self.suffix)

        self.generate_end(result)

        self.add_benchmark_harness(result)

        return result.getvaluewithlinemap()

    def memory_plan(self):
        from .memory_planning import MemoryPlanner

        self.lines = MemoryPlanner(self).plan(self.lines)

    def memory_plan_reuse(self):
        out_names = V.graph.get_output_names()

        while (
            self.lines
            and isinstance(self.lines[-1], MemoryPlanningLine)
            # TODO: this seems legit, NullLine has no node
            and self.lines[-1].node.name not in out_names  # type: ignore[attr-defined]
        ):
            # these lines will be pointless
            self.lines.pop()

        # codegen allocations in two passes
        planning_state = MemoryPlanningState()
        for i in range(len(self.lines)):
            if isinstance(self.lines[i], MemoryPlanningLine):
                self.lines[i] = self.lines[i].plan(planning_state)

        self.allow_stack_allocation = (
            self.allow_stack_allocation is not False
            and config.allow_stack_allocation
            and planning_state.total_allocated_buffer_size <= MAX_STACK_ALLOCATION_SIZE
        )

    def codegen_input_size_var_decl(self, code: IndentedBuffer, name):
        code.writeline(f"{self.declare}{name}_size = {name}.{self.size}{self.ending}")

    def codegen_input_stride_var_decl(self, code: IndentedBuffer, name):
        code.writeline(
            f"{self.declare}{name}_stride = {name}.{self.stride}{self.ending}"
        )

    def codegen_inputs(
        self, code: IndentedBuffer, graph_inputs: Dict[str, ir.TensorBox]
    ):
        """Assign all symbolic shapes to locals"""

        @functools.lru_cache(None)
        def sizeof(name):
            self.codegen_input_size_var_decl(code, name)
            return f"{name}_size"

        @functools.lru_cache(None)
        def strideof(name):
            self.codegen_input_stride_var_decl(code, name)
            return f"{name}_stride"

        # Assign all symbolic shapes needed to local variables
        needed = V.graph.sizevars.free_symbols()

        def is_expr(x):
            return isinstance(x[1], sympy.Expr)

        graph_inputs_expr = list(filter(is_expr, graph_inputs.items()))
        graph_inputs_tensors = list(
            filter(lambda x: not is_expr(x), graph_inputs.items())
        )

        for name, shape in graph_inputs_expr:
            shape = V.graph.sizevars.simplify(shape)
            if shape in needed:
                needed.remove(shape)
                code.writeline(f"{self.declare}{shape} = {name}{self.ending}")

        for name, value in graph_inputs_tensors:
            shapes = value.get_size()
            for dim, shape in enumerate(shapes):
                shape = V.graph.sizevars.simplify(shape)
                if shape in needed:
                    needed.remove(shape)
                    code.writeline(
                        f"{self.declare}{shape} = {sizeof(name)}[{dim}]{self.ending}"
                    )

        for name, value in graph_inputs_tensors:
            shapes = value.get_stride()
            for dim, shape in enumerate(shapes):
                shape = V.graph.sizevars.simplify(shape)
                if shape in needed:
                    needed.remove(shape)
                    code.writeline(
                        f"{self.declare}{shape} = {strideof(name)}[{dim}]{self.ending}"
                    )

    def append_precomputed_sizes_to_prefix(self):
        with self.prefix.indent():
            for sym, expr in V.graph.sizevars.inv_precomputed_replacements.items():
                self.prefix.writeline(
                    f"{self.declare}{sym} = {self.expr_printer(expr)}{self.ending}"
                )

    def finalize_prefix(self):
        pass

    def codegen_python_sizevar(self, x: Expr) -> str:
        return pexpr(V.graph.sizevars.simplify(x))

    def codegen_sizevar(self, x: Expr) -> str:
        return self.codegen_python_sizevar(x)

    def codegen_tuple_access(self, basename: str, name: str, index: str) -> str:
        return f"{basename}[{index}]"

    def codegen_python_shape_tuple(self, shape: Tuple[Expr, ...]) -> str:
        parts = list(map(self.codegen_python_sizevar, shape))
        if len(parts) == 0:
            return "()"
        if len(parts) == 1:
            return f"({parts[0]}, )"
        return f"({', '.join(parts)})"

    def codegen_shape_tuple(self, shape: Tuple[Expr, ...]) -> str:
        return self.codegen_python_shape_tuple(shape)

    def codegen_alloc_from_pool(self, name, offset, dtype, shape, stride) -> str:
        return "alloc_from_pool({})".format(
            ", ".join(
                [
                    name,
                    pexpr(offset),  # bytes not numel
                    str(dtype),
                    self.codegen_shape_tuple(shape),
                    self.codegen_shape_tuple(stride),
                ]
            )
        )

    def codegen_reinterpret_view(self, data, size, stride, offset, writer) -> str:
        size = self.codegen_shape_tuple(size)
        stride = self.codegen_shape_tuple(stride)
        offset = self.codegen_sizevar(offset)
        return f"reinterpret_tensor({data.get_name()}, {size}, {stride}, {offset})"

    def codegen_device_copy(self, src, dst):
        self.writeline(f"{dst}.copy_({src})")

    def codegen_multi_output(self, name, value):
        self.writeline(f"{self.declare}{name} = {value}{self.ending}")

    def codegen_dynamic_scalar(self, node):
        (data,) = (t.codegen_reference() for t in node.inputs)
        if node.is_bool:
            self.writeline(f"{node.sym} = 1 if {data}.item() else 0")
        else:
            self.writeline(f"{node.sym} = {data}.item()")
        # No one should ever use this buffer, but for uniformity
        # define the variable and assign it None
        self.writeline(f"{node.get_name()} = None")

    def benchmark_compiled_module(self, output):
        def add_fake_input(name, shape, stride, device, dtype):
            output.writeline(
                f"{name} = rand_strided("
                f"{self.codegen_python_shape_tuple(shape)}, "
                f"{self.codegen_python_shape_tuple(stride)}, "
                f"device='{device}', dtype={dtype})"
            )

        def add_expr_input(name, val):
            output.writeline(f"{name} = {val}")

        output.writelines(
            ["", "", "def benchmark_compiled_module(times=10, repeat=10):"]
        )
        with output.indent():
            output.splice(
                """
                from torch._dynamo.testing import rand_strided
                from torch._inductor.utils import print_performance
                """,
                strip=True,
            )

            for name, value in V.graph.constants.items():
                # all the constants are global variables, that's why we need
                # these 'global var_name' lines
                output.writeline(f"global {name}")
                add_fake_input(
                    name, value.size(), value.stride(), value.device, value.dtype
                )

            for name, value in V.graph.graph_inputs.items():
                if isinstance(value, sympy.Symbol) and isinstance(
                    V.graph.sizevars.var_to_val.get(value, None), SingletonInt
                ):
                    # Inductor should only work with dense -> dense graph, and
                    # SingletonInts belong to metadata that should only live on
                    # the subclass.
                    continue
                if isinstance(value, sympy.Expr):  # Don't need to add symbolic
                    add_expr_input(name, V.graph.sizevars.size_hint(value))
                else:
                    shape = [V.graph.sizevars.size_hint(x) for x in value.get_size()]
                    stride = [V.graph.sizevars.size_hint(x) for x in value.get_stride()]
                    add_fake_input(
                        name, shape, stride, value.get_device(), value.get_dtype()
                    )

            call_str = f"call([{', '.join(V.graph.graph_inputs.keys())}])"
            output.writeline(f"fn = lambda: {call_str}")
            output.writeline("return print_performance(fn, times=times, repeat=repeat)")

    def add_benchmark_harness(self, output):
        """
        Append a benchmark harness to generated code for debugging
        """
        if not config.benchmark_harness:
            return

        self.benchmark_compiled_module(output)

        output.writelines(["", "", 'if __name__ == "__main__":'])
        with output.indent():
            output.writelines(
                [
                    "from torch._inductor.wrapper_benchmark import compiled_module_main",
                    f"compiled_module_main('{get_benchmark_name()}', benchmark_compiled_module)",
                ]
            )

    def define_kernel(
        self, name: str, kernel: str, metadata: Optional[str] = None, cuda=True
    ):
        metadata_comment = f"{metadata}\n" if metadata else ""
        self.header.splice(f"\n\n{metadata_comment}{name} = {kernel}")

    def define_user_defined_triton_kernel(self, kernel, configs, kwargs):
        original_name = kernel.__name__

        # Distinguish between different functions using function id
        cache_key = [id(kernel.fn)]
        for arg in kwargs.values():
            if isinstance(arg, (ir.Buffer, ir.ReinterpretView)):
                cache_key.append(arg.get_dtype())
            elif len(configs) > 0:
                # We need to key on non tensor arg only in autotune mode
                cache_key.append(arg)
        cache_key = tuple(cache_key)

        if cache_key in self.user_defined_kernel_cache:
            return self.user_defined_kernel_cache[cache_key]

        name = f"{original_name}_{len(self.user_defined_kernel_cache)}"
        # Add to the cache for the next use
        self.user_defined_kernel_cache[cache_key] = name

        compile_wrapper = IndentedBuffer()
        compile_wrapper.writeline(f"async_compile.triton({original_name!r}, '''")

        compile_wrapper.splice(
            """
            import triton
            import triton.language as tl
            from torch._inductor.utils import instance_descriptor
            from torch._inductor.triton_heuristics import user_autotune
            """,
            strip=True,
        )
        from .triton import TritonKernel

        if TritonKernel.gen_attr_descriptor_import():
            compile_wrapper.splice(TritonKernel.gen_attr_descriptor_import())
        compile_wrapper.newline()

        from .common import SizeArg, TensorArg

        signature: List[Union[TensorArg, SizeArg]] = []
        constants = {}
        for key, arg in kwargs.items():
            idx = kernel.arg_names.index(key)
            if idx in kernel.constexprs:
                constants[key] = arg
                continue
            if isinstance(arg, (ir.Buffer, ir.ReinterpretView)):
                signature.append(
                    TensorArg(
                        key,
                        arg.codegen_reference(),
                        arg.get_dtype(),
                        # For ReinterpretView, we do not want to check alignment
                        not isinstance(arg, ReinterpretView),
                    )
                )
            else:
                signature.append(SizeArg(key, arg))
        index_dtype = "tl.int32"
        inductor_meta = {
            "kernel_name": name,
        }
        triton_meta = {
            "signature": signature_to_meta(signature, size_dtype=index_dtype),
            "device": V.graph.scheduler.current_device.index,
            "device_type": V.graph.scheduler.current_device.type,
            "constants": constants,
            "configs": [config_of(signature)],
        }
        configs = [
            {
                "kwargs": config.kwargs,
                "num_warps": config.num_warps,
                "num_stages": config.num_stages,
            }
            for config in configs
        ]
        compile_wrapper.splice(
            f"""
            @user_autotune(
                configs={configs!r},
                inductor_meta={inductor_meta!r},
                triton_meta={triton_meta!r},
                filename=__file__
            )
            @triton.jit
            """
        )
        compile_wrapper.splice(kernel.src, strip=True)

        # Also include any possible kernel being called indirectly
        from triton import JITFunction

        symbols_included = {original_name}

        def traverse(cur_kernel):
            for symbol_name in cur_kernel.fn.__code__.co_names:
                if symbol_name in symbols_included:
                    continue
                if symbol_name in cur_kernel.fn.__globals__:
                    symbol = cur_kernel.fn.__globals__[symbol_name]
                    if isinstance(symbol, JITFunction):
                        compile_wrapper.newline()
                        compile_wrapper.writeline("@triton.jit")
                        compile_wrapper.splice(symbol.src, strip=True)
                        symbols_included.add(symbol_name)
                        traverse(symbol)
                    elif isinstance(symbol, (int, str, bool)):
                        compile_wrapper.newline()
                        compile_wrapper.writeline(f"{symbol_name} = {symbol!r}")
                        symbols_included.add(symbol_name)

        traverse(kernel)

        compile_wrapper.writeline("''')")
        _, lineno = inspect.getsourcelines(kernel.fn)
        srcfile = inspect.getsourcefile(kernel.fn)
        metadata = f"# Original path: {srcfile}:{lineno}"
        self.define_kernel(
            name,
            compile_wrapper.getvalue(),
            metadata,
        )
        return name

    def generate_numel_expr(self, kernel_name: str, tree):
        expr = f"{kernel_name}_{tree.prefix}numel"
        if expr not in self.kenel_numel_expr:
            self.kenel_numel_expr.add(expr)
            self.writeline(
                f"{self.declare}{expr} = {self.expr_printer(tree.numel)}{self.ending}"
            )
        else:
            self.writeline(f"{expr} = {self.expr_printer(tree.numel)}{self.ending}")
        # We can get symbolic expressions here, like s0*64
        # It is fine to have them here, but we need to handle them correctly as their own type
        # This is tricky to do, so we wrap in a custom type, distinct from scalars, but also from sympy*
        # scalars as well.
        # This is handled in `generate_args_decl` which has a correct comment of: TODO: only works for
        # constant now, need type info. I agree, this needs type info, and while this is not true type info
        # it suffices as a type hint for the purposes of producing the correct code for this type.
        return SymbolicCallArg(expr, tree.numel)

    def wrap_kernel_call(self, name, call_args):
        return f"{name}({', '.join(call_args)}){self.ending}"

    def generate_profiler_mark_wrapper_call(self, stack):
        self.wrapper_call.writeline("from torch.profiler import record_function")
        self.wrapper_call.writeline(
            f"with record_function('graph_{V.graph.graph_id}_inductor_wrapper_call'):"
        )
        stack.enter_context(self.wrapper_call.indent())

    def generate_start_graph(self):
        self.wrapper_call.writeline("start_graph()")

    def generate_end_graph(self):
        self.wrapper_call.writeline("end_graph()")

    def generate_default_grid(self, name: str, grid_args: List[Any]):
        return grid_args

    def generate_kernel_call(
        self,
        name,
        call_args,
        grid=None,
        device_index=None,
        cuda=True,
        triton=True,
    ):
        """
        Generates kernel call code.

        cuda: Defines whether the backend is GPU. Otherwise the backend is CPU.

        triton: Defines whether the GPU backend uses Triton for codegen.
                Otherwise it uses the CUDA language for codegen.
                Only valid when cuda == True.
        """
        if cuda:
            call_args_str = ", ".join(pexpr(item) for item in call_args)
            stream_name = self.write_get_raw_stream(
                V.graph.scheduler.current_device.index
            )
            if triton:
                grid_str = ", ".join(pexpr(item) for item in grid)
                self.writeline(
                    f"{name}.run({call_args_str}, grid=grid({grid_str}), stream={stream_name})"
                )
            else:
                stream_ptr = f"c_void_p({stream_name})"
                self.writeline(f"{name}.{name}({call_args_str}, {stream_ptr})")
        else:
            self.writeline(self.wrap_kernel_call(name, call_args))

    def writeline(self, line):
        self.lines.append(line)

    def enter_context(self, ctx):
        self.lines.append(LineContext(ctx))

    def val_to_cpp_arg_str(self, type_, val, is_legacy_abi) -> str:
        raise NotImplementedError()

    def val_to_arg_str(self, s):
        if isinstance(s, SymTypes):
            return pexpr(sympy.expand(repr(s)))
        elif isinstance(s, sympy.Expr):
            return pexpr(s)
        elif isinstance(s, (tuple, list)):

            @dataclasses.dataclass
            class Shim:
                ref: Any

                def __repr__(self):
                    return self.ref

            return repr(type(s)(Shim(self.val_to_arg_str(a)) for a in s))
        elif isinstance(s, torch._ops.OpOverload):
            return _get_qualified_name(s)
        elif isinstance(s, (ComputedBuffer, InputBuffer, ReinterpretView)):
            return s.codegen_reference()
        else:
            return repr(s)

    # The following methods are for memory management
    def make_buffer_allocation(self, buffer):
        device = buffer.get_device()
        dtype = buffer.get_dtype()
        shape = tuple(buffer.get_size())
        stride = tuple(buffer.get_stride())
        return self.make_allocation(buffer.get_name(), device, dtype, shape, stride)

    def make_allocation(self, name, device, dtype, shape, stride):
        try:
            expected = tuple(ir.make_contiguous_strides_for(shape))
        except Exception:  # cannot determine truth value of Relational
            expected = None
        if stride == expected:
            return (
                f"{name} = empty("
                f"{self.codegen_shape_tuple(shape)}, "
                f"device='{device.type}', dtype={dtype})"
            )
        else:
            return (
                f"{name} = empty_strided("
                f"{self.codegen_shape_tuple(shape)}, "
                f"{self.codegen_shape_tuple(stride)}, "
                f"device='{device.type}', dtype={dtype})"
            )

    def make_tensor_alias(self, new_name, old_name, comment=""):
        return f"{self.declare}{new_name} = {old_name}{self.ending}  {self.comment} {comment}"

    def make_buffer_free(self, buffer):
        return f"del {buffer.get_name()}"

    def make_free_by_names(self, names_to_del: List[str]):
        return f"del {', '.join(name for name in names_to_del)}"

    def codegen_exact_buffer_reuse(self, old_name: str, new_name: str, del_line: str):
        return f"{self.declare_maybe_reference}{new_name} = {old_name}{del_line}{self.ending}  {self.comment} reuse"

    def make_buffer_reuse(self, old, new, delete_old: bool):
        assert old.get_dtype() == new.get_dtype()
        old_name = old.get_name()
        new_name = new.get_name()
        del_line = ";"
        if old_name not in V.graph.get_output_names() and delete_old:
            del_line = f"; {self.make_buffer_free(old)}"

        if old.get_size() == new.get_size() and old.get_stride() == new.get_stride():
            if old_name in self.stack_allocated_buffers:
                self.stack_allocated_buffers[new_name] = new
            return self.codegen_exact_buffer_reuse(old_name, new_name, del_line)

        reinterpret_view = self.codegen_reinterpret_view(
            old, new.get_size(), new.get_stride(), 0, self.wrapper_call
        )
        if reinterpret_view in self.stack_allocated_buffers:
            self.stack_allocated_buffers[new_name] = new
        return f"{self.declare_maybe_reference}{new_name} = {reinterpret_view}{del_line}  {self.comment} reuse"

    def codegen_deferred_allocation(self, name, layout):
        self.writeline(
            DeferredLine(
                name,
                f"{self.declare_maybe_reference}{name} = {layout.view.codegen_reference()}{self.ending}  "
                f"{self.comment} alias",
            )
        )

    def codegen_allocation(self, buffer):
        assert (
            buffer.get_workspace_size() == 0
        ), "Only support zero workspace size for now!"

        name = buffer.get_name()

        if name in V.graph.removed_buffers or name in self.allocated:
            return
        self.allocated.add(name)
        if isinstance(
            buffer,
            (ir.ExternKernelAlloc, ir.MultiOutput),
        ):
            return

        layout = buffer.get_layout()
        if isinstance(layout, ir.MutationLayout):
            return
        if isinstance(layout, ir.AliasedLayout):
            assert isinstance(
                layout.view, ir.ReinterpretView
            ), f"unexpected {type(layout.view)}: {layout.view}"
            self.codegen_allocation(layout.view.data)
            self.codegen_deferred_allocation(name, layout)
            return

        self.writeline(AllocateLine(self, buffer))

    def codegen_free(self, buffer):
        assert (
            buffer.get_workspace_size() == 0
        ), "Only support zero workspace size for now!"

        name = buffer.get_name()

        # can be freed but not reused
        if isinstance(buffer, ir.InputBuffer):
            self.writeline(self.make_buffer_free(buffer))
            return

        if not self.can_reuse(buffer):
            return
        self.freed.add(name)

        self.writeline(FreeIfNotReusedLine(self, buffer))

    def can_reuse(self, input_buffer, output_buffer=None):
        name = input_buffer.get_name()
        if (
            name in V.graph.removed_buffers
            or name in V.graph.graph_inputs
            or name in V.graph.constants
            or name in V.graph.never_reuse_buffers
            or name in self.freed
        ):
            return False

        return True

    def did_reuse(self, buffer, reused_buffer):
        # Check whether a given buffer was reused by a possible reuser in the wrapper codegen
        # Can be consulted from inside ir codegen, e.g. to determine whether a copy is needed
        return (
            buffer.get_name() in self.reuses
            and self.reuses[buffer.get_name()] == reused_buffer.get_name()
        )

    def codegen_inplace_reuse(self, input_buffer, output_buffer):
        assert buffer_reuse_key(input_buffer) == buffer_reuse_key(output_buffer)
        self.codegen_allocation(input_buffer)
        self.freed.add(input_buffer.get_name())
        self.allocated.add(output_buffer.get_name())
        self.reuses[output_buffer.get_name()] = input_buffer.get_name()
        self.writeline(ReuseLine(self, input_buffer, output_buffer))

    def codegen_unbacked_symbol_decl(self, symbol):
        name = str(symbol)
        if name in self.unbacked_symbol_decls:
            return name
        else:
            # When in CppWrapperCodeGen, we should only generate the declaration once
            self.unbacked_symbol_decls.add(name)
            return self.declare + name

    @staticmethod
    def statically_known_int_or_none(x):
        try:
            val = V.graph._shape_env._maybe_evaluate_static(x)
            return int(x)
        except Exception:
            return None

    @staticmethod
    def statically_known_list_of_ints_or_none(lst):
        result = []
        for x in lst:
            num = WrapperCodeGen.statically_known_int_or_none(x)
            if num is None:
                return None
            result.append(num)
        return result

    @staticmethod
    def is_statically_known_list_of_ints(lst):
        return WrapperCodeGen.statically_known_list_of_ints_or_none(lst) is not None

    @staticmethod
    def static_shape_for_buffer_or_none(buffer):
        return WrapperCodeGen.statically_known_list_of_ints_or_none(buffer.get_size())

    @staticmethod
    def can_prove_buffer_has_static_shape(buffer):
        return WrapperCodeGen.static_shape_for_buffer_or_none(buffer) is not None


class CppWrapperCodeGen(WrapperCodeGen):
    """
    Generates cpp wrapper for running on CPU and calls cpp kernels
    """

    def __init__(self):
        super().__init__()

        self.declare = "auto "
        self.declare_maybe_reference = "decltype(auto) "
        self.ending = ";"
        self.open_bracket = "{"
        self.closed_bracket = "}"
        self.comment = "//"
        self.namespace = "at::"
        self.none_str = "at::Tensor()"
        self.extern_call_ops = set()
        self.size = "sizes()"
        self.stride = "strides()"
        self.call_func_name = "inductor_entry_cpp"
        self.cuda = False
        self.supports_intermediate_hooks = False
        self.outputs_need_copy = set()
        self.kernel_callsite_id = count()
        self.int_array_id = count()  # for int array local variable declarations
        self.declared_int_array_vars = set()
        self.tmp_tensor_id = count()  # for tmp tensor local variable declarations
        self.arg_var_id = count()
        self.used_cached_dtypes = set()
        self.cached_output_id = count()

        from .cpp import cexpr, CppPrinter

        self.expr_printer = cexpr

        # CppPrinter sometimes calls at::native functions which causes problems in
        # the ABI-compatible mode. Currently we are hitting this problem when codegen
        # Grid computation expressions, but we my need to fix other size computation
        # as well.
        class GridExprCppPrinter(CppPrinter):
            def _print_FloorDiv(self, expr):
                x, div = expr.args
                x = self.paren(self.doprint(x))
                div = self.paren(self.doprint(div))
                assert expr.is_integer, "Expect integers in GridExprPrinter"
                return f"({x}/{div})"

        self.grid_expr_printer = GridExprCppPrinter().doprint

    def generate_kernel_call(
        self,
        name,
        call_args,
        grid=None,
        device_index=None,
        cuda=True,
        triton=True,
    ):
        """
        Generates kernel call code.

        cuda: Defines whether the backend is GPU. Otherwise the backend is CPU.

        triton: Defines whether the GPU backend uses Triton for codegen.
                Otherwise it uses the CUDA language for codegen.
                Only valid when cuda == True.
        """
        if cuda:
            return super().generate_kernel_call(
                name, call_args, grid, device_index, cuda, triton
            )
        else:
            if V.graph.aot_mode and config.aot_inductor.abi_compatible:
                from .cpp import DTYPE_TO_CPP

                new_args = []
                for arg in call_args:
                    var_name = f"var_{next(self.arg_var_id)}"
                    self.writeline(f"auto* {var_name} = get_data_ptr_wrapper({arg});")
                    dtype = V.graph.get_dtype(arg)
                    cpp_dtype = DTYPE_TO_CPP[dtype]
                    new_args.append(f"({cpp_dtype}*)({var_name})")
                self.writeline(self.wrap_kernel_call(name, new_args))
            else:
                self.writeline(self.wrap_kernel_call(name, call_args))

    def write_constant(self, name, hashed):
        # include a hash so our code cache gives different constants different files
        self.header.writeline(f"// {name} {hashed}")

    def write_header(self):
        if V.graph.aot_mode:
            for header_cpp_file in ("interface.cpp", "implementation.cpp"):
                with open(
                    os.path.join(
                        os.path.dirname(__file__), "aoti_runtime", header_cpp_file
                    )
                ) as f:
                    self.header.splice(f.read())
        else:
            self.header.splice(
                """
                import torch
                from torch._inductor.codecache import CppWrapperCodeCache

                cpp_wrapper_src = (
                '''
                """
            )

        if config.aot_inductor.abi_compatible:
            self.header.splice("#include <torch/csrc/inductor/aoti_torch/c/shim.h>")
        else:
            self.header.splice(
                """
                #include <ATen/ATen.h>
                #include <ATen/core/dispatch/Dispatcher.h>
                #include <ATen/native/BinaryOps.h>
                #include <torch/csrc/inductor/aoti_torch/tensor_converter.h>
                #include <torch/csrc/inductor/inductor_ops.h>
                #include <torch/types.h>
                #include <ATen/ops/bernoulli_native.h>

                #define reinterpret_tensor torch::inductor::_reinterpret_tensor
                #define alloc_from_pool torch::inductor::_alloc_from_pool
                """
            )

        self.header.splice("#include <c10/util/generic_math.h>")

        from .memory_planning import ALIGN_BYTES

        # Round up to the nearest multiple of ALIGN_BYTES
        # ALIGN_BYTES must be a power of 2
        self.header.splice(
            f"""
            [[maybe_unused]] static int64_t align(int64_t nbytes) {{
              return (nbytes + {ALIGN_BYTES} - 1) & -{ALIGN_BYTES};
            }}
            """
        )

    def mark_output_type(self):
        # mark output type to unwrap tensor back to python scalar
        from ..ir import ShapeAsConstantBuffer

        output_is_tensor = dict()
        for idx, x in enumerate(V.graph.graph_outputs):
            if isinstance(x, ShapeAsConstantBuffer):
                output_is_tensor[idx] = False
            else:
                output_is_tensor[idx] = True

        self.output_is_tensor = output_is_tensor

    def write_prefix(self):
        if V.graph.aot_mode:
            self.prefix.writeline("namespace torch {")
            self.prefix.writeline("namespace aot_inductor {")

    def write_input_output_info(
        self,
        info_kind: str,
        idx: int,
        name: str,
    ):
        self.prefix.writeline(f"""{info_kind}[{idx}].name = "{name}";""")

    @staticmethod
    def get_input_cpp_type(input):
        assert config.use_minimal_arrayref_interface
        from .cpp import DTYPE_TO_CPP

        if isinstance(input, sympy.Expr):
            from ..graph import may_get_constant_buffer_dtype

            dtype = may_get_constant_buffer_dtype(input)
            assert dtype is not None, f"Failed to get the dtype of sympy.Expr: {input}"
            return DTYPE_TO_CPP[dtype]
        return f"ArrayRefTensor<{DTYPE_TO_CPP[input.get_dtype()]}>"

    def write_wrapper_decl(self):
        inputs_len = len(V.graph.graph_inputs.keys())
        if V.graph.aot_mode:
            if config.use_minimal_arrayref_interface:
                from .cpp import DTYPE_TO_CPP

                input_cpp_types = ", ".join(
                    f"{CppWrapperCodeGen.get_input_cpp_type(x)}"
                    for x in V.graph.graph_inputs.values()
                )

                output_arrayref_types = ", ".join(
                    f"ArrayRefTensor<{DTYPE_TO_CPP[x.get_dtype()]}>"
                    for x in V.graph.graph_outputs
                )

                self.prefix.splice(
                    f"""
                    using AOTInductorModelInputs = std::tuple<{input_cpp_types}>;
                    using AOTInductorModelOutputs = std::tuple<{output_arrayref_types}>;
                    """
                )

            run_impl_proto = """
                void AOTInductorModel::run_impl(
                    AtenTensorHandle*
                        input_handles, // array of input AtenTensorHandle; handles
                                        // are stolen; the array itself is borrowed
                    AtenTensorHandle*
                        output_handles, // array for writing output AtenTensorHandle; handles
                                        // will be stolen by the caller; the array itself is
                                        // borrowed
                    DeviceStreamType stream,
                    AOTIProxyExecutorHandle proxy_executor
                ) {
                """
            if config.use_minimal_arrayref_interface:
                self.prefix.splice(
                    """
                    template <>
                    AOTInductorModelOutputs AOTInductorModel::run_impl_minimal_arrayref_interface<
                      AOTInductorModelInputs, AOTInductorModelOutputs>(
                        const AOTInductorModelInputs& inputs,
                        DeviceStreamType stream,
                        AOTIProxyExecutorHandle proxy_executor
                    ) {
                    """
                )
                self.suffix.splice(run_impl_proto)
                self.suffix.splice(
                    """
                        AOTInductorModelInputs inputs;
                        convert_handles_to_inputs(input_handles, inputs);
                        auto outputs = run_impl_minimal_arrayref_interface<AOTInductorModelInputs, AOTInductorModelOutputs>(
                            inputs, stream, proxy_executor);
                        // NOTE: outputs is full of ArrayRef to thread_local storage. If in the future we need this
                        // interface to perform well for a DSO using the minimal arrayref interface, all we need
                        // to do is provide ThreadLocalCachedTensor for each one!
                        convert_outputs_to_handles(outputs, output_handles);
                    }
                """
                )

                self.suffix.splice(
                    """
                    extern "C" AOTIRuntimeError AOTInductorModelRunMinimalArrayrefInterface(
                        AOTInductorModelHandle model_handle,
                        const AOTInductorModelInputs& inputs,
                        AOTInductorModelOutputs& outputs) {
                      auto model = reinterpret_cast<torch::aot_inductor::AOTInductorModel*>(model_handle);
                      CONVERT_EXCEPTION_TO_ERROR_CODE({
                          outputs = model->run_impl_minimal_arrayref_interface<AOTInductorModelInputs, AOTInductorModelOutputs>(
                              inputs,
                              (torch::aot_inductor::DeviceStreamType)nullptr,
                              nullptr);
                      })
                    }
                """
                )
            else:
                self.prefix.splice(run_impl_proto)
        else:
            self.prefix.splice(
                f"""std::vector<at::Tensor> {self.call_func_name}(const std::vector<at::Tensor>& inputs) {{"""
            )
        with self.prefix.indent():
            # assign inputs and outputs in both cases so the later codegen can be simplified
            if not config.use_minimal_arrayref_interface:
                if V.graph.aot_mode:
                    if config.aot_inductor.abi_compatible:
                        self.prefix.splice(
                            """
                                auto inputs = steal_from_raw_handles_to_raii_handles(input_handles, num_inputs());
                            """
                        )
                    else:
                        # This looks dumb, but can avoid creating two versions of code in the AOTInductor runtime.
                        self.prefix.splice(
                            """
                                auto inputs = alloc_tensors_by_stealing_from_handles(input_handles, num_inputs());
                            """
                        )
                else:
                    self.prefix.splice(
                        """
                            py::gil_scoped_release release;
                        """
                    )

            if inputs_len != 0:
                for idx, input_key in enumerate(V.graph.graph_inputs.keys()):
                    if config.use_minimal_arrayref_interface:
                        self.prefix.writeline(
                            f"auto {input_key} = std::get<{idx}>(inputs);"
                        )
                        continue
                    # unwrap input tensor back to scalar
                    if isinstance(V.graph.graph_inputs[input_key], sympy.Expr):
                        from ..graph import may_get_constant_buffer_dtype
                        from .cpp import DTYPE_TO_CPP

                        dtype = may_get_constant_buffer_dtype(
                            V.graph.graph_inputs[input_key]
                        )
                        assert (
                            dtype is not None
                        ), "Fails to get the dtype of the sympy.Expr"
                        cpp_dtype = DTYPE_TO_CPP[dtype]
                        assert (
                            not config.aot_inductor.abi_compatible
                        ), "Need to add .item support for abi_compatible AOTInductor codegen"
                        self.prefix.writeline(
                            f"{cpp_dtype} {input_key} = inputs[{idx}].item<{cpp_dtype}>();"
                        )
                    else:
                        self.prefix.writeline(
                            f"auto {input_key} = std::move(inputs[{idx}]);"
                        )

            assert all(
                isinstance(v, torch.Tensor) for v in list(V.graph.constants.values())
            ), "Expect all constants to be Tensor"
            for idx, constants_key in enumerate(V.graph.constants.keys()):
                if V.graph.aot_mode:
                    # Weights are stored in constants_ and owned by RAIIAtenTensorHandle there.
                    # Don't call std::move here because it will cause constants_ to lose the ownership.
                    if config.aot_inductor.abi_compatible:
                        self.prefix.writeline(
                            f"""auto {constants_key} = constants_->at({idx});"""
                        )
                    else:
                        self.prefix.writeline(
                            f"auto {constants_key} = *tensor_handle_to_tensor_pointer("
                            + f"""constants_->at({idx}));"""
                        )
                else:
                    # Append constants as inputs to the graph
                    constants_idx = inputs_len + idx
                    self.prefix.writeline(
                        f"auto {constants_key} = inputs[{constants_idx}];"
                    )

            self.codegen_inputs(self.prefix, V.graph.graph_inputs)

            if V.graph.aot_mode:
                if config.use_minimal_arrayref_interface:
                    # TODO: input shape checking for regular tensor interface as well?
                    self.codegen_input_numel_asserts()
                else:
                    self.prefix.writeline("inputs.clear();")
                self.prefix.writeline(
                    "auto& kernels = static_cast<AOTInductorModelKernels&>(*this->kernels_.get());"
                )

    def codegen_input_numel_asserts(self):
        for name, buf in V.graph.graph_inputs.items():
            if isinstance(buf, sympy.Expr):
                continue

            # comparing strides for 0 size tensor is tricky. Ignore them for now.
            if sympy_product(buf.get_size()) == 0:
                continue
            numel = buf.get_numel()
            self.prefix.writeline(f"assert_numel({name}, {numel});")

    def codegen_input_size_var_decl(self, code: IndentedBuffer, name):
        if config.aot_inductor.abi_compatible:
            code.writeline(f"int64_t* {name}_size;")
            code.writeline(
                f"AOTI_TORCH_ERROR_CODE_CHECK(aoti_torch_get_sizes({name}, &{name}_size));"
            )
        else:
            super().codegen_input_size_var_decl(code, name)

    def codegen_input_stride_var_decl(self, code: IndentedBuffer, name):
        if config.aot_inductor.abi_compatible:
            code.writeline(f"int64_t* {name}_stride;")
            code.writeline(
                f"AOTI_TORCH_ERROR_CODE_CHECK(aoti_torch_get_strides({name}, &{name}_stride));"
            )
        else:
            super().codegen_input_stride_var_decl(code, name)

    def codegen_model_kernels(self):
        self.prefix.writeline("namespace {")
        self.prefix.writeline(
            "class AOTInductorModelKernels : public AOTInductorModelKernelsBase {"
        )
        self.prefix.writeline("  public:")
        for kernel in chain(
            self.src_to_kernel.values(), self.user_defined_kernel_cache.values()
        ):
            self.prefix.writeline(f"    CUfunction {kernel}{{nullptr}};")
        self.prefix.writeline("};")
        self.prefix.writeline("}  // namespace")

    def codegen_model_constructor(self):
        """
        // Generated code example
        AOTInductorModel::AOTInductorModel()
            : AOTInductorModelBase(4, 1) {
        inputs_info_[0].name = "input0";
        inputs_info_[0].dtype = "torch.float16";
        ...
        constants_info_[0].name = "L__self___weight";
        constants_info_[0].dtype = at::kFloat;
        constants_info_[0].offset = 0;
        constants_info_[0].data_size = 8192;
        constants_info_[0].shape = {64, 32};
        constants_info_[0].stride = {32, 1};
        ...
        outputs_info_[0].name = "output0";
        outputs_info_[0].dtype = "torch.float16";
        }
        """

        num_inputs = len(V.graph.graph_inputs)
        num_outputs = len(V.graph.graph_outputs)
        num_constants = len(V.graph.constants)
        self.prefix.splice(
            f"""
            AOTInductorModel::AOTInductorModel(std::shared_ptr<ConstantMap> constants_map,
                                               std::shared_ptr<std::vector<ConstantHandle>> constants_array,
                                               std::optional<std::string> cubin_dir)
                : AOTInductorModelBase({num_inputs}, {num_outputs}, {num_constants}, cubin_dir) {{
            """
        )

        with self.prefix.indent():
            for idx, (name, inp) in enumerate(V.graph.graph_inputs.items()):
                assert not isinstance(
                    inp, sympy.Expr
                ), f"input {name=} cannot be symbolic"
                self.write_input_output_info("inputs_info_", idx, name)

            for idx, (name, tensor) in enumerate(V.graph.constants.items()):
                assert isinstance(tensor, torch.Tensor)
                self.prefix.writeline(f"""constants_info_[{idx}].name = "{name}";""")
                self.prefix.writeline(
                    f"constants_info_[{idx}].dtype = static_cast<int32_t>({self.codegen_dtype(tensor.dtype)});"
                )
                self.prefix.writeline(
                    f"constants_info_[{idx}].offset = {tensor.storage_offset()};"
                )
                self.prefix.writeline(
                    f"constants_info_[{idx}].data_size = {tensor.untyped_storage().nbytes()};"
                )

                size_str = ", ".join([str(s) for s in tensor.size()])
                self.prefix.writeline(f"constants_info_[{idx}].shape = {{{size_str}}};")

                stride_str = ", ".join([str(s) for s in tensor.stride()])
                self.prefix.writeline(
                    f"constants_info_[{idx}].stride = {{{stride_str}}};"
                )
                if name in V.graph.dynamo_flat_name_to_original_fqn:
                    self.prefix.writeline(
                        f"""constants_info_[{idx}].original_fqn = "{V.graph.dynamo_flat_name_to_original_fqn[name]}";"""
                    )

            self.prefix.writeline("update_constants_map(std::move(constants_map));")
            self.prefix.writeline("update_constants_array(std::move(constants_array));")

            def escape_string(x):
                return (
                    x.replace("\\", "\\\\")
                    .replace('"', '\\"')
                    .replace("\n", "\\n")
                    .replace("\t", "\\t")
                )

            self.prefix.writeline(
                f'in_spec_ = "{escape_string(config.aot_inductor.serialized_in_spec)}";'
            )
            self.prefix.writeline(
                f'out_spec_ = "{escape_string(config.aot_inductor.serialized_out_spec)}";'
            )

            for idx, output in enumerate(V.graph.graph_outputs):
                assert not isinstance(
                    output, sympy.Expr
                ), f"output {name=} cannot be symbolic"
                name = f"output{idx}"
                self.write_input_output_info("outputs_info_", idx, name)

            self.prefix.writeline(
                "this->kernels_ = std::make_unique<AOTInductorModelKernels>();"
            )

        self.prefix.writeline("}")

    def generate(self, is_inference):
        if V.graph.aot_mode:
            self.codegen_model_kernels()
            self.codegen_model_constructor()
        self.write_wrapper_decl()
        return super().generate(is_inference)

    def finalize_prefix(self):
        cached_dtypes_buffer = IndentedBuffer()
        if config.aot_inductor.abi_compatible:
            for dtype in self.used_cached_dtypes:
                cached_dtypes_buffer.writeline(f"CACHE_TORCH_DTYPE({dtype});")
        cached_dtypes_buffer.splice(self.prefix)
        self.prefix = cached_dtypes_buffer

    def define_kernel(
        self, name: str, kernel: str, metadata: Optional[str] = None, cuda=False
    ):
        self.header.splice(f"\n{kernel}\n")

    def generate_return(self, output_refs):
        if V.graph.aot_mode:
            cst_names = V.graph.constants.keys()
            arr_iface = config.use_minimal_arrayref_interface  # For brevity.

            def use_thread_local_cached_output_tensor(idx, output):
                cached_output_name = f"cached_output_{next(self.cached_output_id)}"
                cache_type = "Array" if arr_iface else "Tensor"
                self.wrapper_call.writeline(
                    f"thread_local ThreadLocalCachedOutput{cache_type}<std::decay_t<decltype({output})>> "
                    f"{cached_output_name}({output});"
                )
                if arr_iface:
                    self.wrapper_call.writeline(
                        f"{cached_output_name}.copy_data_from({output});"
                    )
                    output_entry = f"std::get<{idx}>(output_arrayref_tensors)"
                    element_type = f"std::decay_t<decltype({output_entry}.data()[0])>"
                    self.wrapper_call.writeline(
                        f"{output_entry} = {cached_output_name}.arrayref_tensor<{element_type}>();"
                    )
                else:
                    self.wrapper_call.writeline(
                        f"{cached_output_name}.copy_data_from({output});"
                    )
                    self.wrapper_call.writeline(
                        f"AOTI_TORCH_ERROR_CODE_CHECK(aoti_torch_new_uninitialized_tensor(&output_handles[{idx}]));"
                    )
                    self.wrapper_call.writeline(
                        f"AOTI_TORCH_ERROR_CODE_CHECK(aoti_torch_assign_tensors({cached_output_name}.tensor(), "
                        f"output_handles[{idx}]));"
                    )

            if arr_iface:
                self.wrapper_call.writeline(
                    "AOTInductorModelOutputs output_arrayref_tensors;"
                )
            for idx, output in enumerate(output_refs):
                if config.aot_inductor.abi_compatible:
                    output_is_tensor_handle_expr = (
                        f"std::is_same_v<std::decay_t<decltype({output})>,"
                        "RAIIAtenTensorHandle> || "
                        f"std::is_same_v<std::decay_t<decltype({output})>,"
                        "AtenTensorHandle> || "
                        f"std::is_same_v<std::decay_t<decltype({output})>,"
                        "ConstantHandle>"
                    )
                    self.wrapper_call.writeline(
                        f"if constexpr ({output_is_tensor_handle_expr}) {{"
                    )
                    with self.wrapper_call.indent():
                        if config.use_minimal_arrayref_interface:
                            cached_output_name = (
                                f"cached_output_{next(self.cached_output_id)}"
                            )
                            output_value_type = f"std::decay_t<decltype(std::get<{idx}>(output_arrayref_tensors).data()[0])>"
                            self.wrapper_call.writeline(
                                f"thread_local RAIIAtenTensorHandle {cached_output_name};"
                            )
                            if output in cst_names:
                                # NOTE(return_constant): In some rare cases where we return
                                # a constant, we have to return a copy of this constant,
                                # because (1) constants are not owned by the Model instance
                                # (2) constants remain the same cross inference runs,
                                # assuming they are not updated at runtime Basically, we
                                # cannot release or transfer the ownership of any original
                                # constant to the user.
                                self.wrapper_call.writeline(
                                    f"AtenTensorHandle {cached_output_name}_tmp;"
                                )
                                self.wrapper_call.writeline(
                                    f"aoti_torch_clone({output}, &{cached_output_name}_tmp);"
                                )
                                self.wrapper_call.writeline(
                                    f"{cached_output_name} = {cached_output_name}_tmp;"
                                )
                            else:
                                self.wrapper_call.writeline(
                                    f"{cached_output_name} = {output}.release();"
                                )
                            self.wrapper_call.writeline(
                                f"convert_handle_to_arrayref_tensor({cached_output_name}, "
                                f"std::get<{idx}>(output_arrayref_tensors));"
                            )
                        else:
                            if output in cst_names:
                                # See NOTE(return_constant) above.
                                self.wrapper_call.writeline(
                                    f"aoti_torch_clone({output}, &output_handles[{idx}]);"
                                )
                            else:
                                self.wrapper_call.writeline(
                                    f"output_handles[{idx}] = {output}.release();"
                                )
                    self.wrapper_call.writeline("} else {")
                    with self.wrapper_call.indent():
                        use_thread_local_cached_output_tensor(idx, output)
                    self.wrapper_call.writeline("}")

                else:
                    assert (
                        not arr_iface
                    ), "minimal ArrayRef interface is only supported in ABI-compatible mode"
                    if output in cst_names:
                        output_expr = f"{output}.clone()"
                        # See NOTE(return_constant) above.
                    else:
                        output_expr = output
                    self.wrapper_call.writeline(
                        f"output_handles[{idx}] = reinterpret_cast<AtenTensorHandle>("
                        + f"new at::Tensor({output_expr}));"
                    )
            if arr_iface:
                self.wrapper_call.writeline("return output_arrayref_tensors;")

        else:
            self.wrapper_call.writeline(f"return {{{', '.join(output_refs)}}};\n}}")

    def generate_before_suffix(self, result):
        if V.graph.aot_mode:
            result.writeline("} // AOTInductorModel::run_impl")

    def generate_end(self, result):
        if V.graph.aot_mode:
            result.writeline("} // namespace aot_inductor")
            result.writeline("} // namespace torch")
            return

        result.writeline("'''\n)")
        # get the hash of the wrapper code to name the extension
        wrapper_call_hash = codecache.code_hash(result.getvalue())
        result.splice(
            f"""
            module = CppWrapperCodeCache.load(cpp_wrapper_src, '{self.call_func_name}', '{wrapper_call_hash}', {self.cuda})
            """
        )

        # unwrap output tensor back to python scalar
        if all(x for x in self.output_is_tensor.values()):
            # If no ShapeAsConstantBuffer in the output, directly return the output as tensors
            return_str = "return f(args_tensor)"
        else:
            outputs = [
                f"outputs[{i}]" if self.output_is_tensor[i] else f"outputs[{i}].item()"
                for i in range(len(V.graph.graph_outputs))
            ]
            outputs_str = f"[{', '.join(outputs)}]"
            return_str = f"""
                    outputs = f(args_tensor)
                    return {outputs_str}
            """

        args_str = "args_tensor = [arg if isinstance(arg, torch.Tensor) else torch.tensor(arg) for arg in args]"
        if V.graph.constants:
            # Append constants to the input args for cpp wrapper.
            # Python wrapper directly gets the value inside the wrapper call
            # as a global variable passed when calling exec(code, mod.__dict__, mod.__dict__).
            # For cpp wrapper, we need to pass this python value to the inductor_entry_cpp function explicitly.
            assert all(
                isinstance(v, torch.Tensor) for v in list(V.graph.constants.values())
            ), "Expect all constants to be Tensor"
            constants_str = f"[{', '.join(V.graph.constants.keys())}]"
            args_str += f"""
                    constants_tensor = {constants_str}
                    args_tensor.extend(constants_tensor)
            """

        # Wrap the func to support setting result._boxed_call = True
        result.splice(
            f"""
            def _wrap_func(f):
                def g(args):
                    {args_str}
                    {return_str}
                return g
            call = _wrap_func(module.{self.call_func_name})
            """
        )

    def generate_c_shim_extern_kernel_call(self, kernel, args):
        # In the abi_compatible mode, we call fallback aten ops through a C shim layer
        self.allow_stack_allocation = False
        kernel_tokens = kernel.split("::")
        kernel_suffix = kernel_tokens[-1]
        if kernel_suffix == "call":
            kernel_suffix = kernel_tokens[-2]
        shim_fn = f"aoti_torch_{kernel_suffix}"
        # HACK: val_to_arg_str jams multiple arguments together using a comma. If that
        # ever breaks, it needs to be reworked to be able to return multiple arguments,
        # and the split-on-comma code here needs to be removed.
        wrapped_args = []
        for x in args:
            pieces = x.split(", ")
            for piece in pieces:
                # We only really *need* convert_arrayref_tensor_to_tensor for
                # ArrayRefTensors. The code flowing into here uses `0` for nullptr,
                # which convert_arrayref_tensor_to_tensor would blindly coerce to int,
                # so just avoid wrapping integers.
                if not piece.isdigit():
                    piece = f"convert_arrayref_tensor_to_tensor({piece})"
                wrapped_args.append(piece)
        self.writeline(
            f"AOTI_TORCH_ERROR_CODE_CHECK({shim_fn}({', '.join(wrapped_args)}));"
        )

    def generate_c_shim_extern_kernel_alloc(self, extern_kernel, args):
        # registered output buffer name
        name = extern_kernel.name
        output_handle_name = f"{name}_handle"
        self.writeline(f"AtenTensorHandle {output_handle_name};")
        output_arg = f"&{output_handle_name}"
        self.generate_c_shim_extern_kernel_call(
            extern_kernel.get_kernel_name(), args + [output_arg]
        )
        self.writeline(f"RAIIAtenTensorHandle {name}({output_handle_name});")

    def generate_extern_kernel_alloc(self, extern_kernel, args):
        if V.graph.aot_mode and config.aot_inductor.abi_compatible:
            self.generate_c_shim_extern_kernel_alloc(extern_kernel, args)
        else:
            super().generate_extern_kernel_alloc(extern_kernel, args)

    def generate_c_shim_fallback_kernel(self, fallback_kernel, args):
        output_args = []
        output_raii_handles = []
        output_name_base = fallback_kernel.get_name()
        for idx, output in enumerate(fallback_kernel.outputs):
            if isinstance(output, ir.MultiOutput):
                name = f"{output.get_name()}"
                output_handle_name = f"{name}_handle"
                if output.indices:
                    assert (
                        output.indices[0][1] == idx
                    ), f"expected {output.indices[0][1]=} == {idx=} for {output_name_base=}"
                self.writeline(f"AtenTensorHandle {output_handle_name};")
                output_args.append(f"&{output_handle_name}")
                output_raii_handles.append(
                    f"RAIIAtenTensorHandle {name}({output_handle_name});"
                )
            elif isinstance(output, int):
                output_name = f"{output_name_base}_{idx}"
                self.writeline(f"int64_t {output_name} = {output};")
                output_args.append(f"&{output_name}")
            elif output is None:
                output_args.append("nullptr")
            else:
                raise NotImplementedError("unsupported type of {output=}")
        args = args + output_args
        assert (
            fallback_kernel.abi_compatible_kernel is not None
        ), f"abi_compatible_kernel is None for {fallback_kernel.python_kernel_name=}"
        self.generate_c_shim_extern_kernel_call(
            fallback_kernel.abi_compatible_kernel, args
        )
        for raii_handle in output_raii_handles:
            self.writeline(raii_handle)

    def generate_fallback_kernel(self, fallback_kernel, args):
        if V.graph.aot_mode and config.aot_inductor.abi_compatible:
            self.generate_c_shim_fallback_kernel(fallback_kernel, args)
        else:
            super().generate_fallback_kernel(fallback_kernel, args)

    def generate_extern_kernel_out(self, output_view, codegen_reference, args, kernel):
        if output_view:
            output_as_strided = f"{output_view.codegen_reference()}"
            output_name = f"{output_view.get_name()}_as_strided"
            self.writeline(f"auto {output_name} = {output_as_strided};")

            args.insert(0, output_name)
        else:
            args.insert(0, f"{codegen_reference}")

        if V.graph.aot_mode and config.aot_inductor.abi_compatible:
            self.generate_c_shim_extern_kernel_call(kernel, args)
        else:
            self.writeline(self.wrap_kernel_call(kernel, args))

    def generate_user_defined_triton_kernel(self, kernel_name, grid, configs, args):
        assert len(grid) != 0
        if len(grid) == 1:
            grid_decision = grid[0]
        else:
            meta = CudaKernelParamCache.get(kernel_name)
            assert meta is not None
            grid_decision = None
            for i, c in enumerate(configs):
                if all(arg == meta["meta"][key] for key, arg in c.kwargs.items()):
                    grid_decision = grid[i]
                    break
            assert grid_decision is not None

        self.generate_kernel_call(
            kernel_name,
            args,
            grid=grid_decision,
            device_index=V.graph.scheduler.current_device.index,
            cuda=True,
            triton=True,
        )

    def generate_scatter_fallback(
        self, output, inputs, kernel, python_kernel_name, src_is_tensor, reduce, kwargs
    ):
        # TODO: support other overload for cpp wrapper and remove the below assertions
        if V.graph.aot_mode and config.aot_inductor.abi_compatible:
            # call the ABI shim function instead of the ATen one
            kernel = kernel.replace("at::", "aoti_torch_")
        line = f"{kernel}({output}, {','.join(map(str, inputs))}"
        if python_kernel_name == "aten.scatter_":
            if src_is_tensor:
                if reduce:
                    line += f", {V.graph.wrapper_code.val_to_arg_str(reduce)}"
            else:
                assert (
                    reduce is None
                ), "Expect reduce to be None for aten.scatter_ with scalar src"
        else:
            line += f", {','.join(kwargs)}"
        line += f"){self.ending}"
        self.writeline(line)

    def add_benchmark_harness(self, output):
        if V.graph.aot_mode:
            return
        super().add_benchmark_harness(output)

    def codegen_sizevar(self, x: Expr) -> str:
        return self.expr_printer(V.graph.sizevars.simplify(x))

    def codegen_tuple_access(self, basename: str, name: str, index: str) -> str:
        if V.graph.aot_mode and config.aot_inductor.abi_compatible:
            # in the abi_compatible mode, outputs are returned via arguments
            return name
        else:
            return f"std::get<{index}>({basename})"

    def codegen_shape_tuple(self, shape: Tuple[Expr, ...]) -> str:
        parts = list(map(self.codegen_sizevar, shape))
        if len(parts) == 0:
            return "{}"
        if len(parts) == 1:
            return f"{{{parts[0]}, }}"
        return f"{{{', '.join(parts)}}}"

    def codegen_dynamic_scalar(self, node):
        from .cpp import DTYPE_TO_ATEN

        (data,) = (t.codegen_reference() for t in node.inputs)
        if node.is_bool:
            self.writeline(f"bool {node.sym} = {data}.item() ? 1 : 0;")
        else:
            convert_type = DTYPE_TO_ATEN[node.inputs[0].get_dtype()].replace(
                "at::k", "to"
            )
            self.writeline(f"auto {node.sym} = {data}.item().{convert_type}();")

    def can_stack_allocate_buffer(self, buffer):
        return (
            self.allow_stack_allocation
            and buffer.get_device().type == "cpu"
            and self.can_prove_buffer_has_static_shape(buffer)
            and ir.is_contiguous_strides_for_shape(
                buffer.get_stride(), buffer.get_size()
            )
        )

    def make_buffer_free(self, buffer):
        return (
            ""
            if isinstance(buffer.get_layout(), ir.MultiOutputLayout)
            or (V.graph.aot_mode and buffer.get_name() in self.stack_allocated_buffers)
            or (
                config.use_minimal_arrayref_interface
                and V.graph.aot_mode
                and buffer.get_name() in V.graph.graph_inputs
            )
            else f"{buffer.get_name()}.reset();"
        )

    def make_free_by_names(self, names_to_del: List[str]):
        return " ".join(f"{name}.reset();" for name in names_to_del)

    def codegen_exact_buffer_reuse(self, old_name: str, new_name: str, del_line: str):
        if config.aot_inductor.abi_compatible:
            return f"auto {new_name} = std::move({old_name});  // reuse"
        else:
            return super().codegen_exact_buffer_reuse(old_name, new_name, del_line)

    def generate_profiler_mark_wrapper_call(self, stack):
        self.wrapper_call.writeline(
            'RECORD_FUNCTION("inductor_wrapper_call", c10::ArrayRef<c10::IValue>());'
        )

    def write_triton_header_once(self):
        pass

    def generate_start_graph(self):
        pass

    def generate_end_graph(self):
        pass

    def generate_inf_and_nan_checker(self, nodes):
        for buf in nodes.get_names():
            # TODO: Add buf name directly into check_inf_and_nan.
            self.writeline(
                f"AOTI_TORCH_ERROR_CODE_CHECK(aoti_check_inf_and_nan({buf}));"
            )

    def codegen_device(self, device):
        if config.aot_inductor.abi_compatible:
            return f"cached_torch_device_type_{device.type},{device.index if device.index else 0}"
        else:
            from .cpp import DEVICE_TO_ATEN

            return (
                f"c10::Device({DEVICE_TO_ATEN[device.type]}, {device.index})"
                if device.index is not None
                else f"{DEVICE_TO_ATEN[device.type]}"
            )

    def codegen_dtype(self, dtype):
        if config.aot_inductor.abi_compatible:
            dtype_str = str(dtype).split(".")[-1]
            self.used_cached_dtypes.add(dtype_str)
            return f"cached_torch_dtype_{dtype_str}"
        else:
            from .cpp import DTYPE_TO_ATEN

            return DTYPE_TO_ATEN[dtype]

    @functools.lru_cache(None)
    def codegen_int_array_var(
        self, int_array: str, writer=None, known_statically=False
    ):
        # Because the memory planning is done in two passes (see the implementation
        # of self.generate), the writeline behavior is different in the two passes.
        # As a result, the emitted int array declarations may appear in a later
        # position of the generated code, so the second pass codegen should not
        # reuse int array declarations generated in the first pass
        if writer is None:
            # The first pass codegen uses `self` as the writer
            writer = self

        var = f"int_array_{next(self.int_array_id)}"
        if var not in self.declared_int_array_vars:
            self.declared_int_array_vars.add(var)
            if known_statically:
                writer.writeline(f"static constexpr int64_t {var}[] = {int_array};")
            else:
                writer.writeline(f"int64_t {var}[] = {int_array};")
        return var

    def make_buffer_allocation(self, buffer):
        return self.make_allocation(
            buffer.get_name(),
            buffer.get_device(),
            buffer.get_dtype(),
            buffer.get_size(),
            buffer.get_stride(),
            buffer if self.can_stack_allocate_buffer(buffer) else None,
        )

    def make_allocation(
        self, name, device, dtype, shape, stride, buffer_if_can_stack_allocate=None
    ):
        orig_stride = stride
        device = self.codegen_device(device)
        dtype_code = self.codegen_dtype(dtype)
        size = self.codegen_shape_tuple(shape)
        stride = self.codegen_shape_tuple(orig_stride)
        if config.aot_inductor.abi_compatible:
            size_array_var = self.codegen_int_array_var(
                size,
                self.wrapper_call,
                known_statically=self.is_statically_known_list_of_ints(shape),
            )
            stride_array_var = self.codegen_int_array_var(
                stride,
                self.wrapper_call,
                known_statically=self.is_statically_known_list_of_ints(orig_stride),
            )
            device_type, device_id = device.split(",")
            device_idx = "this->device_idx_" if V.graph.aot_mode else device_id
            if buffer_if_can_stack_allocate is not None:
                from .cpp import DTYPE_TO_CPP

                self.stack_allocated_buffers[name] = buffer_if_can_stack_allocate
                cpp_type = DTYPE_TO_CPP[dtype]
                numel = buffer_if_can_stack_allocate.get_numel()
                # Note: we don't zero storage because empty_strided doesn't zero either.
                self.wrapper_call.writeline(f"{cpp_type} {name}_storage[{numel}];")
                args = [
                    f"{name}_storage",
                    size_array_var,
                    stride_array_var,
                    device_type,
                    device_idx,
                ]
                return f"ArrayRefTensor<{cpp_type}> {name}({', '.join(args)});"

            args = [
                str(len(shape)),
                size_array_var,
                stride_array_var,
                dtype_code,
                device_type,
                device_idx,
                f"&{name}_handle",
            ]

            self.wrapper_call.writeline(f"AtenTensorHandle {name}_handle;")
            self.wrapper_call.writeline(
                f"AOTI_TORCH_ERROR_CODE_CHECK(aoti_torch_empty_strided({', '.join(args)}));"
            )

            return f"RAIIAtenTensorHandle {name}({name}_handle);"

        if V.graph.aot_mode and device.startswith("c10::Device("):
            tensor_device = f"{device.split(',')[0]}, this->device_idx_)"
        else:
            tensor_device = device

        return (
            f"{self.declare}{name} = {self.namespace}empty_strided("
            f"{size}, {stride}, at::TensorOptions({tensor_device}).dtype({dtype_code})){self.ending}"
        )

    def codegen_alloc_from_pool(self, name, offset, dtype, shape, stride) -> str:
        if config.aot_inductor.abi_compatible:
            size = self.codegen_shape_tuple(shape)
            stride = self.codegen_shape_tuple(stride)
            tmp_name = f"tmp_tensor_handle_{next(self.tmp_tensor_id)}"
            args = [
                name,
                pexpr(offset),  # bytes not numel
                self.codegen_dtype(dtype),
                str(len(shape)),
                self.codegen_int_array_var(size, self.wrapper_call),
                self.codegen_int_array_var(stride, self.wrapper_call),
                f"&{tmp_name}",
            ]
            self.wrapper_call.writeline(f"AtenTensorHandle {tmp_name};")
            self.wrapper_call.writeline(
                f"AOTI_TORCH_ERROR_CODE_CHECK(aoti_torch__alloc_from_pool({', '.join(args)}));"
            )
            return f"RAIIAtenTensorHandle({tmp_name})"

        return "alloc_from_pool({})".format(
            ", ".join(
                [
                    name,
                    pexpr(offset),  # bytes not numel
                    self.codegen_dtype(dtype),
                    self.codegen_shape_tuple(shape),
                    self.codegen_shape_tuple(stride),
                ]
            )
        )

    def codegen_reinterpret_view(
        self, data, size_list, stride_list, offset, writer
    ) -> str:
        dim = str(len(size_list))
        size = self.codegen_shape_tuple(size_list)
        stride = self.codegen_shape_tuple(stride_list)
        offset = self.codegen_sizevar(offset)

        if config.aot_inductor.abi_compatible:
            tmp_name = f"tmp_tensor_handle_{next(self.tmp_tensor_id)}"
            # Because the memory planning is done in two passes (see the implementation
            # of self.generate), the writeline behavior is different in the two passes.
            if writer is None:
                writer = self

            args = [
                f"{data.get_name()}",
                dim,
                self.codegen_int_array_var(
                    size,
                    writer,
                    known_statically=self.is_statically_known_list_of_ints(size_list),
                ),
                self.codegen_int_array_var(
                    stride,
                    writer,
                    known_statically=self.is_statically_known_list_of_ints(stride_list),
                ),
                offset,
            ]

            def gen_reinterpret_call(writer, args):
                writer.writeline(
                    f"auto {tmp_name} = reinterpret_tensor_wrapper({', '.join(args)});"
                )

            if (
                self.can_stack_allocate_buffer(data)
                and self.is_statically_known_list_of_ints(size_list)
                and self.is_statically_known_list_of_ints(stride_list)
                and ir.is_contiguous_strides_for_shape(stride_list, size_list)
            ):
                gen_reinterpret_call(writer, args)
                return tmp_name

            gen_reinterpret_call(writer, args)

            # NB, the return handle here represents a temporary tensor, which will be automatically
            # released.
            # Here's a sample usage in the cpp wrapper code:
            # ```
            # aoti_torch_addmm_out(
            #     buf1,
            #     arg1_1,
            #     RAIIAtenTensorHandle(tmp_tensor_handle_0),
            #     buf0,
            #     1L,
            #     1L));
            # ```
            # RAIIAtenTensorHandle(tmp_tensor_handle_0) will be released after the call to addmm_out.
            # This could be problematic when it's used in a different pattern, for example:
            # ````
            # AtenTensorHandle tensor_args[] = {RAIIAtenTensorHandle(tmp_tensor_handle_2), buf5, buf6};
            # aoti_torch_proxy_executor_call_function(..., tensor_args);
            # ````
            # RAIIAtenTensorHandle(tmp_tensor_handle_2) will be invalid when it's used in the latter
            # kernel call.
            #
            # This is solved by updating the proxy_executor invocation to
            # ```
            # aoti_torch_proxy_executor_call_function(...,
            #     std::vector<AtenTensorHandle>{
            #         RAIIAtenTensorHandle(tmp_tensor_handle_2), buf5, buf6
            #     }.data()
            # );
            # ```
            return f"wrap_with_raii_handle_if_needed({tmp_name})"
        else:
            args = [data.get_name(), size, stride, offset]
            return f"reinterpret_tensor({', '.join(args)})"

    def codegen_device_copy(self, src, dst):
        if config.aot_inductor.abi_compatible:
            self.writeline(
                f"AOTI_TORCH_ERROR_CODE_CHECK(aoti_torch_tensor_copy_(expensive_copy_to_tensor_if_needed({src}), {dst}));"
            )
        else:
            self.writeline(f"{dst}.copy_({src});")

    def codegen_multi_output(self, name, value):
        # in the abi_compatible mode, outputs are retrieved by passing
        # output pointers, so we skip its codegen here.
        if not config.aot_inductor.abi_compatible:
            super().codegen_multi_output(name, value)

    def generate_extern_kernel_args_decl_if_needed(
        self, op_overload, raw_args, output_args
    ):
        arg_types = [x.real_type for x in op_overload._schema.arguments]
        return_types = [x.type for x in op_overload._schema.returns]

        new_tensor_args = []
        new_int_args = []

        def fill_args(arg, arg_type):
            static_arg_types = (
                torch.FloatType,
                torch.BoolType,
                torch.StringType,
                torch.Type,
                torch.DeviceObjType,
            )
            inductor_tensor_buffers = (
                ir.Buffer,
                ir.ReinterpretView,
            )

            if isinstance(arg_type, torch.TensorType):
                assert isinstance(arg, inductor_tensor_buffers), f"got {type(arg)}"
                new_tensor_args.append(f"{arg.codegen_reference()}")
            elif isinstance(arg_type, torch.IntType):
                # int
                new_int_args.append(str(arg))
            elif isinstance(arg_type, torch.SymIntType):
                # SymInt
                new_int_args.append(str(arg))
            elif isinstance(arg_type, torch.NumberType):
                # Scalar of type int
                assert isinstance(arg, (int, float, bool))
                # Only treat int Scalar as dynamic
                if isinstance(arg, int):
                    new_int_args.append(str(arg))
            elif isinstance(arg_type, torch.ListType):
                assert isinstance(arg, (list, tuple))

                # List[Tensor]
                if isinstance(arg_type.getElementType(), torch.TensorType):
                    new_tensor_args.extend([f"{a.codegen_reference()}" for a in arg])
                # List[Optional[Tensor]]
                elif isinstance(
                    arg_type.getElementType(), torch.OptionalType
                ) and isinstance(
                    arg_type.getElementType().getElementType(), torch.TensorType
                ):
                    new_tensor_args.extend(
                        [f"{a.codegen_reference()}" for a in arg if a is not None]
                    )
                # List [int] or List[SymInt]
                elif isinstance(
                    arg_type.getElementType(), (torch.IntType, torch.SymIntType)
                ):
                    new_int_args.extend([str(a) for a in arg])
                # List[Scalar]
                elif isinstance(arg_type.getElementType(), torch.NumberType):
                    # Only treat int Scalar as dynamic
                    is_int_type = [isinstance(a, int) for a in arg]
                    if any(is_int_type):
                        assert all(
                            is_int_type
                        ), "AOTInductor only supports int scalars of the same type"
                        new_int_args.extend([str(a) for a in arg])
                else:
                    assert isinstance(
                        arg_type.getElementType(), static_arg_types  # type: ignore[arg-type]
                    ), f"Fall through arguments must be one of static_arg_types, got {type(arg_type)}"
            else:
                assert isinstance(
                    arg_type, static_arg_types  # type: ignore[arg-type]
                ), f"Fall through arguments must be one of static_arg_types, got {type(arg_type)}"

        for arg, arg_type in zip(raw_args, arg_types):
            if arg is not None:
                if isinstance(arg_type, torch.OptionalType):
                    fill_args(arg, arg_type.getElementType())
                else:
                    fill_args(arg, arg_type)

        def fill_output_arg(arg, return_type):
            if isinstance(return_type, torch.TensorType):
                self.writeline(f"AtenTensorHandle {arg}_handle;  // output buffer")
                self.writeline(
                    f"AOTI_TORCH_ERROR_CODE_CHECK(aoti_torch_new_uninitialized_tensor(&{arg}_handle));"
                )
                self.writeline(f"RAIIAtenTensorHandle {arg}({arg}_handle);")
                new_tensor_args.append(f"{arg}")
            elif isinstance(return_type, torch.SymIntType):
                raise NotImplementedError("NYI support for return type: SymInt")
            elif isinstance(return_type, torch.ListType) and isinstance(
                return_type.getElementType(), torch.SymIntType
            ):
                raise NotImplementedError("NYI support for return type: List[SymInt]")
            else:
                raise AssertionError(f"Unsupported return type found: {return_type}")

        # TODO: Only support tensor(s) returns for now, SymInt is not implemented yet
        for return_type in return_types:
            if isinstance(return_type, (torch.TensorType)):
                pass
            elif isinstance(return_type, torch.OptionalType):
                assert isinstance(return_type.getElementType(), torch.TensorType)
            elif isinstance(return_type, torch.ListType):
                assert isinstance(return_type.getElementType(), torch.TensorType)
            else:
                raise NotImplementedError(
                    f"return type {return_type} is not yet supported."
                )

        for output_arg in output_args:
            assert output_arg is not None, "Optional return types are not yet supported"
            if isinstance(output_arg, (list, tuple)):
                for out in output_arg:
                    fill_output_arg(out, torch.TensorType.get())
            else:
                fill_output_arg(output_arg, torch.TensorType.get())

        return new_tensor_args, new_int_args

    def generate_extern_kernel_alloc_and_find_schema_if_needed(
        self,
        name,
        kernel,
        codegen_args,
        cpp_op_schema,
        cpp_kernel_key,
        cpp_kernel_overload_name="",
        op_overload=None,
        raw_args=None,
        outputs=None,
    ):
        if config.is_fbcode():
            assert op_overload is not None
            assert raw_args is not None
            assert outputs is not None

            return self.generate_extern_kernel_alloc_and_find_schema_if_needed_fbcode(
                name,
                cpp_kernel_key,
                op_overload,
                raw_args,
                outputs,
            )
        else:
            return self.generate_extern_kernel_alloc_and_find_schema_if_needed_oss(
                name,
                kernel,
                codegen_args,
                cpp_op_schema,
                cpp_kernel_key,
                cpp_kernel_overload_name,
            )

    def generate_extern_kernel_alloc_and_find_schema_if_needed_oss(
        self,
        name,
        kernel,
        codegen_args,
        cpp_op_schema,
        cpp_kernel_key,
        cpp_kernel_overload_name="",
    ):
        if cpp_kernel_key not in self.extern_call_ops:
            self.writeline(
                f"static auto op_{cpp_kernel_key} = c10::Dispatcher::singleton()"
            )
            self.writeline(
                f'\t.findSchemaOrThrow("{kernel}", "{cpp_kernel_overload_name}")'
            )
            self.writeline(f"\t.typed<{cpp_op_schema}>();")
            self.extern_call_ops.add(cpp_kernel_key)

        self.writeline(
            f"auto {name} = op_{cpp_kernel_key}.call({', '.join(codegen_args)});"
        )

    def generate_extern_kernel_alloc_and_find_schema_if_needed_fbcode(
        self,
        name,
        cpp_kernel_key,
        op_overload,
        raw_args,  # contains both args and flatten kwargs
        outputs,
    ):
        def extract_output_name(out):
            assert out is not None, "None, i.e. optional output is not supported"
            if isinstance(out, ir.MultiOutput):
                return out.get_name()
            elif isinstance(out, (list, tuple)):
                return type(out)(extract_output_name(o) for o in out)
            else:
                raise AssertionError(f"Unexpected output: {type(out)}")

        # output_args has the same pytree structure as outputs
        output_args = extract_output_name(outputs)
        if isinstance(output_args, str):
            output_args = [output_args]

        (
            tensor_call_args,
            int_call_args,
        ) = self.generate_extern_kernel_args_decl_if_needed(
            op_overload, raw_args, output_args
        )

        tensor_call_args_str = ", ".join(tensor_call_args)
        int_call_args_str = ", ".join(int_call_args)

        extern_kernel_node_index = len(V.graph.extern_kernel_nodes) - 1

        self.writeline(
            f"aoti_torch_proxy_executor_call_function(proxy_executor, "
            f"{extern_kernel_node_index}, "
            f"{len(int_call_args)}, "
            f"std::vector<int64_t>{{{int_call_args_str}}}.data(), "
            f"{len(tensor_call_args)}, "
            f"std::vector<AtenTensorHandle>{{{tensor_call_args_str}}}.data());"
        )

        self.extern_call_ops.add(cpp_kernel_key)

    def val_to_cpp_arg_str(self, type_, val, is_legacy_abi) -> str:
        if (
            config.aot_inductor.abi_compatible
            and not is_legacy_abi
            and isinstance(type_, torch.OptionalType)
        ):
            if val is None:
                return "0"  # nullptr is not available in C
            if isinstance(val, (bool, int, str, float)):
                var_name = f"var_{next(self.arg_var_id)}"
                self.writeline(f"auto {var_name} = {self.val_to_arg_str(val)};")
                return f"&{var_name}"
            if not isinstance(type_.getElementType(), torch.TensorType):
                return f"&{self.val_to_arg_str(val)}"

        return self.val_to_arg_str(val)

    def val_to_arg_str(self, val) -> str:
        if val is None:
            # When None is passed as an argument, it represents an optional that does not contain a value.
            if config.aot_inductor.abi_compatible:
                return "0"  # nullptr is not available in C
            return "c10::nullopt"
        elif isinstance(val, bool):
            if config.aot_inductor.abi_compatible:
                return "1" if val else "0"
            else:
                return "true" if val else "false"
        elif isinstance(val, int):
            return f"{val}L"
        elif isinstance(val, str):
            return f'"{val}"'
        elif isinstance(val, (ComputedBuffer, InputBuffer, ReinterpretView)):
            return val.codegen_reference()
        elif isinstance(val, torch.device):
            return self.codegen_device(val)
        elif isinstance(val, torch.dtype):
            return self.codegen_dtype(val)
        elif isinstance(val, float) and val in [float("inf"), float("-inf")]:
            if val == float("inf"):
                return "std::numeric_limits<float>::infinity()"
            else:
                return "-std::numeric_limits<float>::infinity()"
        elif isinstance(val, (list, tuple)):
            # FIXME handle embedded optional types?
            result = f"{{{', '.join(self.val_to_arg_str(x) for x in val)}}}"
            if config.aot_inductor.abi_compatible:
                static = self.is_statically_known_list_of_ints(val)
                # Need to pass the array length because we can't use std::vector
                return f"{self.codegen_int_array_var(result, known_statically=static)}, {len(val)}"
            else:
                return result
        else:
            return repr(val)


class CudaWrapperCodeGen(CppWrapperCodeGen):
    """
    Generates cpp wrapper for running on GPU and calls CUDA kernels
    """

    def __init__(self):
        super().__init__()
        self.grid_id = count()
        self.cuda = True

    def write_header(self):
        super().write_header()

        self.header.splice("#include <filesystem>")
        if not config.aot_inductor.abi_compatible:
            self.header.splice(
                """
                #include <c10/cuda/CUDAGuard.h>
                #include <c10/cuda/CUDAStream.h>
                """
            )

        self.header.splice(
            """
            #define CUDA_DRIVER_CHECK(EXPR)                    \\
            do {                                               \\
                CUresult code = EXPR;                          \\
                const char *msg;                               \\
                cuGetErrorString(code, &msg);                  \\
                if (code != CUDA_SUCCESS) {                    \\
                    throw std::runtime_error(                  \\
                        std::string("CUDA driver error: ") +   \\
                        std::string(msg));                     \\
                }                                              \\
            } while (0);

            namespace {

            struct Grid {
                Grid(uint32_t x, uint32_t y, uint32_t z)
                  : grid_x(x), grid_y(y), grid_z(z) {}
                uint32_t grid_x;
                uint32_t grid_y;
                uint32_t grid_z;

                bool is_non_zero() {
                    return grid_x > 0 && grid_y > 0 && grid_z > 0;
                }
            };

            }  // anonymous namespace

            static inline CUfunction loadKernel(
                    std::string filePath,
                    const std::string &funcName,
                    uint32_t sharedMemBytes,
                    const std::optional<std::string> &cubinDir = std::nullopt) {
                if (cubinDir) {
                    std::filesystem::path p1{*cubinDir};
                    std::filesystem::path p2{filePath};
                    filePath = (p1 / p2.filename()).string();
                }

                CUmodule mod;
                CUfunction func;
                CUDA_DRIVER_CHECK(cuModuleLoad(&mod, filePath.c_str()));
                CUDA_DRIVER_CHECK(cuModuleGetFunction(&func, mod, funcName.c_str()));
                if (sharedMemBytes > 0) {
                    CUDA_DRIVER_CHECK(cuFuncSetAttribute(
                        func,
                        CU_FUNC_ATTRIBUTE_MAX_DYNAMIC_SHARED_SIZE_BYTES,
                        sharedMemBytes
                    ))
                }
                return func;
            }

            static inline void launchKernel(
                    CUfunction func,
                    uint32_t gridX,
                    uint32_t gridY,
                    uint32_t gridZ,
                    uint32_t numWarps,
                    uint32_t sharedMemBytes,
                    void* args[],
                    cudaStream_t stream) {
                CUDA_DRIVER_CHECK(cuLaunchKernel(
                    func, gridX, gridY, gridZ, 32*numWarps, 1, 1, sharedMemBytes, stream, args, nullptr
                ));
            }
            """
        )

    def write_get_raw_stream(self, index):
        name = f"stream{index}"
        self.writeline(
            f"cudaStream_t {name} = at::cuda::getCurrentCUDAStream({index});"
        )
        return name

    def define_kernel(
        self, name: str, kernel: str, metadata: Optional[str] = None, cuda=True
    ):
        if not cuda:
            return super().define_kernel(name, kernel, metadata, cuda)

    def generate(self, is_inference):
        self.prefix.writeline("\n")
        if not V.graph.aot_mode:
            for kernel in chain(
                self.src_to_kernel.values(), self.user_defined_kernel_cache.values()
            ):
                self.prefix.writeline(f"static CUfunction {kernel} = nullptr;")
            self.prefix.writeline("\n")
        return super().generate(is_inference)

    @functools.lru_cache(None)
    def generate_load_kernel_once(
        self, name: str, mangled_name: str, cubin_path: str, shared_mem: int
    ):
        if V.graph.aot_mode:
            self.writeline(f"if (kernels.{name} == nullptr) {{")
            self.writeline(
                f"""    kernels.{name} = loadKernel("{cubin_path}", "{mangled_name}", {shared_mem}, this->cubin_dir_);"""
            )
            self.writeline("}")
        else:
            self.writeline(f"if ({name} == nullptr) {{")
            self.writeline(
                f"""    {name} = loadKernel("{cubin_path}", "{mangled_name}", {shared_mem});"""
            )
            self.writeline("}")

    def generate_args_decl(self, call_args):
        dynamic_symbols = V.graph.sizevars.free_symbols()
        # TODO: only works for constant now, need type info
        new_args = []
        for arg in call_args:
            var_name = f"var_{next(self.arg_var_id)}"
            if isinstance(arg, (sympy.Integer, sympy.Symbol, SymbolicCallArg)):
                self.writeline(f"auto {var_name} = {arg};")
            elif isinstance(arg, sympy.Expr):
                self.writeline(f"auto {var_name} = {self.expr_printer(arg)};")
            elif is_int(arg):
                self.writeline(f"int {var_name} = {arg};")
            elif is_float(arg):
                self.writeline(f"float {var_name} = {arg};")
            elif any(str(arg) == s.name for s in dynamic_symbols):
                self.writeline(f"auto {var_name} = {arg};")
            elif arg == "nullptr":
                self.writeline(f"auto {var_name} = nullptr;")
            elif arg == "c10::nullopt":
                self.writeline(f"auto {var_name} = c10::nullopt;")
            else:
                if config.aot_inductor.abi_compatible:
                    self.writeline(f"CUdeviceptr {var_name};")
                    self.writeline(
                        f"AOTI_TORCH_ERROR_CODE_CHECK(aoti_torch_get_data_ptr({arg}, reinterpret_cast<void**>(&{var_name})));"
                    )
                else:
                    self.writeline(
                        f"CUdeviceptr {var_name} = reinterpret_cast<CUdeviceptr>({arg}.data_ptr());"
                    )
            new_args.append(f"&{var_name}")

        return ", ".join(new_args)

    def generate_default_grid(self, name: str, grid: List[Any], cuda: bool = True):
        """
        Generate grid configs for launching a CUDA kernel using the grid
        function from triton_heuristics.
        """
        if not cuda:
            return grid
        assert isinstance(grid, list), f"expected {grid=} to be a list"
        grid = [e.inner_expr if isinstance(e, SymbolicCallArg) else e for e in grid]
        grid_fn = default_grid(*grid)
        params = CudaKernelParamCache.get(name)
        assert (
            params is not None
        ), f"cuda kernel parameters for {name} should already exist at this moment"
        block_cfg = {
            "XBLOCK": params["x_block"],
            "YBLOCK": params["y_block"],
            "ZBLOCK": params["z_block"],
        }
        return grid_fn(block_cfg)

    def generate_kernel_call(
        self, name, call_args, grid=None, device_index=None, cuda=True, triton=True
    ):
        if not cuda:
            # Even in CudaWrapperCodeGen, we may see cpp kernels
            return super().generate_kernel_call(
                name, call_args, grid, device_index, cuda, triton
            )

        params = CudaKernelParamCache.get(name)
        assert (
            params is not None
        ), f"cuda kernel parameters for {name} should already exist at this moment"
        mangled_name = params.get("mangled_name", None)
        assert mangled_name is not None, "missing mangled_name"
        cubin_path = params.get(get_cpp_wrapper_cubin_path_name(), None)
        assert cubin_path is not None and os.path.exists(
            cubin_path
        ), f"cubin file should already exist at this moment: {cubin_path}"
        shared_mem = params.get("shared_mem", 0)

        self.generate_load_kernel_once(name, mangled_name, cubin_path, shared_mem)

        call_args = self.generate_args_decl(call_args)
        kernel_args_var = f"kernel_args_var_{next(self.kernel_callsite_id)}"
        self.writeline(f"void* {kernel_args_var}[] = {{{call_args}}};")
        stream = (
            "stream" if V.graph.aot_mode else self.write_get_raw_stream(device_index)
        )
        grid_name = f"{name}_grid_{next(self.grid_id)}"
        assert isinstance(
            grid, (list, tuple)
        ), f"expected grid to be a list or tuple but got: {grid=}"

        grid = [V.graph.sizevars.simplify(item) for item in grid]
        grid_has_unbacked_symbols = any(free_unbacked_symbols(item) for item in grid)
        grid_args = [self.grid_expr_printer(item) for item in grid]
        grid_args_str = ", ".join(grid_args)
        self.writeline(f"Grid {grid_name} = Grid({grid_args_str});")

        if grid_has_unbacked_symbols:
            self.writeline(f"if ({grid_name}.is_non_zero()) {{")
        kernel_var_name = f"kernels.{name}" if V.graph.aot_mode else name
        self.writeline(
            "launchKernel({}, {}, {}, {}, {}, {}, {}, {});".format(
                kernel_var_name,
                f"{grid_name}.grid_x",
                f"{grid_name}.grid_y",
                f"{grid_name}.grid_z",
                params["num_warps"],
                params["shared_mem"],
                kernel_args_var,
                stream,
            )
        )
        if grid_has_unbacked_symbols:
            self.writeline("}")<|MERGE_RESOLUTION|>--- conflicted
+++ resolved
@@ -484,10 +484,7 @@
             self.prefix.writeline(f"assert_size_stride({name}, {size}, {stride})")
 
     def codegen_input_nan_asserts(self):
-<<<<<<< HEAD
         self.prefix.writeline("# make sure graph inputs are not nan/inf")
-=======
->>>>>>> ae467129df9 ([inductor] multi-kernel support)
         for name, buf in V.graph.graph_inputs.items():
             if isinstance(buf, sympy.Expr):
                 continue
