--- conflicted
+++ resolved
@@ -1,12 +1,9 @@
-from typing import Any, Union
+from typing import Any
 
-<<<<<<< HEAD
-import torch
-=======
 import typing_extensions
 
->>>>>>> c378518d
 import torch.nn as nn
+from torch._prims_common import DeviceLikeType
 
 from torch.distributed._composable import contract
 from torch.distributed._composable_state import _insert_module_state
@@ -19,7 +16,7 @@
 def fully_shard(
     module: nn.Module,
     *,
-    device: Union[torch.device, int, str] = "cuda",
+    device: DeviceLikeType = "cuda",
 ):
     if isinstance(module, (nn.ModuleList, nn.ModuleDict)):
         raise ValueError(
