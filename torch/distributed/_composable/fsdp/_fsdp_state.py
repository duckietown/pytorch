--- conflicted
+++ resolved
@@ -84,8 +84,6 @@
             if module in module_to_fsdp_param_group:
                 module_to_fsdp_param_group[module]._module_fqn = module_name
 
-<<<<<<< HEAD
-=======
     def _pre_forward(
         self, module: nn.Module, args: Tuple[Any, ...], kwargs: Dict[str, Any]
     ) -> Tuple[Tuple[Any, ...], Dict[str, Any]]:
@@ -93,7 +91,6 @@
         args, kwargs = self._root_pre_forward(module, args, kwargs)
         return args, kwargs
 
->>>>>>> 6d31c3babb0 ([FSDP2] Added `_to_kwargs` root forward input cast)
 
 def _get_module_fsdp_state(module: nn.Module) -> Optional[FSDPState]:
     state = _get_module_state(module)
