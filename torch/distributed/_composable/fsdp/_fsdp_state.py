import weakref

from typing import Any, Dict, List, Optional, Tuple

import torch
import torch.nn as nn

from torch.distributed._composable_state import (
    _get_module_state,
    _insert_module_state,
    _State,
)
from torch.distributed.utils import _to_kwargs
from torch.utils.hooks import RemovableHandle
from ._fsdp_collectives import AllGatherStateHolder
from ._fsdp_common import TrainingState
from ._fsdp_param import FSDPParam

from ._fsdp_param_group import FSDPParamGroup


class FSDPState(_State):
    _module: nn.Module  # permit ref cycle since module and state lifetimes are 1:1
    _device: torch.device
    _default_stream: torch.cuda.Stream
    _all_gather_copy_in_stream: torch.cuda.Stream
    _all_gather_stream: torch.cuda.Stream
    # For overlapping current copy-out and next all-gather in forward
    _all_gather_state: AllGatherStateHolder

    def __init__(self):
        super().__init__()
        self._fsdp_param_group: Optional[FSDPParamGroup] = None
        self._is_root: Optional[bool] = None
        self._training_state: TrainingState = TrainingState.IDLE
        self._pre_forward_hook_handle: Optional[RemovableHandle] = None

        # Attributes only used on the root state:
        self._all_state_refs: List[weakref.ReferenceType[FSDPState]] = []

    # Define a separate init since `__init__` is called in the contract
    def init(self, module: nn.Module, device: torch.device) -> None:
        _insert_module_state(module, self)
        self._module = module
        self._device = device
        self._pre_forward_hook_handle = self._module.register_forward_pre_hook(
            self._pre_forward, prepend=True, with_kwargs=True
        )

    def _root_pre_forward(
        self, module: nn.Module, args: Tuple[Any, ...], kwargs: Dict[str, Any]
    ) -> Tuple[Tuple[Any, ...], Dict[str, Any]]:
        self._lazy_init()
        if not self._is_root:
            return args, kwargs
        with torch.profiler.record_function("FSDP::root_pre_forward"):
            if self._device.type == "cuda":
                with torch.profiler.record_function("FSDP::inputs_to_device"):
                    args_tuple, kwargs_tuple = _to_kwargs(
                        args, kwargs, self._device, False
                    )  # same as DDP
                args, kwargs = args_tuple[0], kwargs_tuple[0]
        return args, kwargs

    def _lazy_init(self) -> None:
        if self._is_root is not None:
            return  # no-op: already initialized
        self._is_root = True
        root_module = self._module
        # Each module owns the reference to the state object
        for module in root_module.modules():
            if (state := _get_module_fsdp_state(module)) is not None:
                if module is not root_module:
                    state._is_root = False
                self._all_state_refs.append(weakref.ref(state))
        self._init_fqns()
        self._init_shared_state()

    def _init_shared_state(self) -> None:
        # Setting the all-gather/reduce-scatter streams to be higher priority
        # can help avoid some issues where their copies in/out are delayed and
        # block computation
        high_priority = -1
        self._default_stream = torch.cuda.current_stream()
        self._all_gather_copy_in_stream = torch.cuda.Stream(priority=high_priority)
        self._all_gather_stream = torch.cuda.Stream(priority=high_priority)
        self._all_gather_state = AllGatherStateHolder()
        for state_ref in self._all_state_refs:
            state = state_ref()
            assert state is not None, "FSDPState deallocated"
            if fsdp_param_group := state._fsdp_param_group:
                fsdp_param_group.default_stream = self._default_stream
                fsdp_param_group.all_gather_copy_in_stream = (
                    self._all_gather_copy_in_stream
                )
                fsdp_param_group.all_gather_stream = self._all_gather_stream
                fsdp_param_group.all_gather_state = self._all_gather_state

    def _init_fqns(self) -> None:
        """Sets module and parameter FQN attributes for debugging."""
        assert self._is_root
        root_module = self._module
        param_to_fsdp_param: Dict[nn.Parameter, FSDPParam] = {}
        module_to_fsdp_param_group: Dict[nn.Module, FSDPParamGroup] = {}
        for state_ref in self._all_state_refs:
            state = state_ref()
            assert state is not None, "FSDPState deallocated"
            if fsdp_param_group := state._fsdp_param_group:
                for fsdp_param in fsdp_param_group.fsdp_params:
                    param_to_fsdp_param[fsdp_param.sharded_param] = fsdp_param
                module_to_fsdp_param_group[fsdp_param_group.module] = fsdp_param_group
        for param_name, param in root_module.named_parameters():
            if param in param_to_fsdp_param:
                param_to_fsdp_param[param]._param_fqn = param_name
        for module_name, module in root_module.named_modules():
            if module in module_to_fsdp_param_group:
                module_to_fsdp_param_group[module]._module_fqn = module_name

<<<<<<< HEAD
=======
    def _pre_forward(
        self, module: nn.Module, args: Tuple[Any, ...], kwargs: Dict[str, Any]
    ) -> Tuple[Tuple[Any, ...], Dict[str, Any]]:
        self._training_state = TrainingState.FORWARD
        args, kwargs = self._root_pre_forward(module, args, kwargs)
        if self._fsdp_param_group:
            args, kwargs = self._fsdp_param_group.pre_forward(module, args, kwargs)
        return args, kwargs

<<<<<<< HEAD
    def _post_forward(self, module: nn.Module, input: Any, output: Any) -> Any:
        if self._fsdp_param_group:
            output = self._fsdp_param_group.post_forward(module, input, output)
        self._training_state = TrainingState.IDLE

=======
>>>>>>> 6d31c3babb0 ([FSDP2] Added `_to_kwargs` root forward input cast)
>>>>>>> eef94396

def _get_module_fsdp_state(module: nn.Module) -> Optional[FSDPState]:
    state = _get_module_state(module)
    if isinstance(state, FSDPState):
        return state
    return None<|MERGE_RESOLUTION|>--- conflicted
+++ resolved
@@ -45,6 +45,9 @@
         self._device = device
         self._pre_forward_hook_handle = self._module.register_forward_pre_hook(
             self._pre_forward, prepend=True, with_kwargs=True
+        )
+        self._post_forward_hook_handle = self._module.register_forward_hook(
+            self._post_forward, prepend=False
         )
 
     def _root_pre_forward(
@@ -116,8 +119,6 @@
             if module in module_to_fsdp_param_group:
                 module_to_fsdp_param_group[module]._module_fqn = module_name
 
-<<<<<<< HEAD
-=======
     def _pre_forward(
         self, module: nn.Module, args: Tuple[Any, ...], kwargs: Dict[str, Any]
     ) -> Tuple[Tuple[Any, ...], Dict[str, Any]]:
@@ -127,15 +128,11 @@
             args, kwargs = self._fsdp_param_group.pre_forward(module, args, kwargs)
         return args, kwargs
 
-<<<<<<< HEAD
     def _post_forward(self, module: nn.Module, input: Any, output: Any) -> Any:
         if self._fsdp_param_group:
             output = self._fsdp_param_group.post_forward(module, input, output)
         self._training_state = TrainingState.IDLE
 
-=======
->>>>>>> 6d31c3babb0 ([FSDP2] Added `_to_kwargs` root forward input cast)
->>>>>>> eef94396
 
 def _get_module_fsdp_state(module: nn.Module) -> Optional[FSDPState]:
     state = _get_module_state(module)
