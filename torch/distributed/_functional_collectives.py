--- conflicted
+++ resolved
@@ -818,8 +818,6 @@
     return output.copy_(reduce_scatter_tensor(input, op, scatter_dim, group, tag))
 
 
-<<<<<<< HEAD
-=======
 def all_reduce_inplace(
     tensor: torch.Tensor,
     op: str = "sum",
@@ -834,7 +832,6 @@
     return tensor.copy_(all_reduce(tensor, op, group, tag))
 
 
->>>>>>> 9df4ee8d
 from torch.distributed.distributed_c10d import (
     all_gather_into_tensor as legacy_allgather,
     all_reduce as legacy_allreduce,
