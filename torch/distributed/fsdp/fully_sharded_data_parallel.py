--- conflicted
+++ resolved
@@ -51,12 +51,8 @@
     ProcessGroupType,
 )
 from torch.distributed.fsdp._runtime_utils import (
-<<<<<<< HEAD
     _get_fsdp_root_states,
-    _get_fsdp_states,
     _is_fsdp_root,
-=======
->>>>>>> 8cc6dc74
     _lazy_init,
     _post_forward,
     _post_forward_reshard,
