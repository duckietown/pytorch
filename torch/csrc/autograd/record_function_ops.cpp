--- conflicted
+++ resolved
@@ -4,12 +4,6 @@
 
 #include <torch/csrc/jit/runtime/operator.h>
 #include <torch/library.h>
-
-namespace caffe2 {
-// Required for cpp_custom_type_hack to work
-// NOLINTNEXTLINE(bugprone-exception-escape)
-CAFFE_KNOWN_TYPE(at::RecordFunction);
-} // namespace caffe2
 
 namespace torch {
 namespace autograd {
@@ -31,19 +25,6 @@
   }
 }
 
-<<<<<<< HEAD
-=======
-// Legacy signature using cpp_custom_type_hack
-static at::Tensor record_function_enter_legacy(
-    const std::string& name,
-    const c10::optional<std::string>& args) {
-  auto rec = std::make_unique<at::RecordFunction>(at::RecordScope::USER_SCOPE);
-  record_function_enter(name, args, *rec);
-  return at::cpp_custom_type_hack::create(std::move(rec), at::TensorOptions());
-}
-
-// New signature using custom_class
->>>>>>> e1a87f6c
 c10::intrusive_ptr<PythonRecordFunction> record_function_enter_new(
     const std::string& name,
     const c10::optional<std::string>& args) {
@@ -53,38 +34,11 @@
   return rec;
 }
 
-<<<<<<< HEAD
+// Ends the profiling scope created with record_function_enter.
 void record_function_exit(at::RecordFunction& rec) {
   rec.end();
 }
 
-void record_function_exit_new(
-=======
-static at::RecordFunction& getRecordFunctionFromTensor(
-    const at::Tensor& handle) {
-  auto& rec = at::cpp_custom_type_hack::cast<at::RecordFunction>(handle);
-  return rec;
-}
-
-// Ends the profiling scope created with record_function_enter.
-static void record_function_exit(at::RecordFunction& rec) {
-  rec.end();
-}
-
-// Legacy signature using cpp_custom_type_hack
-static void record_function_exit_legacy(const at::Tensor& handle) {
-  // We don't actually need to do anything with handle just need to persist the
-  // lifetime until now.
-  auto& rec = getRecordFunctionFromTensor(handle);
-  record_function_exit(rec);
-}
-
-// New signature using custom_class
-static void record_function_exit_new(
->>>>>>> e1a87f6c
-    const c10::intrusive_ptr<PythonRecordFunction>& record) {
-  record_function_exit(record->record);
-}
 
 c10::intrusive_ptr<c10::ivalue::Future> _call_end_callbacks_on_fut_new(
     const c10::intrusive_ptr<PythonRecordFunction>& record,
@@ -108,34 +62,6 @@
   return profiledFut;
 }
 
-<<<<<<< HEAD
-=======
-// Legacy signature using cpp_custom_type_hack
-static c10::intrusive_ptr<c10::ivalue::Future> _call_end_callbacks_on_fut_legacy(
-    const at::Tensor& handle,
-    const c10::intrusive_ptr<c10::ivalue::Future>& fut) {
-  return _call_end_callbacks_on_fut(
-      [handle]() -> at::RecordFunction& {
-        TORCH_INTERNAL_ASSERT(
-            handle.defined(),
-            "Undefined RecordFunction handle. This can happen if the handle is "
-            "not correctly persisted and is destroyed before the future is "
-            "realized.");
-
-        return getRecordFunctionFromTensor(handle);
-      },
-      fut);
-}
-
-// New signature using custom_class
-c10::intrusive_ptr<c10::ivalue::Future> _call_end_callbacks_on_fut_new(
-    const c10::intrusive_ptr<PythonRecordFunction>& record,
-    const c10::intrusive_ptr<c10::ivalue::Future>& fut) {
-  return _call_end_callbacks_on_fut(
-      [record]() -> at::RecordFunction& { return record->record; }, fut);
-}
-
->>>>>>> e1a87f6c
 // Internal only, do not use directly, use Python's record_function()
 TORCH_LIBRARY_FRAGMENT(profiler, m) {
   m.class_<PythonRecordFunction>("_RecordFunction");
