#include <torch/csrc/distributed/c10d/NCCLUtils.hpp>
#include <torch/csrc/distributed/c10d/ProcessGroupNCCL.hpp>
#include <fstream>
#include <mutex>
#include <sstream>

#if defined(__linux__)
#include <fcntl.h>
#include <sys/stat.h>
#include <sys/types.h>
#include <unistd.h>
#endif

#ifdef USE_C10D_NCCL

#include <exception>
#include <map>
#include <stdexcept>
#include <tuple>
#include <unordered_set>
#include <utility>

#include <ATen/cuda/CUDAContext.h>
#include <ATen/cuda/CUDAGraph.h>
#include <c10/core/DeviceType.h>
#include <c10/cuda/CUDAAllocatorConfig.h>
#include <c10/cuda/CUDAGraphsC10Utils.h>
#include <c10/cuda/CUDAGuard.h>
#include <c10/util/CallOnce.h>
#include <c10/util/Exception.h>
#include <c10/util/Logging.h>
#include <c10/util/Optional.h>
#include <c10/util/irange.h>
#include <torch/csrc/cuda/nccl.h>
#include <torch/csrc/distributed/c10d/ParamCommsUtils.hpp>
#include <torch/csrc/distributed/c10d/TraceUtils.h>
#include <torch/csrc/distributed/c10d/Utils.hpp>
#include <torch/torch.h>

namespace c10d {

constexpr const char* const kNCCLAbortedCommStoreKey = "NCCLABORTEDCOMM";

namespace {

#if defined(NCCL_MAJOR) && \
    ((NCCL_MAJOR > 2) || (NCCL_MAJOR == 2) && (NCCL_MINOR >= 10))
#define NCCL_HAS_AVG 1
#endif

// NCCL op mapping
const std::map<ReduceOp::RedOpType, ncclRedOp_t> ncclOp = {
    {ReduceOp::MIN, ncclMin},
    {ReduceOp::MAX, ncclMax},
    {ReduceOp::SUM, ncclSum},
    {ReduceOp::PRODUCT, ncclProd},
#ifdef NCCL_HAS_AVG
    {ReduceOp::AVG, ncclAvg},
#endif
};

// NCCL type typing
std::map<at::ScalarType, ncclDataType_t> ncclDataType = {
    {at::kChar, ncclInt8},
    {at::kByte, ncclUint8},
    {at::kFloat, ncclFloat},
    {at::kDouble, ncclDouble},
    {at::kInt, ncclInt32},
    {at::kLong, ncclInt64},
    {at::kHalf, ncclHalf},
    {at::kBool, ncclUint8},
#if HAS_NCCL_BF16_DATATYPE
    {at::kBFloat16, ncclBfloat16},
#endif
};

// Helper function that gets the data type and issues error if not supported
ncclDataType_t getNcclDataType(at::ScalarType type) {
  auto it = ncclDataType.find(type);
  TORCH_CHECK_WITH(
      TypeError,
      it != ncclDataType.end(),
      "Input tensor data type is not supported for NCCL process group: ",
      type);
  return it->second;
}

#ifdef ENABLE_NCCL_PREMUL_SUM_SUPPORT
template <typename T, ncclDataType_t dataType>
ncclRedOpRAII unpackPreMulSum(
    const ReduceOp& reduceOp,
    const ncclComm_t& comm,
    int dev_in_group) {
  const auto* preMulSupplement =
      reinterpret_cast<NCCLPreMulSumSupplement*>(reduceOp.supplement_.get());
  ncclRedOp_t preMulSum;
  bool has_tensor = preMulSupplement->tensor_factor.defined();
  auto residence = has_tensor ? ncclScalarDevice : ncclScalarHostImmediate;
  const T* ptr_factor = has_tensor
      ? preMulSupplement->tensor_factor.const_data_ptr<T>()
      : nullptr;
  T scalar_factor = T(preMulSupplement->double_factor);
  ncclRedOpCreatePreMulSum(
      &preMulSum,
      // https://docs.nvidia.com/deeplearning/nccl/user-guide/docs/api/ops.html#ncclredopcreatepremulsum
      // tells us that the scalar input is strictly a multiplier.
      /*scalar=*/has_tensor ? const_cast<T*>(ptr_factor) : &scalar_factor,
      dataType,
      residence,
      comm);
  return ncclRedOpRAII(preMulSum, comm);
}
#endif

ncclRedOpRAII getNcclReduceOp(
    const ReduceOp& reduceOp,
    at::Tensor& input,
    const ncclDataType_t& dataType,
    const ncclComm_t& comm,
    int dev_in_group) {
  try {
    if (input.scalar_type() == at::kBool) {
      if (reduceOp == ReduceOp::SUM) {
        // For bool tensors, map sum to max, which both represent a bitwise or.
        // This is to prevent overflow issues with sum, since we use uint8 to
        // represent a bool (see ncclDataType mapping).
        return ncclMax;
      }
#ifdef NCCL_HAS_AVG
      if (reduceOp == ReduceOp::AVG) {
        C10_THROW_ERROR(
            TypeError, "Cannot use ReduceOp.AVG with boolean inputs");
      }
#endif
    }
    if (reduceOp == ReduceOp::PREMUL_SUM) {
#ifdef ENABLE_NCCL_PREMUL_SUM_SUPPORT
      switch (dataType) {
        case ncclHalf:
          return unpackPreMulSum<at::Half, ncclHalf>(
              reduceOp, comm, dev_in_group);
        case ncclFloat:
          return unpackPreMulSum<float, ncclFloat>(
              reduceOp, comm, dev_in_group);
        case ncclDouble:
          return unpackPreMulSum<double, ncclDouble>(
              reduceOp, comm, dev_in_group);
        default:
          C10_THROW_ERROR(
              TypeError, "PreMulSum Data type must be half, float, or double");
          ncclRedOp_t unused;
          return unused;
      }
#else
      C10_THROW_ERROR(ValueError, "PreMulSum requires NCCL>=2.11.1");
#endif
    }
    return ncclOp.at(reduceOp);
  } catch (const std::out_of_range& e) {
    switch (reduceOp) {
      case ReduceOp::AVG:
        C10_THROW_ERROR(
            ValueError,
            c10::str(
                "AVG requires NCCL 2.10+. The current version is ",
                NCCL_MAJOR,
                ".",
                NCCL_MINOR));
        break;
      case ReduceOp::BAND:
        C10_THROW_ERROR(ValueError, "Cannot use ReduceOp.BAND with NCCL");
        break;
      case ReduceOp::BOR:
        C10_THROW_ERROR(ValueError, "Cannot use ReduceOp.BOR with NCCL");
        break;
      case ReduceOp::BXOR:
        C10_THROW_ERROR(ValueError, "Cannot use ReduceOp.BXOR with NCCL");
        break;
      default:
        C10_THROW_ERROR(ValueError, "Unhandled ReduceOp");
        break;
    }
  }
}

// Get the deviceList String from the list of devices
std::string getKeyFromDevices(const std::vector<at::Device>& devices) {
  std::string deviceList;
  for (auto& device : devices) {
    if (deviceList.empty()) {
      deviceList = std::to_string(device.index());
    } else {
      deviceList += "," + std::to_string(device.index());
    }
  }
  return deviceList;
}

std::string getKeySendRecv(int myRank, int peer) {
  int lowRank = myRank < peer ? myRank : peer;
  int highRank = myRank < peer ? peer : myRank;
  std::string sendRecvPair =
      std::to_string(lowRank) + ":" + std::to_string(highRank);
  return sendRecvPair;
}

// Get the list of devices from list of tensors
std::vector<at::Device> getDeviceList(const std::vector<at::Tensor>& tensors) {
  std::vector<at::Device> res;
  res.reserve(tensors.size());
  for (auto& tensor : tensors) {
    // tensors must all be on the same device, or all on distinct devices.
    // The line below assumes that constraint has already been enforced
    // (by check_gpu_tensors_same_device or
    // check_gpu_tensors_different_devices).
    if (res.size() == 0 || tensor.device() != res[0]) {
      res.push_back(tensor.device());
    }
  }
  return res;
}

// [Sync Streams] Helper that lets the input ncclStreams to wait for the current
// stream. NCCL communications run on ncclStreams, but input tensors are
// allocated on different streams (i.e., current streams). Communications on
// ncclStreams cannot start before pending input tensor ops on current streams
// finish. Otherwise, ops on two streams might read/write same tensors
// concurrently.
//
// The synchronization above alone is not enough. We also need to make sure
// input tensors are not freed before their usages on ncclStreams finish. This
// can be achieved by calling c10::cuda::CUDACachingAllocator::recordStream,
// which remembers the usage stream (ncclStream), creates an event on the usage
// stream when GC attempts to free the input tensor, and delays GC until that
// event is done.
void syncStreams(
    const std::vector<at::Device>& devices,
    std::vector<at::cuda::CUDAEvent>& ncclEvents,
    std::vector<at::cuda::CUDAStream>& ncclStreams) {
  for (const auto i : c10::irange(devices.size())) {
    at::cuda::CUDAStream& ncclStream = ncclStreams[i];
    at::cuda::CUDAEvent& ncclEvent = ncclEvents[i];
    ncclEvent.record(at::cuda::getCurrentCUDAStream(devices[i].index()));
    ncclEvent.block(ncclStream);
  }
}

// Given a ncclUniqueId, convert it to a string representation that can be put
// in the store.
std::string buildNcclUniqueIdStr(const ncclUniqueId& ncclID) {
  const uint8_t* bytes = reinterpret_cast<const uint8_t*>(&ncclID);
  std::ostringstream oss;
  for (const auto i : c10::irange(NCCL_UNIQUE_ID_BYTES)) {
    oss << std::hex << static_cast<int>(bytes[i]);
  }
  return oss.str();
}

std::string getNcclAbortedCommStoreKey(const std::string ncclIdStr) {
  return std::string(kNCCLAbortedCommStoreKey) + ":" + ncclIdStr;
}

// Returns exception's what() given an exception_ptr instance.
std::string getExceptionMsgFromExceptionPtr(
    const std::exception_ptr& exceptionPtr) {
  TORCH_CHECK(exceptionPtr != nullptr);
  try {
    std::rethrow_exception(exceptionPtr);
  } catch (const std::exception& e) {
    return e.what();
  } catch (...) {
    return "Unknown exception type";
  }
}

inline void errorIfCapturingNonCapturableNCCL(c10::cuda::CaptureStatus status) {
  // parentheses avoid some compiler warnings
  static const uint64_t min_version =
      (((uint64_t)2) << 32) + (((uint64_t)9) << 16) + ((uint64_t)6);
  static const uint64_t cur_version = torch::cuda::nccl::version();
  if (cur_version < min_version) {
    TORCH_CHECK_WITH(
        NotImplementedError,
        status == c10::cuda::CaptureStatus::None,
        "Capturing NCCL collectives is only allowed with NCCL >= 2.9.6");
  }
}

} // namespace

// Map from each communicator to its device index.
// This map is used when register/deregister cache segments from cache
// allocator. See design notes below:
// - Each segment should be registered only to the communicator on the
//   same device.
// - We cannot reuse devNCCLCommMap_ in each ProcessGroup because the key may be
//   ranks rather than device in point-to-point case.
// - This map has also to be maintained as global variable since the register
//   hooks are called outside the scope of any PG, thus we need traverse
//   communicators in all PGs.
static std::unordered_map<std::shared_ptr<NCCLComm>, int> ncclCommDevIdxMap;
static std::mutex ncclCommDevIdxMapMutex;
static bool allocatorHooksAttached = false;
void cacheAllocatorRegisterHook(
    const c10::cuda::CUDACachingAllocator::TraceEntry& te) {
  // Register after SEGMENT_ALLOC
  if (te.action_ !=
      c10::cuda::CUDACachingAllocator::TraceEntry::Action::SEGMENT_ALLOC) {
    return;
  }

  std::lock_guard<std::mutex> lock(ncclCommDevIdxMapMutex);
  for (auto& it : ncclCommDevIdxMap) {
    auto& ncclComm = it.first;
    auto& devIdx = it.second;
    if (te.device_ == devIdx) {
      ncclComm->registerSegment(reinterpret_cast<void*>(te.addr_), te.size_);
    }
  }
}

void cacheAllocatorDeregisterHook(
    const c10::cuda::CUDACachingAllocator::TraceEntry& te) {
  // deregister before SEGMENT_FREE
  if (te.action_ !=
      c10::cuda::CUDACachingAllocator::TraceEntry::Action::SEGMENT_FREE) {
    return;
  }

  std::lock_guard<std::mutex> lock(ncclCommDevIdxMapMutex);
  for (auto& it : ncclCommDevIdxMap) {
    auto& ncclComm = it.first;
    auto& devIdx = it.second;
    if (te.device_ == devIdx) {
      ncclComm->deregisterSegment(reinterpret_cast<void*>(te.addr_));
    }
  }
}

std::string dump_nccl_trace() {
  return NCCLTraceBuffer::get()->dump();
}

c10::optional<std::function<std::string()>>& get_cpp_trace_dumper() {
  static c10::optional<std::function<std::string()>> dumper(c10::nullopt);
  return dumper;
}

// Return CUDA device with ordinal given by input rank.  If we aren't
// bound to a specific device, there is no strict guarantee that this
// heuristic is the correct assignment of ranks to GPUs that Python
// layers use, but in practice it tends to be.  Fortunately we don't
// rely on this for correctness of any tensor operations, just for
// ancillary uses like health checks and barriers.
at::Device ProcessGroupNCCL::guessDeviceForRank() const {
  TORCH_CHECK_WITH(ValueError, rank_ >= 0, "Invalid rank ", rank_);
  if (getBoundDeviceId()) {
    return *getBoundDeviceId();
  } else {
    auto numGPUs = at::cuda::getNumGPUs();
    int16_t deviceIdx = static_cast<int16_t>(rank_ % numGPUs);
    return at::Device(at::DeviceType::CUDA, deviceIdx);
  }
}

const int64_t ProcessGroupNCCL::kWatchdogThreadSleepMillis = 1000;
constexpr int64_t kSynchronizeBusyWaitMillis = 10;
thread_local uint64_t ProcessGroupNCCL::ncclActiveGroupCounter_ = 0;

std::ostream& operator<<(
    std::ostream& output,
    const ProcessGroupNCCL::WorkNCCL& workNCCL) {
  std::string workInfo;
  workInfo = c10::str(
      "WorkNCCL(",
      "SeqNum=",
      workNCCL.seq_,
      ", OpType=",
      opTypeToString(workNCCL.opType_),
      ", NumelIn=",
      workNCCL.numelIn_,
      ", NumelOut=",
      workNCCL.numelOut_,
      ", Timeout(ms)=",
      workNCCL.opTimeout_.count(),
      ")");
  return output << workInfo;
}

ProcessGroupNCCL::WorkNCCL::WorkNCCL(
    const std::vector<at::Device>& devices,
    int rank,
    OpType opType,
    uint64_t seq,
    const char* profilingTitle,
    const c10::optional<std::vector<at::Tensor>>& inputs,
    bool desyncDebug,
    bool enableTiming,
    DebugLevel distDebugLevel)
    : Work(rank, opType, profilingTitle, inputs),
      devices_(devices),
      workStartTime_(std::chrono::steady_clock::now()),
      seq_(seq),
      timingEnabled_(enableTiming),
      distDebugLevel_(distDebugLevel) {
  // Creates the CUDA event wrappers
  // Note: The actual events are lazily created when first recorded to with
  // DEFAULT_FLAGS = cudaEventDisableTiming.
  if (enableTiming) {
    ncclStartEvents_ = std::make_shared<std::vector<at::cuda::CUDAEvent>>();
    ncclStartEvents_->reserve(devices.size());
    for (uint32_t i = 0; i < devices.size(); ++i) {
      ncclStartEvents_->emplace_back(at::cuda::CUDAEvent(cudaEventDefault));
    }
  }
  ncclEndEvents_ = std::make_shared<std::vector<at::cuda::CUDAEvent>>();
  ncclEndEvents_->reserve(devices.size());
  for (uint32_t i = 0; i < devices.size(); ++i) {
    ncclEndEvents_->emplace_back(at::cuda::CUDAEvent(
        enableTiming ? cudaEventDefault : cudaEventDisableTiming));
  }
  ncclComms_.resize(devices.size());
}

ProcessGroupNCCL::WorkNCCL::WorkNCCL(const WorkNCCL& w)
    : Work(w.rank_, w.opType_),
      std::enable_shared_from_this<WorkNCCL>(w),
      devices_(w.devices_),
      ncclStartEvents_(w.ncclStartEvents_),
      ncclEndEvents_(w.ncclEndEvents_),
      ncclComms_(w.ncclComms_),
      blockingWait_(w.blockingWait_),
      opTimeout_(w.opTimeout_),
      workStartTime_(w.workStartTime_),
      seq_(w.seq_),
      startTraceUpdated_(w.startTraceUpdated_),
      numelIn_(w.numelIn_),
      numelOut_(w.numelOut_),
      store_(w.store_),
      timingEnabled_(w.timingEnabled_),
      trace_id_(w.trace_id_),
      distDebugLevel_(w.distDebugLevel_) {
  exception_ = w.exception_;
}

ProcessGroupNCCL::WorkNCCL::~WorkNCCL() = default;

bool ProcessGroupNCCL::WorkNCCL::isCompleted() {
  checkAndSetException();
  return exception() || finishedGPUExecutionInternal();
}

bool ProcessGroupNCCL::WorkNCCL::isStarted() {
  checkAndSetException();
  return exception() || startedGPUExecutionInternal();
}

bool ProcessGroupNCCL::WorkNCCL::isSuccess() const {
  if (exception()) {
    // Already detected an exception.
    return false;
  }

  return !checkForNCCLErrors(ncclComms_) && finishedGPUExecutionInternal();
}

void ProcessGroupNCCL::WorkNCCL::checkAndSetException() {
  if (exception()) {
    // We already have an exception.
    return;
  }

  auto exception_ptr = checkForNCCLErrors(ncclComms_);
  std::unique_lock<std::mutex> lock(mutex_);
  exception_ = exception_ptr;
  if (exception_) {
    LOG(INFO) << logPrefix()
              << "found async exception when checking for NCCL errors: "
              << getExceptionMsgFromExceptionPtr(exception_);
  }
}

const std::string& ProcessGroupNCCL::WorkNCCL::logPrefix() const {
  static std::string prefix = c10::str("[Rank ", rank_, "] ");
  return prefix;
}

void ProcessGroupNCCL::WorkNCCL::setException(
    std::exception_ptr exception_ptr) {
  std::unique_lock<std::mutex> lock(mutex_);
  exception_ = exception_ptr;
}

// Helper that checks if the NCCL kernels are completed on the GPUs
bool ProcessGroupNCCL::WorkNCCL::finishedGPUExecution() {
  checkAndSetException();
  return finishedGPUExecutionInternal();
}

bool ProcessGroupNCCL::WorkNCCL::startedGPUExecutionInternal() const {
  // if timing is disabled we won't have allocated start events
  if (!timingEnabled_) {
    return false;
  }
  for (const auto i : c10::irange(devices_.size())) {
    // Checking the work's corresponding CUDA events' status
    if (!(*ncclStartEvents_)[i].query()) {
      return false;
    }
  }

  return true;
}

bool ProcessGroupNCCL::WorkNCCL::finishedGPUExecutionInternal() const {
  for (const auto i : c10::irange(devices_.size())) {
    // Checking the work's corresponding CUDA events' status
    if (!(*ncclEndEvents_)[i].query()) {
      return false;
    }
  }

  return true;
}

bool ProcessGroupNCCL::WorkNCCL::checkTimeout(
    c10::optional<std::chrono::milliseconds> timeout) {
  auto currentTimepoint = std::chrono::steady_clock::now();
  auto timeElapsed = std::chrono::duration_cast<std::chrono::milliseconds>(
      currentTimepoint - workStartTime_);
  auto workTimeout = timeout ? *timeout : opTimeout_;

  if (timeElapsed < workTimeout)
    return false;

  // Timed out

  // There is already an error, we don't override it
  if (exception())
    return true;

  std::string exceptionMsg = c10::str(
      logPrefix(),
      "Watchdog caught collective operation timeout: ",
      *this,
      " ran for ",
      timeElapsed.count(),
      " milliseconds before timing out.");

  LOG(ERROR) << exceptionMsg;
  std::exception_ptr exception_ptr =
      std::make_exception_ptr(C10_BUILD_ERROR(DistBackendError, exceptionMsg));
  setException(exception_ptr);
  return true;
}

void ProcessGroupNCCL::WorkNCCL::handleException(
    ErrorHandlingMode errorHandling) {
  if (exception_) {
    auto exceptionMsg = c10::str(
        "Some NCCL operations have failed or timed out. Due to the ",
        "asynchronous nature of CUDA kernels, subsequent GPU operations ",
        "might run on corrupted/incomplete data.");
    LOG(ERROR) << logPrefix() << exceptionMsg;
    C10_LOG_API_USAGE_ONCE("ProcessGroupNCCL.WorkNCCL.handleException");

    if (SHOULD_TEAR_DOWN(errorHandling)) {
      auto tearDownMsg = c10::str(
          "To avoid data inconsistency, we are taking the entire process down.");
      LOG(ERROR) << logPrefix() << tearDownMsg;
      std::rethrow_exception(exception_);
    }
  }
}

void ProcessGroupNCCL::WorkNCCL::synchronize() {
  // Call Synchronize without a timeout. We use this method to avoid adding a
  // timeout argument to the public synchronize API.
  synchronizeInternal(kNoTimeout);
}

void ProcessGroupNCCL::WorkNCCL::synchronizeStreams() {
  for (const auto i : c10::irange(devices_.size())) {
    auto currentStream = at::cuda::getCurrentCUDAStream(devices_[i].index());
    // Block the current stream on the NCCL stream
    (*ncclEndEvents_)[i].block(currentStream);
  }

  if (avoidRecordStreams_) {
    stashed_for_allocator_safety_->clear();
  }
}

// Waiting on the work's corresponding CUDA events
void ProcessGroupNCCL::WorkNCCL::synchronizeInternal(
    std::chrono::milliseconds timeout) {
  synchronizeStreams();

  // In case of blocking, wait for the operation to complete.
  if (blockingWait_) {
    while (!isCompleted()) {
      bool timedOut = checkTimeout(
          timeout == kNoTimeout ? c10::nullopt : c10::make_optional(timeout));
      // Explicitly abort ncclComms here before throwing this timed out
      // exception to users.
      // If throwing timed out excepiton without aborting nccl communicators
      // here, it was observed that CUDA GPU will have 100% utilization and
      // can not run new events successfully.
      if (timedOut) {
        std::string exceptionMsg = c10::str(
            logPrefix(),
            "Work ",
            (*this),
            " timed out in blocking wait (TORCH_NCCL_BLOCKING_WAIT=1).");
        LOG(ERROR) << exceptionMsg;
        break;
      }
      // Yield
      std::this_thread::sleep_for(
          std::chrono::milliseconds(kSynchronizeBusyWaitMillis));
    }
    // exception() includes timeout and error during blocking wait
    if (exception()) {
      // Abort NCCL communicators
      abort();
      // Throw exception (from main thread here)
      handleException(TearDown);
    }
  }

  // Device synchronize only after we've completed timeout checks.
  if (!barrierTensors_.empty()) {
    // If we use the work to do barrier, we should block here
    at::cuda::OptionalCUDAGuard gpuGuard;
    for (auto& device : devices_) {
      gpuGuard.set_index(device.index());
      AT_CUDA_CHECK(cudaDeviceSynchronize());
    }
  }
}

// Same as calling synchronize().
bool ProcessGroupNCCL::WorkNCCL::wait(std::chrono::milliseconds timeout) {
  RECORD_PARAM_COMMS(
      static_cast<int>(this->seq_), // seq
      0, // process group ptr
      rank_, // rank
      "wait", // colName
      0, // inNelems
      0, // outNelems
      at::kByte, // dType
      std::vector<int64_t>(), // inSplitSizes
      std::vector<int64_t>(), // outSplitSizes
      -1,
      -1,
      static_cast<int>(devices_.size())); // worldSize
  synchronizeInternal(timeout);
  // Always return true, because abort API is not implemented.
  if (distDebugLevel_ >= DebugLevel::Detail) {
    auto numel = getTensorsNumel(*outputs_);
    auto hashValue = hashTensors(*outputs_);
    PRINT_COLLECTIVE_HASH_SIGNATURE(
        "output", opTypeToString(opType_), numel, hashValue);
  }
  return true;
}

void ProcessGroupNCCL::WorkNCCL::abort() {
  // Abort all communicators of this work
  for (const auto& ncclComm : ncclComms_) {
    ncclComm->ncclCommAbort();
  }

  ncclCommDevIdxMapMutex.lock();
  for (const auto& comm : ncclComms_) {
    ncclCommDevIdxMap.erase(comm);
  }
  ncclCommDevIdxMapMutex.unlock();
}

ProcessGroupNCCL::CoalescedWorkNCCL::CoalescedWorkNCCL(
    std::vector<ProcessGroupNCCL::WorkNCCL> works,
    int rank,
    OpType opType)
    : Work(rank, opType, nullptr), works_(std::move(works)) {}

ProcessGroupNCCL::CoalescedWorkNCCL::~CoalescedWorkNCCL() = default;

c10::intrusive_ptr<ProcessGroupNCCL::CoalescedWorkNCCL> ProcessGroupNCCL::
    initCoalescedWork(
        const std::vector<c10::intrusive_ptr<Work>>& works,
        int rank,
        OpType opType) {
  std::vector<ProcessGroupNCCL::WorkNCCL> ncclWorks;
  ncclWorks.reserve(works.size());
  for (auto& work : works) {
    ncclWorks.push_back(*static_cast<ProcessGroupNCCL::WorkNCCL*>(work.get()));
  }
  return c10::make_intrusive<ProcessGroupNCCL::CoalescedWorkNCCL>(
      ncclWorks, rank, opType);
}

// Same as calling synchronize().
bool ProcessGroupNCCL::CoalescedWorkNCCL::wait(
    std::chrono::milliseconds timeout) {
  for (auto& w : works_) {
    w.wait(timeout);
  }
  // Always return true, because abort API is not implemented.
  return true;
}

static std::atomic<size_t> process_group_id = 0;

ProcessGroupNCCL::ProcessGroupNCCL(
    const c10::intrusive_ptr<Store>& store,
    int rank,
    int size,
    c10::intrusive_ptr<Options> options)
    : Backend(rank, size),
      store_(store),
      options_(options),
      ncclCommCounter_(0),
      traceKeyStart_(getTraceStartKey("NCCL", rank)),
      traceKeyEnd_(getTraceEndKey("NCCL", rank)),
      terminateProcessGroup_(false),
      terminateHeartbeatMonitorThread_(false),
      collectiveDebugInfoMode_(false),
      uid_(process_group_id++),
      intraNodeComm_(initIntraNodeComm()) {
  TORCH_CHECK_WITH(
      ValueError,
      at::cuda::getNumGPUs() != 0,
      "ProcessGroupNCCL is only supported with GPUs, no GPUs found!");
  logPrefix_ = createLogPrefix();
  blockingWait_ = getCvarBool(TORCH_NCCL_BLOCKING_WAIT, false);
  asyncErrorHandling_ = static_cast<ErrorHandlingMode>(
      getCvarInt(TORCH_NCCL_ASYNC_ERROR_HANDLING, 3 /*SkipCleanUp*/));
  desyncDebug_ = getCvarBool(TORCH_NCCL_DESYNC_DEBUG, false) ||
      (dist_debug_level_ >= DebugLevel::Detail);
  dumpOnTimeout_ = getCvarBool(TORCH_NCCL_DUMP_ON_TIMEOUT, false) ||
      (dist_debug_level_ >= DebugLevel::Detail);
  heartbeat_ = 1ULL;
  monitorThreadEnabled_.store(getCvarBool(TORCH_NCCL_ENABLE_MONITORING, true));
  heartbeatTimeoutInSec_ =
      getCvarInt(TORCH_NCCL_HEARTBEAT_TIMEOUT_SEC, 60 * 10 /*10 Mins*/);
  waitTimeoutDumpInMilSec_ =
      getCvarInt(TORCH_NCCL_WAIT_TIMEOUT_DUMP_MILSEC, 2000);
<<<<<<< HEAD
  timeoutCheckIntervalMilSec_ =
      getCvarInt(TORCH_NCCL_TIMEOUT_CHECK_MILSEC, 1000);
=======
>>>>>>> 37782247
  ncclTraceBufferSize_ = getCvarInt(TORCH_NCCL_TRACE_BUFFER_SIZE, 0);
  enableCollecticeHashDebug_ = (dist_debug_level_ >= DebugLevel::Detail);
  // store_ usually is wrapped with PrefixStore and the prefix is different
  // across different ProcessGroupNCCL(PG) instances. We need to get the
  // underlying non-PrefixStore for sharing global information shared across
  // different PGs.
  PrefixStore* prefixStore = dynamic_cast<PrefixStore*>(store_.get());
  globalStore_ =
      prefixStore ? prefixStore->getUnderlyingNonPrefixStore() : store_;
#ifdef ENABLE_NCCL_ERROR_CHECKING
  enableTiming_.store(
      getCvarBool(TORCH_NCCL_ENABLE_TIMING, false) || desyncDebug_);
#endif
  avoidRecordStreams_ = getCvarBool(TORCH_NCCL_AVOID_RECORD_STREAMS, false);
#ifdef NCCL_HAS_COMM_REGISTER
  useTensorRegisterAllocatorHook_ =
      getCvarBool(TORCH_NCCL_USE_TENSOR_REGISTER_ALLOCATOR_HOOK, false);
  if (c10::cuda::CUDACachingAllocator::CUDAAllocatorConfig::
          expandable_segments()) {
    useTensorRegisterAllocatorHook_ = false;
    LOG(INFO)
        << logPrefix()
        << "disables TORCH_NCCL_USE_TENSOR_REGISTER_ALLOCATOR_HOOK because it is not compatible with CUDA allocator expandable segments mode.";
  }
#endif

  if (blockingWait_) {
    if (asyncErrorHandling_ != NoHandling || desyncDebug_) {
      LOG(INFO)
          << logPrefix() << "TORCH_NCCL_BLOCKING_WAIT and "
          << "TORCH_NCCL_ASYNC_ERROR_HANDLING|TORCH_NCCL_DESYNC_DEBUG"
          << "should not both be enabled. "
          << "Only TORCH_NCCL_BLOCKING_WAIT is being used in this process.";
      asyncErrorHandling_ = NoHandling;
      desyncDebug_ = false;
    }
  } else {
    if (desyncDebug_ && asyncErrorHandling_ == NoHandling) {
      LOG(INFO)
          << logPrefix()
          << "TORCH_NCCL_DESYNC_DEBUG and TORCH_NCCL_ASYNC_ERROR_HANDLING "
          << "must both be enabled. "
          << "Enabling TORCH_NCCL_ASYNC_ERROR_HANDLING.";
      asyncErrorHandling_ = SkipCleanUp;
    }
  }

  if (getCvarBool(TORCH_ENABLE_NCCL_HEALTH_CHECK, false)) {
    // Perform health check by initializing dummy communicators and destroying
    // them. This will help indicate any NCCL-related issues prior to the first
    // collective.
    // Run it in a separate thread and wait on CV to handle timeouts, since
    // majority of getNCCLComm failures are hangs.
    runHealthCheck();
  }

#ifdef ENABLE_NCCL_ERROR_CHECKING
  ncclCommWatchdogThread_ =
      std::thread(&ProcessGroupNCCL::ncclCommWatchdog, this);
#endif

  init();
  const std::string OFF = "OFF";
  std::string torch_distributed_debug =
      getCvarString({"TORCH_DISTRIBUTED_DEBUG"}, OFF.c_str());
  std::string nccl_debug = getCvarString({"NCCL_DEBUG"}, OFF.c_str());
<<<<<<< HEAD
  LOG(INFO)
      << logPrefix() << "ProcessGroupNCCL initialization options: "
      << "NCCL version: " << getNcclVersion() << ", size: " << size
      << ", global rank: " << globalRank()
      << ", TORCH_NCCL_ASYNC_ERROR_HANDLING: " << asyncErrorHandling_
      << ", TORCH_NCCL_DUMP_ON_TIMEOUT: " << dumpOnTimeout_
      << ", TORCH_NCCL_WAIT_TIMEOUT_DUMP_MILSEC: " << waitTimeoutDumpInMilSec_
      << ", TORCH_NCCL_DESYNC_DEBUG: " << desyncDebug_
      << ", TORCH_NCCL_ENABLE_TIMING: " << enableTiming_.load()
      << ", TORCH_NCCL_BLOCKING_WAIT: " << blockingWait_
      << ", TIMEOUT(ms): " << options_->timeout.count()
      << ", USE_HIGH_PRIORITY_STREAM: " << options_->is_high_priority_stream
      << ", SPLIT_FROM: " << options_->split_from
      << ", SPLIT_COLOR: " << options_->split_color
      << ", TORCH_DISTRIBUTED_DEBUG: " << torch_distributed_debug
=======
  LOG(INFO) << logPrefix() << "ProcessGroupNCCL initialization options: "
            << "NCCL version: " << getNcclVersion() << ", size: " << size
            << ", global rank: " << globalRank()
            << ", TORCH_NCCL_ASYNC_ERROR_HANDLING: " << asyncErrorHandling_
            << ", TORCH_NCCL_DUMP_ON_TIMEOUT: " << dumpOnTimeout_
            << ", TORCH_NCCL_WAIT_TIMEOUT_DUMP_MILSEC: "
            << waitTimeoutDumpInMilSec_
            << ", TORCH_NCCL_DESYNC_DEBUG: " << desyncDebug_
            << ", TORCH_NCCL_ENABLE_TIMING: " << enableTiming_.load()
            << ", TORCH_NCCL_BLOCKING_WAIT: " << blockingWait_
            << ", TIMEOUT(ms): " << options_->timeout.count()
            << ", USE_HIGH_PRIORITY_STREAM: "
            << options_->is_high_priority_stream
            << ", SPLIT_FROM: " << options_->split_from
            << ", SPLIT_COLOR: " << options_->split_color
            << ", TORCH_DISTRIBUTED_DEBUG: " << torch_distributed_debug
>>>>>>> 37782247
#ifdef NCCL_HAS_COMM_REGISTER
      << ", TORCH_NCCL_USE_TENSOR_REGISTER_ALLOCATOR_HOOK: "
      << useTensorRegisterAllocatorHook_
#endif
      << ", TORCH_NCCL_ENABLE_MONITORING: " << monitorThreadEnabled_.load()
      << ", TORCH_NCCL_HEARTBEAT_TIMEOUT_SEC: " << heartbeatTimeoutInSec_
      << ", TORCH_NCCL_TRACE_BUFFER_SIZE: " << ncclTraceBufferSize_
      << ", TORCH_NCCL_TIMEOUT_CHECK_MILSEC: " << timeoutCheckIntervalMilSec_
      << ", NCCL_DEBUG: " << nccl_debug << ", ID=" << this->getID();

  if (options_->global_ranks_in_group.empty()) {
    this->globalRankStart = 0;
  } else {
    this->globalRankStart = options_->global_ranks_in_group[0];
  }

  if (options_->global_ranks_in_group.empty()) {
    this->globalRankStride = 1;
  } else if (options_->global_ranks_in_group.size() == 1) {
    this->globalRankStride = 0;
  } else {
    bool ranksAreStrided = true;
    int startRank = options_->global_ranks_in_group[0];
    int stride =
        options_->global_ranks_in_group[1] - options_->global_ranks_in_group[0];
    for (std::vector<uint64_t>::size_type i = 0;
         i < options_->global_ranks_in_group.size();
         i++) {
      if (options_->global_ranks_in_group[i] != startRank + i * stride) {
        ranksAreStrided = false;
        break;
      }
    }

    if (ranksAreStrided) {
      this->globalRankStride = options_->global_ranks_in_group[1] -
          options_->global_ranks_in_group[0];
    } else {
      this->globalRankStride = -1;
    }
  }

  RECORD_PARAM_COMMS(
      0, // seq
      this->getID(),
      rank, // rank
      "init", // colName
      0, // inNelems
      0, // outNelems
      at::kByte, // dType
      std::vector<int64_t>(), // inSplitSizes
      std::vector<int64_t>(), // outSplitSizes
      globalRankStart, // globalRankStart
      globalRankStride, // globalRankStride
      size_); // worldSize

  // Attach hooks to cache allocator to trigger the hooks whenever a traced
  // action is called. In the following hooks, we register a newly allocated
  // segment when SEGMENT_ALLOC action occurs, and deregister a segment when
  // SEGMENT_FREE action occurs.
  // We attach hooks only once at the first PG creation.
  if (useTensorRegisterAllocatorHook_ && !allocatorHooksAttached) {
    c10::cuda::CUDACachingAllocator::attachAllocatorTraceTracker(
        &cacheAllocatorRegisterHook);
    c10::cuda::CUDACachingAllocator::attachAllocatorTraceTracker(
        &cacheAllocatorDeregisterHook);
    allocatorHooksAttached = true;
  }
}

void ProcessGroupNCCL::eagerConnectSingleDevice(at::Device device) {
  std::vector<at::Device> rankDevices = {device};
  const auto key = getKeyFromDevices(rankDevices);
  LOG(INFO) << logPrefix() << "Eagerly connecting nccl backend with device "
            << device;
  getNCCLComm(key, rankDevices, OpType::ALLREDUCE);
}

void ProcessGroupNCCL::performNocolorSplit(at::Device device) {
  // If our backend doesn't support splitting, this is a no-op for
  // ranks not in the new subgroup (and ranks that would be in it will
  // just use a new communicator rather than split).
#ifdef NCCL_HAS_COMM_SPLIT
  std::vector<at::Device> rankDevices = {device};
  const auto key = getKeyFromDevices(rankDevices);
  LOG(INFO) << logPrefix() << "Performing nocolor split on backend device "
            << device << ", key " << key << ", i am " << this;
  auto comm = getNCCLComm(key, rankDevices, OpType::ALLREDUCE);
  TORCH_CHECK_WITH(
      DistBackendError,
      comm.size() == 1,
      "exactly one communicator found for device ",
      device);
  NCCLComm::split(comm[0].get(), NCCL_SPLIT_NOCOLOR, rank_, options_->config);
#endif
}

c10::intrusive_ptr<intra_node_comm::IntraNodeComm> ProcessGroupNCCL::
    initIntraNodeComm() {
  return intra_node_comm::IntraNodeComm::rendezvous(
      store_, std::to_string(uid_), rank_, size_);
}

void ProcessGroupNCCL::runHealthCheck() {
  // Run health check in a separate thread and wait on CV to handle timeouts,
  // since majority of getNCCLComm failures are hangs.

  struct HealthCheckData {
    std::mutex healthCheckMutex;
    std::condition_variable healthCheckCv;
    bool healthCheckSuccess = false;
    std::exception_ptr healthCheckException;
  };

  HealthCheckData healthCheckData;
  auto t = std::thread([&healthCheckData, this]() {
    try {
      std::vector<at::Device> rankDevice = {guessDeviceForRank()};

      const auto key = getKeyFromDevices(rankDevice);
      // OpType does not matter, only need to set to not go through send/recv
      // path.
      getNCCLComm(key, rankDevice, OpType::ALLREDUCE);
      // Now destroy the communicators and remove them from cache so we don't
      // use destroyed communicators.
      destroyNCCLComms(key);
      // Notify main thread the health check is complete.
      {
        std::lock_guard<std::mutex> lk(healthCheckData.healthCheckMutex);
        healthCheckData.healthCheckSuccess = true;
      }
      healthCheckData.healthCheckCv.notify_one();
    } catch (const std::exception& e) {
      // Populate exception ptr.
      healthCheckData.healthCheckException = std::current_exception();
      // Unblock waiting main thread which will report exception.
      healthCheckData.healthCheckCv.notify_one();
    } // Unknown exceptions will just cause the program to terminate.
  });
  // We don't need to join the thread, just need to verify health check via the
  // CV. Hence we detach the thread here.
  t.detach(); // NOLINT
  LOG(INFO) << logPrefix() << "will wait up to " << options_->timeout.count()
            << " msec for NCCL health check to complete.";
  std::unique_lock<std::mutex> lock(healthCheckData.healthCheckMutex);
  healthCheckData.healthCheckCv.wait_for(
      lock, options_->timeout, [&healthCheckData]() {
        return healthCheckData.healthCheckSuccess;
      });

  if (healthCheckData.healthCheckException) {
    std::rethrow_exception(healthCheckData.healthCheckException);
  }
  // If there is no exception, the likely culprit is a timeout/hang which is how
  // most communicator init issues manifest themselves.
  TORCH_CHECK_WITH(
      DistBackendError,
      healthCheckData.healthCheckSuccess,
      "ProcessGroupNCCL: Health check failure: Failed to initialize NCCL communicator on rank ",
      rank_);
}

void ProcessGroupNCCL::setSequenceNumberForGroup() {
} // NCCL just starts sequence numbers at 0.

uint64_t ProcessGroupNCCL::getSequenceNumberForGroup() {
  return seq_;
}

void ProcessGroupNCCL::registerOnCompletionHook(
    std::function<void(std::shared_ptr<WorkInfo>)>&& hook) {
  TORCH_CHECK_WITH(
      DistBackendError,
      onCompletionHook_ == nullptr,
      "ProcessGroupNCCL OnCompletion hook already registered");

  TORCH_CHECK_WITH(
      ValueError,
      enableTiming_.load(),
      "ProcessGroupNCCL OnCompletion hook requires recording start and end "
      "events which require setting TORCH_NCCL_ENABLE_TIMING environment variable. "
      "This is only available for NCCL version >= 2.4.");
  onCompletionHook_ = std::move(hook);
  onCompletionHookThread_ = std::thread(&ProcessGroupNCCL::runHookLoop, this);
}

// must release GIL when calling this method
void ProcessGroupNCCL::waitForPendingWorks() {
  // Reasoning about hook completion:
  // 1. waitForPendingWorks should be called after user code has finished
  // calling
  //    all collectives. This means, when we got here, all of the collectives
  //    are either in workMetaList_ or has been erased from workMetaList_.
  // 2. The watchdog thread grabs both locks to move Work object from the
  //    workMetaList_ to the completedWorkList_, and the hook thread only erases
  //    a Work object after the hook is returned. Therefore, after user code
  //    calls a collective, its Work object is either in workMetaList_ or in
  //    completedWorkList_ before it finishes.
  // 3. We have three threads and two locks.
  //      a. main thread (this function) grabs two locks atomically
  //      b. watchdog thread (watchdogHandler function) always grabs
  //      workMetaListMutex_
  //         first and then grabs completedWorkListMutex_.
  //      c. hook thread (runHookLoop function) only grabs
  //      completedWorkListMutex_. Therefore, locks are always acquired in the
  //      same order and hence no deadlocks.
  while (true) {
    {
      std::lock(workMetaListMutex_, completedWorkListMutex_);
      std::lock_guard<std::mutex> lockWork(workMetaListMutex_, std::adopt_lock);
      std::lock_guard<std::mutex> lockHook(
          completedWorkListMutex_, std::adopt_lock);

      if (workMetaList_.empty() && completedWorkList_.empty()) {
        return;
      }
    }

    std::this_thread::sleep_for(
        std::chrono::milliseconds(kWatchdogThreadSleepMillis));
  }
}

void ProcessGroupNCCL::enableCollectivesTiming() {
  enableTiming_.store(true);
}

std::future<bool> ProcessGroupNCCL::launchAsyncDebugDump() {
  std::promise<bool> resultPromise;
  std::future<bool> resultFuture = resultPromise.get_future();

  std::thread workerThread(
      [promise = std::move(resultPromise), this]() mutable {
        try {
          promise.set_value(dumpDebuggingInfo());
        } catch (...) {
          promise.set_exception(std::current_exception());
        }
      });

  // Detach the thread to allow it to run independently
  workerThread.detach();

  return resultFuture;
}

std::chrono::time_point<std::chrono::steady_clock> getWakeupTime(
    int intervalInMilSec) {
  return std::chrono::steady_clock::now() +
      std::chrono::milliseconds(intervalInMilSec);
}

void ProcessGroupNCCL::waitForDumpOrTimeout(
    std::future<bool>& fut,
    const std::chrono::time_point<std::chrono::steady_clock>& wakeUpTime,
    size_t timeout_sec) {
  TORCH_CHECK(fut.valid(), "Expected a valid future");

  auto futStatus = fut.wait_for(std::chrono::seconds(timeout_sec));
  if (futStatus != std::future_status::ready) {
    TORCH_CHECK(
        futStatus != std::future_status::deferred,
        "Expected the dump future to have been launched eagerly.");
    LOG(INFO)
        << logPrefix() << "Debug dump timed out and is being abandoned."
        << " This may be due to slow ADDR2LINE performance processing stacktraces."
        << " Try TORCH_DISABLE_ADDR2LINE=1 and TORCH_NCCL_TRACE_CPP_STACK=0 to work around.";
  }

  // Calling .get() will raise any exception stored in the promise associated
  // with the future. (but we can ignore the return value, which will be false
  // if dumping is not enabled)
  try {
    fut.get();
    std::this_thread::sleep_until(wakeUpTime);
  } catch (const std::exception& e) {
    LOG(ERROR) << logPrefix() << "Caught exception during async debug dump: \""
               << e.what() << "\"\n";
  } catch (...) {
    LOG(ERROR) << logPrefix()
               << "Caught unknown exception during async debug dump.";
  }
}

void ProcessGroupNCCL::abortCommsFromMap(
    std::unordered_map<std::string, std::vector<std::shared_ptr<NCCLComm>>>&
        ncclCommsMap,
    c10::optional<std::string> abortReason) {
  // The process may control multiple devices, loop through the communicators on
  // each device
  for (auto& it : ncclCommsMap) {
    auto& devName = it.first;
    auto& ncclComms = it.second;

    for (const auto& ncclComm : ncclComms) {
      ncclComm->ncclCommAbort(abortReason);
    }
    // Note that we don't remove the aborted communicators from the
    // cache. The reason is that if we do remove the communicator
    // from the cache, it is possible that a new collective operation
    // calls `ncclCommInitRank` to create a new communicator whereas
    // other ranks might have failed/timed out and didn't enter
    // `ncclCommInitRank`. As a result, when there is a failure on
    // a communicator the application receives an exception and its
    // their responsibility to destroy the process group and recreate
    // it to recover from errors.

    c10::StreamId streamId = -1;
    if (ncclStreams_.find(devName) != ncclStreams_.end()) {
      auto streams = ncclStreams_.at(devName);
      if (streams.size() > 0) {
        streamId = streams[0].id();
      }
    }

    LOG(INFO) << logPrefix() << "] Destroyed " << ncclComms.size()
              << "communicators on CUDA device: " << devName
              << " with stream: " << streamId;
  }
}

// Abort all communicators on this rank
void ProcessGroupNCCL::abort(c10::optional<std::string> abortReason) {
  // Remove record from global ncclCommDevIdxMapMutex before aboarting,
  // so that a new cache segment would not register to already aborded
  // communicators. Note that ncclCommDevIdxMap is a global container which may
  // contain other PG's communicators, thus we need to only erase communicators
  // for the current PG.
  ncclCommDevIdxMapMutex.lock();
  for (auto& it : devNCCLCommMap_) {
    auto& ncclComms = it.second;
    for (const auto& ncclComm : ncclComms) {
      ncclCommDevIdxMap.erase(ncclComm);
    }
  }
  ncclCommDevIdxMapMutex.unlock();

  std::lock_guard<std::mutex> lock(mutex_);
  abortCommsFromMap(devNCCLCommMap_, abortReason);
  abortCommsFromMap(inInitializationCommMap_, abortReason);
}

void ProcessGroupNCCL::shutdown() {
  // Don't join threads here since the purpose of this method is to abort all
  // communicators and signal the threads to exit. Joining on the threads could
  // potentially block and hence avoid it in this method.
  terminateProcessGroup_.store(true);

  std::string abortReason = c10::str("Process Group shutdown on rank ", rank_);
  abort(abortReason);

  workMetaListCV_.notify_one();
  terminateHeartbeatMonitorThread_.store(true);
  monitorWakeUpCV_.notify_one();
}

ProcessGroupNCCL::~ProcessGroupNCCL() {
  LOG(INFO) << logPrefix() << "ProcessGroupNCCL destructor entered.";
  terminateProcessGroup_.store(true);
  workMetaListCV_.notify_one();

#ifdef ENABLE_NCCL_ERROR_CHECKING
  if (ncclCommWatchdogThread_.joinable()) {
    ncclCommWatchdogThread_.join();
  }
  LOG(INFO) << logPrefix() << "ProcessGroupNCCL watchdog thread joined.";
#endif

  if (onCompletionHookThread_.joinable())
    onCompletionHookThread_.join();

  // Abort communicators after all threads have exited to avoid having the
  // threads dying due to aborted communicator and raising a SIGABRT
  std::string abortReason = c10::str("Process Group destroyed on rank ", rank_);
  abort(abortReason);
  LOG(INFO) << logPrefix() << "ProcessGroupNCCL abort finished.";

  // We need to wait for abort to finish before we can safely shut down
  // heartbeat monitoring thread.
  terminateHeartbeatMonitorThread_.store(true);
  monitorWakeUpCV_.notify_one();
#ifdef ENABLE_NCCL_ERROR_CHECKING
  if (ncclHeartbeatMonitorThread_.joinable()) {
    ncclHeartbeatMonitorThread_.join();
  }
#endif
}

bool ProcessGroupNCCL::dumpDebuggingInfo() {
  // Serialize all calls to this function to avoid corrupting data, but allow
  // multiple calls in one runtime. User is responsible for preserving the
  // output file from an earlier call before a later call overwrites it.
  static std::mutex writeDebugInfoMutex;
  std::lock_guard<std::mutex> lock(writeDebugInfoMutex);
  LOG(ERROR) << logPrefix() << "ProcessGroupNCCL preparing to dump debug info.";
  if (ncclTraceBufferSize_ > 0) {
    // We dump nccl trace into local disk by default and users can register
    // their customized writer by inheriting `DebugInfoWriter` via
    // `registerDebugInfoWriter`.
    auto ncclTrace = dump_nccl_trace();
    DebugInfoWriter& writer = DebugInfoWriter::getWriter(globalRank());
    writer.write(ncclTrace);
    return true;
  }
  return false;
}

void ProcessGroupNCCL::terminateProcess(std::string errMsg) {
  // Logging with `FATAL`, after errMsg printed, it calls `std::abort()`
  // to terminate the program execution.
  LOG(FATAL) << logPrefix() << errMsg;
}

int computeDeltaMS(
    std::chrono::time_point<std::chrono::steady_clock> start,
    std::chrono::time_point<std::chrono::steady_clock> end) {
  return std::chrono::duration_cast<std::chrono::milliseconds>(end - start)
      .count();
}

void ProcessGroupNCCL::heartbeatMonitor() {
  uint64_t heartBeatCounter = 0ULL;
  int heartBeatTimeout = (dumpOnTimeout_ && uid_ == 0)
      ? timeoutCheckIntervalMilSec_
      : heartbeatTimeoutInSec_ * 1000;
  auto lastTimePollStore = std::chrono::steady_clock::now();
  std::future<bool> asyncDebugDump;
  while (true) {
    // This won't have any lock since this lock is only used here.
    // Please be aware that mutex `monitorMutex_` should not be used
    // somewhere else to avoid the deadlock.
    std::unique_lock<std::mutex> lock(monitorMutex_);
    if (monitorWakeUpCV_.wait_for(
            lock, std::chrono::milliseconds(heartBeatTimeout), [&] {
              return terminateHeartbeatMonitorThread_.load();
            })) {
      // For the normal complete or user interception, monitorWakeUpCV_
      // will get notified, we early return and exit heartbeatMonitor.
      return;
    }

    // We put extra functionality in the thread for the default PG (aka, uid_=0)
    // because the signal is same across different PGs. We only need to run
    // once per process to avoid duplicate things performed in too many separate
    // threads. For example, we check a global flag on the TCPStore periodically
    // to see if any PG on any rank observed a timeout and signaled peers to
    // dump debugging info, and we avoid hammering the TCPStore from all PGs on
    // the same rank.
    if (dumpOnTimeout_ && uid_ == 0) {
      auto currentTime = std::chrono::steady_clock::now();
      // We poll store to see if some ranks have flagged a timeout when
      // we haven't polled for `heartbeat_timeout` seconds and there haven't
      // any work added or removed for `watchdog_timeout` seconds.
      if (computeDeltaMS(lastWorkListUpdateTime_, currentTime) >=
              kWatchdogThreadSleepMillis &&
          computeDeltaMS(lastTimePollStore, currentTime) >=
              timeoutCheckIntervalMilSec_) {
        lastTimePollStore = currentTime;
        if (globalStore_->check({std::string(TIMEOUT_DUMP)})) {
          auto wakeUpTime = getWakeupTime(waitTimeoutDumpInMilSec_);
          asyncDebugDump = launchAsyncDebugDump();
          waitForDumpOrTimeout(asyncDebugDump, wakeUpTime);
          const auto exitMsg = c10::str(
              logPrefix(),
              "Another rank reported a timeout and signaled a global abort.");
          LOG(ERROR) << exitMsg;
          C10_THROW_ERROR(DistBackendError, exitMsg);
        }
      }
    }

    // Check the heart beat of watchdog thread.
    auto heartbeat = heartbeat_.load();
    if (heartbeat != heartBeatCounter) {
      heartBeatCounter = heartbeat;
    } else {
      // No heartbeat increase detected and timeout.
      break;
    }
  }

  const auto logMsg = c10::str(
      logPrefix(),
      "Heartbeat monitor timed out! Process will be terminated after dumping debug info.",
      " workMetaList_.size()=",
      workMetaList_.size());
  LOG(ERROR) << logMsg;

  auto& cpp_dumper = get_cpp_trace_dumper();
  if (cpp_dumper.has_value()) {
    LOG(INFO) << "Dumping c++ stacktraces: " << cpp_dumper.value()();
  }

  auto wakeUpTime = getWakeupTime(waitTimeoutDumpInMilSec_);
  // Store debug info to storage if no other thread does it. (By default to
  // local disk)
  asyncDebugDump = launchAsyncDebugDump();

  // There are two possible cases for the watchdog thread exit:
  // Case one: desync report runs quickly, and it follows the step:
  // collective timeout -> desync -> exception handling -> destructors
  // -> set terminateHeartbeatMonitorThread_ -> notify monitorWakeUpCV_.
  // So the code either early returns above or will skip the sleep below.
  // Case two: desync might be slow or get stuck. Or we get stuck in
  // destructors, we will sleep for some time before calling std::abort() to
  // kill the whole process.
  if ((terminateProcessGroup_.load() || collectiveDebugInfoMode_.load()) &&
      !terminateHeartbeatMonitorThread_.load()) {
    // Leave another two mins for desync report generation or process group
    // destroy.
    std::this_thread::sleep_for(std::chrono::seconds(heartbeatTimeoutInSec_));
  }

  // At this point, we either already sleep for another `heartbeatTimeoutInSec_`
  // or the thread has finished. Because we don't want to block the monitor
  // thread, so We mark the thread detach and the dump of debug info becomes
  // "best effort". If the process exit normally, marking it detach also makes
  // sense because we don't really care about dumping the debug info.

  // We already log completion inside the thread, so it may not be necessary to
  // check the return value here.  We mainly use a future so we can exit early
  // if done.
  waitForDumpOrTimeout(asyncDebugDump, wakeUpTime);

  if (!terminateHeartbeatMonitorThread_.load()) {
    // Create a error message reported from MonitorThread, so
    // we throw exception and make the whole process to be killed.
    // TODO(fduwjj): After having a hang debug wiki, we need to update the wiki
    // url here.
    const auto timeOutPeriod = heartBeatTimeout != heartbeatTimeoutInSec_ * 1000
        ? c10::str(heartBeatTimeout, " milliseconds ")
        : c10::str(heartbeatTimeoutInSec_, " seconds ");
    const auto exitMsg = c10::str(
        logPrefix(),
        "ProcessGroupNCCL's watchdog got stuck for ",
        timeOutPeriod,
        "without making progress in monitoring enqueued collectives. ",
        "This typically indicates a NCCL/CUDA API hang blocking the watchdog, ",
        "and could be triggered by another thread holding the GIL inside a ",
        "CUDA api, or other deadlock-prone behaviors.",
        "If you suspect the watchdog is not actually stuck and a longer timeout would help, ",
        "you can either increase the timeout (TORCH_NCCL_HEARTBEAT_TIMEOUT_SEC) to a larger value "
        "or disable the heartbeat monitor (TORCH_NCCL_ENABLE_MONITORING=0)."
        "If either of aforementioned helps, feel free to file an issue to PyTorch about the short timeout "
        "or false positive abort; otherwise, please attempt to debug the hang.");
    terminateProcess(exitMsg);
  }
}

void ProcessGroupNCCL::ncclCommWatchdog() {
  try {
    VLOG(2) << logPrefix() << "NCCL watchdog thread started!";
    if (monitorThreadEnabled_.load()) {
      ncclHeartbeatMonitorThread_ =
          std::thread(&ProcessGroupNCCL::heartbeatMonitor, this);
    }
    watchdogHandler();
    VLOG(2) << logPrefix() << "NCCL watchdog thread terminated normally";
  } catch (std::exception& e) {
    if (std::string(e.what()).find("driver shutting down") !=
        std::string::npos) {
      LOG(INFO)
          << logPrefix()
          << "main process destroyed cuda before watchdog loop exited, terminating watchdog."
          << " (Watchdog caught exception: " << e.what();

    } else {
      // Append error message reported from watchdogHandler
      const auto exitMsg = c10::str(
          logPrefix(),
          "NCCL watchdog thread terminated with exception: ",
          e.what());
      LOG(ERROR) << exitMsg;
      // TODO(whc) clean up the rethrow - why is it stored in a class var and
      // rethrown?
      watchDogException_ =
          std::make_exception_ptr(C10_BUILD_ERROR(DistBackendError, exitMsg));
      std::rethrow_exception(watchDogException_);
    }
  } catch (...) {
    const auto exitMsg = c10::str(
        logPrefix(), "NCCL watchdog thread terminated with exception: unknown");
    LOG(ERROR) << exitMsg;
    watchDogException_ =
        std::make_exception_ptr(C10_BUILD_ERROR(DistBackendError, exitMsg));
    std::rethrow_exception(watchDogException_);
  }
}

void ProcessGroupNCCL::logWorkStart(WorkNCCL& work) {
  if (work.startTraceUpdated_)
    return;

  if (terminateProcessGroup_.load() || storeError_)
    return;

  work.startTraceUpdated_ = true;
  storeError_ = !c10d::traceUpdate(
      store_, traceKeyStart_, work.seq_, opTypeToString(work.opType_));
}

void ProcessGroupNCCL::logWorkEnd(WorkNCCL& work) {
  if (terminateProcessGroup_.load() || storeError_)
    return;

  // In case the start of the work hasn't been logged
  if (!work.startTraceUpdated_) {
    logWorkStart(work);
  }

  storeError_ = !c10d::traceUpdate(
      store_, traceKeyEnd_, work.seq_, opTypeToString(work.opType_));
}

std::string ProcessGroupNCCL::getNCCLWatchdogDebugInfo() {
  return retrieveDesyncReport(store_, "NCCL", rank_, size_);
}

#if defined(__linux__)
struct DumpPipe {
  DumpPipe(int rank) {
    std::string fileStem =
        getCvarString({"TORCH_NCCL_DEBUG_INFO_PIPE_FILE"}, "");
    if (fileStem.empty() ||
        getCvarInt({"TORCH_NCCL_TRACE_BUFFER_SIZE"}, 0) <= 0) {
      return;
    }
    TORCH_CHECK(!fileStem.empty(), "TORCH_NCCL_DEBUG_INFO_TEMP_FILE is empty");
    std::string filename = c10::str(fileStem, rank, ".pipe");
    TORCH_CHECK(
        unlink(filename.c_str()) != -1 || errno == ENOENT,
        "Error removing existing named pipe ",
        filename);
    TORCH_CHECK(
        mkfifo(filename.c_str(), 0666) != -1,
        "Error creating named pipe ",
        filename);
    fd_ = open(filename.c_str(), O_RDONLY | O_NONBLOCK);
    LOG(INFO) << "Pipe file " << filename
              << " has been opened, write to it to trigger NCCL Debug Dump.";
    TORCH_CHECK(fd_ != -1, "Error opening named pipe ", filename);
  }
  bool shouldDump() {
    if (fd_ == -1) {
      return false;
    }
    char buf[128];
    // non-blocking from O_NONBLOCK above.
    // Ignore EINTR because we already will poll this
    // again later.
    ssize_t bytesRead = read(fd_, &buf, 128);
    return bytesRead > 0;
  }
  ~DumpPipe() {
    if (fd_ != -1) {
      close(fd_);
    }
  }

 private:
  int fd_ = -1;
};
#else
struct DumpPipe {
  DumpPipe(int rank) {}
  bool shouldDump() {
    return false;
  }
};
#endif

std::string ProcessGroupNCCL::createLogPrefix() const {
  return c10::str("[PG ", uid_, " Rank ", rank_, "] ");
}

const std::string& ProcessGroupNCCL::logPrefix() const {
  return logPrefix_;
}

const int& ProcessGroupNCCL::globalRank() const {
  static int globalRank = rank_;
  return globalRank;
}

void ProcessGroupNCCL::watchdogHandler() {
  bool done = false;
  lastWorkListUpdateTime_ = std::chrono::steady_clock::now();
  c10::optional<std::future<bool>> optAsyncDebugDump;

  std::list<ProcessGroupNCCL::WorkNCCL> completedWorkList;

  c10::optional<DumpPipe> dumpPipe = c10::nullopt;
  if (uid_ == 0) {
    // DumpPipe is one per-trainer process, and its convenient to name them
    // after 'global' ranks in the system, So we assume processgroup (uid)==0 is
    // the global PG and has globally unique rank ids across trainers.
    dumpPipe.emplace(rank_);
  }
  while (!done || !terminateProcessGroup_.load()) {
    std::unique_lock<std::mutex> lock(workMetaListMutex_);
    // We busy-poll the work vector every kWatchdogThreadSleepMillis
    // milliseconds as long as the atomic is True.
    workMetaListCV_.wait_for(
        lock,
        std::chrono::milliseconds(kWatchdogThreadSleepMillis),
        [&]() -> bool { return terminateProcessGroup_.load(); });
    // Bump up heart beat by one.
    heartbeat_++;

<<<<<<< HEAD
=======
    // Assuming that we always init a process group containing all ranks,
    // we only use the watchdog thread to listen for the global signal to dump
    // and abort. We poll store to see if some ranks have flagged a timeout when
    // we haven't polled for `heartbeat_timeout` seconds and there haven't
    // any work added or removed for `watchdog_timeout` seconds.
    if (dumpOnTimeout_ && uid_ == 0) {
      auto currentTime = std::chrono::steady_clock::now();
      auto timeSinceLastWorkListUpdate =
          std::chrono::duration_cast<std::chrono::milliseconds>(
              (currentTime - lastWorkListUpdateTime_))
              .count();
      auto timeSinceLastPollStore =
          std::chrono::duration_cast<std::chrono::milliseconds>(
              (currentTime - lastTimePollStore))
              .count();
      if (timeSinceLastWorkListUpdate >= kWatchdogThreadSleepMillis &&
          timeSinceLastPollStore >= heartbeatTimeoutInSec_ * 1000) {
        lastTimePollStore = currentTime;
        if (globalStore_->check({std::string(TIMEOUT_DUMP)}) &&
            !optAsyncDebugDump) {
          auto wakeUpTime = getWakeupTime(waitTimeoutDumpInMilSec_);
          optAsyncDebugDump = launchAsyncDebugDump();
          waitForDumpOrTimeout(*optAsyncDebugDump, wakeUpTime);
          const auto exitMsg = c10::str(
              logPrefix(),
              "Another rank reported a timeout and signaled a global abort.");
          LOG(ERROR) << exitMsg;
          C10_THROW_ERROR(DistBackendError, exitMsg);
        }
      }
    }

>>>>>>> 37782247
    for (auto it = workMetaList_.begin(); it != workMetaList_.end();
         /* no increment */) {
      auto& work = *it;
      work.checkAndSetException();
      bool timedOut = work.checkTimeout();

      // If work hits an exception (either an error or timeout)
      if (work.exception()) {
        if (SHOULD_CLEAN_UP(asyncErrorHandling_)) {
          // Abort work and corresponding communicators
          work.abort();
          // PG level abort, which would abort all other communicators on this
          // rank
          abort();
        }

        // Report desync state in case of timeout
        if (timedOut) {
          try {
            if (desyncDebug_ || dumpOnTimeout_) {
              // Set shutdown mode, so the heartbeat monitor thread will not
              // abort process immediately.
              collectiveDebugInfoMode_.store(true);
              std::vector<uint8_t> vec(1);
              globalStore_->set(std::string(TIMEOUT_DUMP), vec);
            }

            auto wakeUpTime = getWakeupTime(waitTimeoutDumpInMilSec_);
            if (dumpOnTimeout_ && !optAsyncDebugDump) {
              // Store debug info to storage. (By default to local disk)
              optAsyncDebugDump = launchAsyncDebugDump();
            }

            if (desyncDebug_) {
              auto desyncMsg = getNCCLWatchdogDebugInfo();
              LOG(ERROR) << logPrefix() << desyncMsg;
            }

            if (dumpOnTimeout_) {
              // Store debug info to storage. (By default to local disk)
              waitForDumpOrTimeout(*optAsyncDebugDump, wakeUpTime);
            }

          } catch (const std::exception& e) {
            LOG(ERROR) << logPrefix()
                       << "Failed to retrieve TORCH_NCCL_DESYNC_DEBUG report. "
                       << " Please file an issue. Error: " << e.what();
          } catch (...) {
            LOG(ERROR)
                << logPrefix()
                << "Failed to rerieve TORCH_NCCL_DESYNC_DEBUG report with unknown error."
                << " Please file an issue.";
          }
        }
        // Throw exception
        work.handleException(asyncErrorHandling_);
      }

      // Work status logging for desync debug
      if (desyncDebug_) {
        if (work.isStarted()) {
          logWorkStart(work);
        }
        if (work.isCompleted()) {
          logWorkEnd(work);
        }
      }

      // Clean up completed work
      if (work.isCompleted()) {
        NCCLTraceBuffer::get()->retire_id(work.trace_id_);
        if (onCompletionHook_) {
          // Move Work object to completedWorkList_ to be consumed by the hook
          // thread
          {
            const std::lock_guard<std::mutex> lock(completedWorkListMutex_);
            completedWorkList_.splice(
                completedWorkList_.end(), workMetaList_, it++);
          }
          completedWorkListCV_.notify_one();
        } else {
          it = workMetaList_.erase(it);
          lastWorkListUpdateTime_ = std::chrono::steady_clock::now();
        }
        at::cuda::CUDAGraph::dec_pending_event_queries();
      } else {
        // Increment the iterator if the current WorkNCCL object is not
        // completed.
        ++it;
      }
    }
    // process a request to dump the trace. only PG uid 0 will respond to dump
    // requests, but this is fine since all PG's feed into the same flight
    // recorder and dump.
    if (dumpPipe.has_value() && dumpPipe->shouldDump()) {
      launchAsyncDebugDump();
    }
    done = workMetaList_.empty();
  }
}

void ProcessGroupNCCL::runHookLoop() {
  bool done = false;
  while (!done || !terminateProcessGroup_.load()) {
    std::unique_lock<std::mutex> lock(completedWorkListMutex_);
    // We busy-poll the work vector every kWatchdogThreadSleepMillis
    // milliseconds as long as the atomic is True.
    completedWorkListCV_.wait_for(
        lock,
        std::chrono::milliseconds(kWatchdogThreadSleepMillis),
        [&]() -> bool {
          return !completedWorkList_.empty() || terminateProcessGroup_.load();
        });

    try {
      for (auto it = completedWorkList_.begin(); it != completedWorkList_.end();
           /* no increment */) {
        const WorkNCCL& work = *it;
        // Hook might grab GIL, unlock first to prevent deadlock
        lock.unlock();

        auto timeStarted =
            std::chrono::system_clock::now() +
            std::chrono::duration_cast<std::chrono::system_clock::duration>(
                work.workStartTime_ - std::chrono::steady_clock::now());
        onCompletionHook_(std::make_shared<WorkInfo>(
            work.retrieveOpType(), // OpType
            timeStarted, // timeStarted
            std::chrono::system_clock::now(), // timeFinished
            std::chrono::duration<float, std::milli>(
                work.getDuration()) // activeDuration
            ));

        lock.lock();
        it = completedWorkList_.erase(it);
      }
    } catch (std::exception& e) {
      if (std::string(e.what()).find("driver shutting down") !=
          std::string::npos) {
        LOG(INFO)
            << logPrefix()
            << "main process destroyed cuda before runHookLoop exited, terminating runHookLoop."
            << " (runHookLoop caught exception: " << e.what();

      } else {
        // PythonOnCompletionHook has already extracted Python exception message
        // and wrapped it with a cpp one. So we no longer need to acquire GIL
        // here.
        const auto errorStr = c10::str(
            "Caught exception on rank ",
            rank_,
            " while running onCompletion hook for ProcessGroupNCCL: ",
            e.what(),
            ". Aborting all communicators.");

        // No need to call abort() on WorkNCCL here as that collective has
        // already finished successfully at this point. We just need to abort
        // the process Abort all NCCL Communicators on this ProcessGroupNCCL
        // instance.
        abort(errorStr);
      }
    }

    // Lock is still acquired at this point
    done = completedWorkList_.empty();
  }
}

std::exception_ptr ProcessGroupNCCL::WorkNCCL::checkForNCCLErrors(
    const std::vector<std::shared_ptr<NCCLComm>>& ncclComms) const {
  return checkForNCCLErrorsInternal(ncclComms);
}

std::exception_ptr ProcessGroupNCCL::checkForNCCLErrors(
    const std::vector<std::shared_ptr<NCCLComm>>& ncclComms) {
  return checkForNCCLErrorsInternal(ncclComms);
}

std::exception_ptr ProcessGroupNCCL::checkForNCCLErrorsInternal(
    const std::vector<std::shared_ptr<NCCLComm>>& ncclComms) {
  for (const auto& ncclComm : ncclComms) {
    // Prioritize commFailureReason over checkForNcclError() result if
    // commFailureReason is set.
    auto commFailureReason = ncclComm->getNcclCommFailureReason();
    if (commFailureReason != c10::nullopt) {
      return std::make_exception_ptr(C10_BUILD_ERROR(
          DistBackendError,
          c10::str(
              "NCCL communicator encountered error set by ProcessGroupNCCL: ",
              *commFailureReason)));
    }
    ncclResult_t ncclAsyncErr = ncclComm->checkForNcclError();
    if (ncclAsyncErr != ncclSuccess) {
      return std::make_exception_ptr(C10_BUILD_ERROR(
          DistBackendError,
          "NCCL error: " + ncclGetErrorWithVersion(ncclAsyncErr) + "\n" +
              getNcclErrorDetailStr(ncclAsyncErr)));
    }
  }

  return nullptr;
}

void ProcessGroupNCCL::broadcastUniqueNCCLID(
    ncclUniqueId* ncclID,
    bool isSingleP2POp,
    const std::string& p2pKey,
    int p2pRank) {
  // For collective operations:
  // For every NCCL communicator that we create we need to broadcast
  // a unique ID from rank 0 to all other ranks. This broadcast is
  // done by rank 0 setting a key in the store and all other ranks
  // retrieving the contents of that key. A single process group
  // may create multiple NCCL communicators, so we use a sequence
  // number to differentiate between them.
  // For single point-to-point operations:
  // The sequence number will only be increased on 2 out of all the
  // processes in a Process Group. So all following collective
  // operations will see different sequence numbers which will cause
  // runtime errors. To avoid that, use the src:target pair instead
  // of sequence number for p2p communications.

  std::string storeKey;
  if (!isSingleP2POp) {
    storeKey = std::to_string(ncclCommCounter_++);
  } else {
    storeKey = p2pKey;
  }
  if (rank_ == 0 || (isSingleP2POp && p2pRank == 0)) {
    auto vec = std::vector<uint8_t>(
        reinterpret_cast<uint8_t*>(ncclID),
        reinterpret_cast<uint8_t*>(ncclID) + NCCL_UNIQUE_ID_BYTES);
    store_->set(storeKey, vec);
  } else {
    try {
      auto vec = store_->get(storeKey);
      TORCH_CHECK_WITH(
          DistBackendError,
          vec.size() == NCCL_UNIQUE_ID_BYTES,
          "Invalid size for ncclUniqueId");
      std::memcpy(ncclID, vec.data(), vec.size());
    } catch (const std::exception& e) {
      std::string exceptionMsg = c10::str(
          "[",
          rank_,
          "] is setting up NCCL communicator and "
          "retrieving ncclUniqueId from [0] via c10d key-value store by key '",
          storeKey,
          "', but store->get('",
          storeKey,
          "') got error: ");
      C10_THROW_ERROR(
          DistBackendError,
          exceptionMsg + e.what() +
              ". This may indicate a possible application crash on rank 0 or a network set up issue.");
    } catch (...) {
      C10_THROW_ERROR(
          DistBackendError,
          c10::str(
              "Unknown exception while [",
              rank_,
              "] is setting up NCCL communicator and "
              "retrieving ncclUniqueId from [0] via c10d key-value store by key '",
              storeKey,
              "'",
              ". This may indicate a possible application crash on rank 0 or a network set up issue."));
    }
  }
}

void ProcessGroupNCCL::destroyNCCLComms(const std::string& devNCCLCommMapKey) {
  std::lock_guard<std::mutex> lock(mutex_);
  if (devNCCLCommMap_.find(devNCCLCommMapKey) == devNCCLCommMap_.end()) {
    TORCH_INTERNAL_ASSERT(
        false,
        "Expected to find key ",
        devNCCLCommMapKey,
        " in NCCL communicator map.");
  }
  std::vector<std::shared_ptr<NCCLComm>>& ncclComms =
      devNCCLCommMap_[devNCCLCommMapKey];
  // Loop through communicators and call ncclCommAbort.
  for (const auto& comm : ncclComms) {
    // ncclCommDestroy(comm->getNcclComm()) results in segfault when PG is being
    // destroyed, so using ncclCommAbort here.
    comm->ncclCommAbort();
  }
  // Remove communicators from the cache.
  devNCCLCommMap_.erase(devNCCLCommMapKey);
  // Clear used device indices.
  usedDeviceIdxs_.clear();

  ncclCommDevIdxMapMutex.lock();
  for (const auto& comm : ncclComms) {
    ncclCommDevIdxMap.erase(comm);
  }
  ncclCommDevIdxMapMutex.unlock();
}

std::vector<std::shared_ptr<NCCLComm>>& ProcessGroupNCCL::getNCCLComm(
    const std::string& devicesKey,
    const std::vector<at::Device>& devices,
    OpType opType,
    int p2pRank,
    bool isSendRecvSelf) {
  // Sanity check
  if (devicesKey.empty()) {
    C10_THROW_ERROR(
        DistBackendError,
        "Not able to create/get the NCCL Communicator since "
        "the GPU devices are not known");
  }
  if (bound_device_id_) {
    for (const auto& device : devices) {
      if (*bound_device_id_ != device) {
        LOG(ERROR) << logPrefix() << "Tensor found on device " << device
                   << " but backend constrained to " << *bound_device_id_;
        C10_THROW_ERROR(
            DistBackendError,
            "Attempt to perform collective on tensor not on device passed to init_process_group");
      }
    }
  }

  for (auto& device : devices) {
    usedDeviceIdxs_.insert(device.index());
  }

  {
    std::lock_guard<std::mutex> lock(mutex_);
    if (devNCCLCommMap_.find(devicesKey) != devNCCLCommMap_.end()) {
      // Reuse the cached communicator if there is one.
      return devNCCLCommMap_[devicesKey];
    }
  }

  // NCCL communicator not cached, create a new entry
  std::vector<std::shared_ptr<NCCLComm>> ncclComms;
  ncclComms.resize(devices.size());

  // Create the unique NCCL ID and broadcast it
  ncclUniqueId ncclID;

  // For batch_isend_irecv, ncclGroupStart() would be called upfront
  bool batchP2P = ncclActiveGroupCounter_ > 0;
  bool singleP2POp = isP2POp(opType, batchP2P);
  // For point-to-point communication, lower rank of the two will get unique id.
  if (rank_ == 0 || (singleP2POp && p2pRank == 0)) {
    C10D_NCCL_CHECK(ncclGetUniqueId(&ncclID), c10::nullopt);
  }

  // For point-to-point communication on the same process, don't need broadcast.
  if (!isSendRecvSelf) {
    // Broadcast so that each process can have a unique NCCL ID
    broadcastUniqueNCCLID(&ncclID, singleP2POp, devicesKey, p2pRank);
  }

  at::cuda::OptionalCUDAGuard gpuGuard;

  std::vector<at::cuda::CUDAStream> streamVal;
  streamVal.reserve(devices.size());

  // [Group Start/End Note] This is used to ensure that nccl communicator will
  // be created before communication primitives are called. Let's look at this
  // example: Using the batch_isend_irecv to send a tensor to a target process.
  // On the sender side, the corresponding underlying NCCL calls will look like
  //   ncclGroupStart() // This is in batch_isend_irecv
  //   ncclGroupStart() // This is [Note 1]
  //   ncclCommInitRank() // Inside NCCLComm::create
  //   ncclSend()
  //   ncclGroupEnd() // This is [Note 2]
  //   ncclGroupEnd() // This is in batch_isend_irecv
  // With this pattern, the nccl communicator will be created in the last
  // ncclGroupEnd which means when ncclSend is processed, the passed
  // communicator argument is NULL which will lead to runtime error. So we need
  // to "close" all active nccl groups to ensure nccl communicator is actually
  // created before encountering any communication calls. This is why we need
  // the following for loop.
  for (const auto i : c10::irange(ncclActiveGroupCounter_)) {
    (void)i;
    // comms have not been initiated yet, so can only check in blocking-way
    C10D_NCCL_CHECK(ncclGroupEnd(), c10::nullopt);
  }

  // [Note 1] Create the NCCL communicators for each GPU
  C10D_NCCL_CHECK(ncclGroupStart(), c10::nullopt);

  for (const auto i : c10::irange(devices.size())) {
    // GPU world size and GPU rank
    int numRanks, rank;

    if (!singleP2POp) {
      // Collective, all-to-all, or batch P2P
      numRanks = getSize() * devices.size();
      rank = getRank() * devices.size() + i;
    } else if (isSendRecvSelf) {
      // Same process send and recv.
      numRanks = 1;
      rank = 0;
    } else {
      // For single point-to-point operation, there are only 2 processes
      // involved so the GPU rank is either 0 or 1.
      numRanks = 2;
      rank = p2pRank;
    }
    // Get the device index
    int deviceIndex = devices[i].index();

    gpuGuard.set_index(deviceIndex);
#ifdef NCCL_HAS_COMM_SPLIT
    if (options_->split_from) {
      TORCH_CHECK(
          options_->split_color != 0,
          "Must specify a non-zero color when splitting");
      // Find a valid, healthy communicator to split from if possible.
      std::lock_guard<std::mutex> lock(options_->split_from->mutex_);
      auto& other_comms = options_->split_from->devNCCLCommMap_;
      auto dit = other_comms.find(devicesKey);
      if (dit != other_comms.end() && !dit->second.empty()) {
        TORCH_INTERNAL_ASSERT(
            dit->second.size() == ncclComms.size(),
            "split_from->devNCCLCommMap_ should be empty or the same size as ncclComms!");
        if (dit->second[i] && !dit->second[i]->isAborted()) {
          ncclComms[i] = NCCLComm::split(
              dit->second[i].get(),
              options_->split_color,
              rank,
              options_->config);
        }
      }
    }
#endif

    // To simplify conditioonal nesting, just create the ncclComms[i]
    // entry if it hasn't been yet rather than untangling the
    // conditions that might have resulted in a split above.
    if (!ncclComms[i]) {
#ifdef NCCL_HAS_COMM_NONBLOCKING
      ncclComms[i] = NCCLComm::create(numRanks, rank, ncclID, options_->config);
#else
      ncclComms[i] = NCCLComm::create(numRanks, rank, ncclID);
#endif
    }

    // Creates the NCCL streams
    streamVal.push_back(
        at::cuda::getStreamFromPool(options_->is_high_priority_stream));
  }

  {
    std::lock_guard<std::mutex> lock(mutex_);
    inInitializationCommMap_.emplace(devicesKey, ncclComms);
  }

  // [Note 2 ]
#ifndef NCCL_HAS_COMM_NONBLOCKING
  C10D_NCCL_CHECK(ncclGroupEnd(), c10::nullopt);
#else
  if (!nccl_use_nonblocking()) {
    C10D_NCCL_CHECK(ncclGroupEnd(), c10::nullopt);
  } else {
    C10D_NCCL_CHECK_TIMEOUT_GROUPEND(ncclGroupEnd(), ncclComms, c10::nullopt);
  }
#endif

  // At this point NCCL should have been initialized, hence we can accurately
  // get the env value even if NCCL sets it by reading from nccl.conf file
  if (getRank() == 0) {
    LOG(INFO) << logPrefix()
              << "NCCL_DEBUG: " << getCvarString({"NCCL_DEBUG"}, "N/A");
  }

  // See [Group Start/End Note]
  for (const auto i : c10::irange(ncclActiveGroupCounter_)) {
    (void)i;
    C10D_NCCL_CHECK(ncclGroupStart(), c10::nullopt);
  }

  ncclStreams_.emplace(devicesKey, std::move(streamVal));

  // Note: these events are created with the (default) cudaEventDisableTiming
  // flag This flag provides the best performance when used with
  // cudaStreamWaitEvent() and cudaEventQuery(). Since we here don't measure the
  // performance using cudaEvent, this should be set.
  ncclEvents_.emplace(
      std::piecewise_construct,
      std::make_tuple(devicesKey),
      std::make_tuple(devices.size()));

  // Record the communicators based on ncclUniqueId.
  ncclIdToCommMap_.emplace(buildNcclUniqueIdStr(ncclID), ncclComms);

  // Move the NCCL resource to cache
  auto it = inInitializationCommMap_.find(devicesKey);
  // A previous thread could've already removed devicesKey from
  // inInitializationCommMap_ and added it to devNCCLCommMap_
  if (it != inInitializationCommMap_.end()) {
    devNCCLCommMap_.emplace(devicesKey, std::move(it->second));
    inInitializationCommMap_.erase(devicesKey);

    // Now ncclComms are fully initialized.
    // Register all active CUDA memory segments in cache allocator to
    // the new NCCL communicators
    if (useTensorRegisterAllocatorHook_) {
      auto snapshot = c10::cuda::CUDACachingAllocator::snapshot();
      // Register the segment to a new NCCL communicator if on the same device
      for (const auto& segmentInfo : snapshot.segments) {
        for (const auto i : c10::irange(devices.size())) {
          if (segmentInfo.device != devices[i].index())
            continue;
          ncclComms[i]->registerSegment(
              reinterpret_cast<void*>(segmentInfo.address),
              segmentInfo.total_size);
        }
      }

      // Record the mapping between ncclComm and device index so that later
      // register hook can register a newly allocated segment to communicators
      // on the same device.
      // NOTE: we need remove the communicator from this map when it is
      // destroyed, otherwise may register onto an invalid communicator.
      ncclCommDevIdxMapMutex.lock();
      for (const auto i : c10::irange(devices.size())) {
        ncclCommDevIdxMap.emplace(ncclComms[i], devices[i].index());
      }
      ncclCommDevIdxMapMutex.unlock();
    }
  }

  it = devNCCLCommMap_.find(devicesKey);
  TORCH_INTERNAL_ASSERT(
      it != devNCCLCommMap_.end(), "Communicators not populated in cache!");

  return it->second;
}

uint64_t ProcessGroupNCCL::getCommSplitCounter() const {
  uint64_t ret = 0;
  for (const auto& i : ncclIdToCommMap_) {
    for (const auto& j : i.second) {
      ret += j->getCommSplitCounter();
    }
  }
  return ret;
}

namespace {

// Check validity of tensor
void check_gpu_single_tensor(
    const at::Tensor& tensor,
    const bool p2p = false // whether operation is a P2P operation
) {
  if (!tensor.is_cuda() || tensor.is_sparse()) {
    C10_THROW_ERROR(ValueError, "Tensors must be CUDA and dense");
  }
  // Skip the following requirements for P2P operations
  if (!tensor.is_contiguous(tensor.suggest_memory_format())) {
    if (p2p) {
      TORCH_WARN_ONCE(
          "Detected non-contiguous tensor in P2P operations. It is user "
          "responsibility to guarantee that source and destination tensors have "
          "the same contiguity format.");
    } else {
      C10_THROW_ERROR(ValueError, "Tensors must be contiguous");
    }
  }
}

// Checks that all `tensors' have the same type and shape and reside on distinct
// GPUs.
// TODO: test_c10d_nccl.py should consider adding tests for the error conditions
// here, ie, that deliberately pass invalid tensors and check the right
// exception is thrown.
void check_gpu_tensors_different_devices(
    const std::vector<at::Tensor>& tensors,
    const bool p2p = false // whether operation is a P2P operation
) {
  if (tensors.size() == 0) {
    C10_THROW_ERROR(ValueError, "Tensor list must be nonempty");
  }
  if (tensors.size() > static_cast<size_t>(at::cuda::getNumGPUs())) {
    C10_THROW_ERROR(
        ValueError,
        "Tensor list mustn't be larger than the number of available GPUs");
  }

  const auto& first = tensors.front();

  // Set for ensuring that tensors are on separate devices.
  std::unordered_set<decltype(first.get_device())> usedDevices;
  usedDevices.reserve(tensors.size());

  for (const auto& t : tensors) {
    if (!t.is_cuda() || t.is_sparse()) {
      C10_THROW_ERROR(ValueError, "Tensors must be CUDA and dense");
    }
    if (t.scalar_type() != first.scalar_type()) {
      C10_THROW_ERROR(TypeError, "Tensors must have identical type");
    }
    if (t.sizes() != first.sizes()) {
      C10_THROW_ERROR(ValueError, "Tensors must have identical size");
    }
    if (t.strides() != first.strides()) {
      C10_THROW_ERROR(ValueError, "Tensors must have identical strides");
    }
    // Skip the following requirements for P2P operations
    if (!t.is_contiguous(t.suggest_memory_format())) {
      if (p2p) {
        TORCH_WARN_ONCE(
            "Detected non-contiguous tensor in P2P operations. It is user "
            "responsibility to guarantee that source and destination tensors have "
            "the same contiguity format.");
      } else {
        C10_THROW_ERROR(ValueError, "Tensors must be contiguous");
      }
    }
    const auto inserted = usedDevices.insert(t.get_device()).second;
    if (!inserted) {
      C10_THROW_ERROR(ValueError, "Tensors must be on distinct GPU devices");
    }
  }
}

// Checks that all `tensors' have the same type and shape and reside on the same
// GPU.
// TODO: test_c10d_nccl.py should consider adding tests for the error conditions
// here, ie, that deliberately pass invalid tensors and check the right
// exception is thrown. The "Expected list of tensors on the same device"
// condition may be a challenge because the test would need to pass tensors on
// different devices in the same process.
int64_t check_gpu_tensors_same_device(const std::vector<at::Tensor>& tensors) {
  if (tensors.size() == 0) {
    C10_THROW_ERROR(ValueError, "Tensor list must be nonempty");
  }

  const auto& first = tensors.front();

  int64_t total_numel = 0;
  for (const auto& t : tensors) {
    if (!t.is_cuda() || t.is_sparse()) {
      C10_THROW_ERROR(ValueError, "Tensors must be CUDA and dense");
    }
    if (t.scalar_type() != first.scalar_type()) {
      C10_THROW_ERROR(TypeError, "Tensors must have identical type");
    }
    if (!t.is_non_overlapping_and_dense()) {
      C10_THROW_ERROR(ValueError, "Tensors must be non-overlapping and dense");
    }
    // If we're in this function, the user called a _coalesced collective
    // on a set of tensors with potentially different sizes and strides.
    // Therefore, we don't check for matching sizes and strides,
    // but we do double-check tensors are on the same device.
    TORCH_CHECK_WITH(
        ValueError,
        t.get_device() == tensors[0].get_device(),
        "Expected list of tensors on the same device");
    total_numel += t.numel();
  }

  return total_numel;
}

bool check_same_size(const std::vector<at::Tensor>& input_tensors) {
  for (const auto& input_tensor : input_tensors) {
    if (!input_tensors[0].is_same_size(input_tensor)) {
      return false;
    }
  }
  return true;
}

// Flatten each list in `tensor_lists' for a gather or scatter operation, and
// ensure compatibility with the corresponding tensor in `other'.
std::vector<at::Tensor> flatten_for_scatter_gather(
    std::vector<std::vector<at::Tensor>>& tensor_lists,
    std::vector<at::Tensor>& other,
    size_t world_size) {
  if (tensor_lists.size() != other.size()) {
    C10_THROW_ERROR(
        ValueError,
        "Tensor list operands to scatter/gather must have the same length");
  }
  const auto num_devices = tensor_lists.size();

  std::vector<at::Tensor> flattened;
  flattened.resize(num_devices);

  for (const auto i : c10::irange(size_t{}, num_devices)) {
    if (tensor_lists[i].size() != world_size * num_devices) {
      C10_THROW_ERROR(
          ValueError,
          c10::str(
              "Tensor list input to scatter/gather must match number of collective participants ",
              "but got ",
              tensor_lists[i].size(),
              " inputs",
              " with world_size ",
              world_size,
              " and ",
              num_devices,
              " devices."));
    }

    // Only check device match for the first tensor in the list; the call to
    // newLikeFlat() below will check the rest.
    if (tensor_lists[i].front().get_device() != other[i].get_device()) {
      C10_THROW_ERROR(
          ValueError,
          "Corresponding input/output tensors to scatter/gather must all reside"
          " on the same device");
    }

    for (const auto& t : tensor_lists[i]) {
      if (t.numel() != other[i].numel()) {
        C10_THROW_ERROR(
            ValueError,
            "All tensor operands to scatter/gather must have the same number of elements");
      }
    }
    // Flatten the tensors (from all ranks) into a single big tensor.
    flattened[i] = newLikeFlat(tensor_lists, i);
  }
  return flattened;
}

} // namespace

c10::intrusive_ptr<ProcessGroupNCCL::WorkNCCL> ProcessGroupNCCL::initWork(
    std::vector<at::Device> devices,
    int rank,
    OpType opType,
    const char* profilingTitle,
    const std::vector<at::Tensor>& inputs,
    const std::vector<at::Tensor>& outputs) {
  auto r = c10::make_intrusive<ProcessGroupNCCL::WorkNCCL>(
      devices,
      rank,
      opType,
      seq_,
      profilingTitle,
      profilingTitle != nullptr ? c10::optional<std::vector<at::Tensor>>(inputs)
                                : c10::nullopt,
      desyncDebug_,
      enableTiming_.load(),
      dist_debug_level_);
  r->trace_id_ = NCCLTraceBuffer::get()->record(
      uid_,
      seq_,
      profilingTitle,
      inputs,
      outputs,
      r->ncclStartEvents_.get(),
      r->ncclEndEvents_.get());
  return r;
}

std::vector<at::Tensor> ProcessGroupNCCL::WorkNCCL::result() {
  return *outputs_;
}

c10::intrusive_ptr<c10::ivalue::Future> ProcessGroupNCCL::WorkNCCL::
    getFuture() {
  return future_;
}

float ProcessGroupNCCL::WorkNCCL::getDuration() const {
  TORCH_CHECK(timingEnabled_, "getDuration only works if timing was enabled")
  TORCH_CHECK(
      ncclStartEvents_->size() == 1,
      "getDuration only works for single device per ProcessGroup.");
  TORCH_CHECK(
      ncclEndEvents_->size() == 1,
      "getDuration only works for single device per ProcessGroup.");
  TORCH_CHECK(
      (*ncclEndEvents_)[0].query(),
      "getDuration can only be called after work is succeeded.")
  return (*ncclStartEvents_)[0].elapsed_time((*ncclEndEvents_)[0]);
}
uint64_t ProcessGroupNCCL::WorkNCCL::getSequencenumber() const {
  return seq_;
}

void ProcessGroupNCCL::workEnqueue(
    c10::intrusive_ptr<ProcessGroupNCCL::WorkNCCL> work) {
  if (!terminateProcessGroup_.load()) {
    std::lock_guard<std::mutex> lock(workMetaListMutex_);
    // Avoid view tensors to be processed in cleanup thread.
    // View tensors' destruction invokes autograd_meta, which
    // needs to be destructed in user thread. Otherwise will
    // get deadlock. Here we enqueue work without outputs_.
    workMetaList_.emplace_back(*work);
    lastWorkListUpdateTime_ = std::chrono::steady_clock::now();
  }
}

ProcessGroupNCCL::Options::Options(bool is_high_priority_stream)
    : Backend::Options(NCCL_BACKEND_NAME, kProcessGroupNCCLDefaultTimeout),
      is_high_priority_stream(is_high_priority_stream) {}

static constexpr int CoalActive = 0x01, CoalColl = 0x02, CoalP2P = 0x04;

void ProcessGroupNCCL::startCoalescing() {
  coalescedDevices_.clear();
  coalescedComms_.clear();
  coalescing_state_ |= CoalActive;
  groupStart();
}

c10::intrusive_ptr<Work> ProcessGroupNCCL::endCoalescing() {
  if (!nccl_use_nonblocking() ||
      coalescedComms_.size() == 0) { // There is no actual work being coalesced
    groupEnd();
  } else {
    // `coalescedComms_` should have same set of comms across collectives
    auto comms = coalescedComms_[0];
    groupEndNonblocking(comms);
  }

  coalescing_state_ = 0;

  if (coalescedDevices_.size() == 0) {
    // There is no actual work being coalesced
    return nullptr;
  }

  // `coalescedDevices_` should have same set of devices across collectives
  auto devices = coalescedDevices_[0];

  // Create Work object
  auto work = initWork(devices, rank_, OpType::COALESCED, "nccl:coalesced");

  // Record stream event
  // `getKeyFromDevices` is how we get keys for both collectives and batch P2P
  const auto key = getKeyFromDevices(devices);
  auto& ncclStreams = ncclStreams_[key];
  // TODO(eqy): is this still necessary if avoidRecordStreams_ is set?
  for (const auto i : c10::irange(devices.size())) {
    auto& devEvent = (*work->ncclEndEvents_)[i];
    devEvent.record(ncclStreams[i]);
  }

  // Set appropriate work parameters.
  work->blockingWait_ = blockingWait_;
  work->avoidRecordStreams_ = avoidRecordStreams_;
  work->opTimeout_ = options_->timeout;
  work->store_ = store_;
  if (avoidRecordStreams_) {
    // other functions expect an initialized ptr if avoidRecordStreams_ is set
    work->stashed_for_allocator_safety_ =
        std::make_shared<std::vector<at::Tensor>>();
  }
  c10::cuda::CaptureStatus capture_status =
      c10::cuda::currentStreamCaptureStatusMayInitCtx();

  if ((coalescing_state_ & CoalColl) &&
      capture_status == c10::cuda::CaptureStatus::None) {
    workEnqueue(work);
    // TODO: it seems we never enqueue work for single send/recv or batch P2P,
    // see the `pointToPoint` function. This should be fixed. Otherwise, we risk
    // not being able to abort hanged P2P ops.
  }

  return work;
}

template <typename Fn, typename PreProcess, typename PostProcess>
c10::intrusive_ptr<Work> ProcessGroupNCCL::collective(
    std::vector<at::Tensor>& inputs,
    std::vector<at::Tensor>& outputs,
    Fn fn,
    PreProcess pre,
    PostProcess post,
    OpType opType,
    const char* profilingTitle,
    bool avoidRecordStreams) {
  // Environment setting by the user may add onto collective call's option
  avoidRecordStreams |= avoidRecordStreams_;
  c10::cuda::CaptureStatus capture_status =
      c10::cuda::currentStreamCaptureStatusMayInitCtx();
  errorIfCapturingNonCapturableNCCL(capture_status);

  // Bump collective counter
  seq_++;

  // Currently, the API permits one scenario where inputs.size() and
  // outputs.size() are > 0.
  // 1. If the call was a _coalesced call, all inputs must be on the same
  // device.
  //    The group of nccl calls applies the collective separately to each input,
  //    but the group as a whole should be efficient, and might even execute as
  //    a single fused kernel.
  const auto devices = getDeviceList(inputs);
  const bool inputs_same_dev = (devices.size() == 1);
  const auto key = getKeyFromDevices(devices);
  auto& ncclComms = getNCCLComm(key, devices, opType);

  if (coalescing_state_ & CoalActive) {
    coalescing_state_ |= CoalColl;
    coalescedDevices_.push_back(devices);
    coalescedComms_.push_back(ncclComms);
  }

  // Used many times below, so we stash the unordered_map lookup
  auto& ncclStreams = ncclStreams_[key];

  // First let NCCL streams wait for input tensors allocation streams
  syncStreams(devices, ncclEvents_[key], ncclStreams);

  // Work itself will create the CUDA events on all GPUs of tensors
  bool can_profile = outputs.size() == 1;

  auto work = initWork(
      devices,
      rank_,
      opType,
      can_profile ? profilingTitle : nullptr,
      inputs,
      outputs);

  // Store references to outputs to be used by WorkNCCL::result and operator<<.
  work->outputs_ = std::make_shared<std::vector<at::Tensor>>(outputs);

  if (avoidRecordStreams) {
    work->stashed_for_allocator_safety_ =
        std::make_shared<std::vector<at::Tensor>>(inputs);
  }

  at::cuda::OptionalCUDAGuard gpuGuard;

  // Start event should only be recorded before the ncclGroupStart()
  if (work->timingEnabled_) {
    for (const auto i : c10::irange(devices.size())) {
      at::cuda::CUDAStream& ncclStream = ncclStreams[i];
      (*work->ncclStartEvents_)[i].record(ncclStream);
    }
  }

  pre(ncclStreams, work);

  std::vector<void*> comms_;
  if (nccl_use_nonblocking()) {
    for (const auto i : c10::irange(inputs.size())) {
      decltype(i) stream_comm_i = (inputs_same_dev ? 0 : i);
      comms_.push_back((void*)ncclComms[stream_comm_i]->getNcclComm());
    }
  }

  if (enableCollecticeHashDebug_.load()) {
    auto numel = getTensorsNumel(inputs);
    auto hashValue = hashTensors(inputs);
    PRINT_COLLECTIVE_HASH_SIGNATURE(
        "input", opTypeToString(opType), numel, hashValue);
  }

  {
    torch::cuda::nccl::AutoNcclGroup nccl_group_guard(
        comms_, nccl_use_nonblocking());
    for (const auto i : c10::irange(inputs.size())) {
      if (!inputs_same_dev || (inputs_same_dev && i == 0)) {
        gpuGuard.set_index(devices[i].index());
      }
      decltype(i) stream_comm_i = (inputs_same_dev ? 0 : i);
      auto& ncclStream = ncclStreams[stream_comm_i];
      auto& ncclComm = ncclComms[stream_comm_i];
      // Both `inputs' and `outputs' are created on a worker stream and used in
      // different ncclStreams.  Hence, both must record the ncclStream to
      // prevent being freed before the collective finishes.
      //
      // We only record `inputs' here, and leave recording `outputs' to `fn' for
      // operations where `inputs' and `outputs' are not the same.
      //
      // See [Sync Streams].
      if (!avoidRecordStreams) {
        if (!inputs[i].is_sparse()) {
          c10::cuda::CUDACachingAllocator::recordStream(
              inputs[i].storage().data_ptr(), ncclStream);
        } else {
          // for sparse input case record streams on both index and value
          // tensors
          c10::cuda::CUDACachingAllocator::recordStream(
              inputs[i].values().storage().data_ptr(), ncclStream);
          c10::cuda::CUDACachingAllocator::recordStream(
              inputs[i].indices().storage().data_ptr(), ncclStream);
        }
      }
#ifndef NCCL_HAS_COMM_NONBLOCKING
      C10D_NCCL_CHECK(
          fn(inputs[i], outputs[i], ncclComm->getNcclComm(), ncclStream),
          ncclComm->getNcclCommFailureReason());
#else
      C10D_NCCL_CHECK_TIMEOUT(
          fn(inputs[i], outputs[i], ncclComm->getNcclComm(), ncclStream),
          ncclComm->getNcclComm(),
          ncclComm->getNcclCommFailureReason());
#endif
    }
  }
  post(ncclStreams, work);

  // End event should only be recorded after the ncclGroupEnd()
  for (const auto i : c10::irange(devices.size())) {
    at::cuda::CUDAStream& ncclStream = ncclStreams[i];
    if (!coalescing_state_) {
      (*work->ncclEndEvents_)[i].record(ncclStream);
    }
    work->ncclComms_[i] = ncclComms[i];
  }

  {
    c10::cuda::CUDAMultiStreamGuard streamGuard(ncclStreams);
    work->future_ = c10::make_intrusive<at::ivalue::Future>(
        c10::ListType::create(c10::TensorType::get()), devices);

    // Add a callback that runs profiling end callbacks. wrapCallback() in CUDA
    // future blocks the stream this callback runs on the corresponding
    // ncclEndEvents_ ensuring appropriate synchronization.
    if (work->recordFunctionEndCallback_) {
      work->future_->addCallback(
          [work](at::ivalue::Future& /* unused */) {
            work->recordFunctionEndCallback_();
          },
          // uses_future = false allows us to skip synchronization in
          // ivalue::Future, but is only valid as long as the lambda doesn't use
          // the "Future" argument.
          /*uses_future=*/false);
    }
    work->future_->markCompleted(at::IValue(*work->outputs_));
  }

  // Set appropriate work parameters.
  work->blockingWait_ = blockingWait_;
  work->avoidRecordStreams_ = avoidRecordStreams;
  work->opTimeout_ = options_->timeout;
  work->store_ = store_;
  // Record size info for debug. We only record the size on the first device as
  // multi-device per process is deprecated
  work->numelIn_ = inputs[0].numel();
  work->numelOut_ = outputs[0].numel();

  // Notify graphs before we check the capture status preemptively
  at::cuda::CUDAGraph::inc_pending_event_queries();

  if (!coalescing_state_ && capture_status == c10::cuda::CaptureStatus::None) {
    workEnqueue(work);
  } else {
    at::cuda::CUDAGraph::dec_pending_event_queries();
  }

  return work;
}

template <typename Fn, typename PreProcess, typename PostProcess>
c10::intrusive_ptr<Work> ProcessGroupNCCL::pointToPoint(
    std::vector<at::Tensor>& tensors,
    Fn fn,
    int peer,
    OpType opType,
    PreProcess pre,
    PostProcess post,
    const char* profilingTitle) {
  // avoidRecordStreams_ note:
  // send, recv, and irecv should be ok with avoidRecordStreams,
  // However, for isend, I don't think the API requires the user
  // to wait() on the returned handle, so ProcessGroupNCCL can't know
  // when it's safe to release the input back to the allocator,
  // and the present call has no way to know it's not an isend.
  // Therefore, we warn and fall back to the typical recordStream logic:
  if (avoidRecordStreams_) {
    TORCH_WARN_ONCE(
        "TORCH_NCCL_AVOID_RECORD_STREAMS=1 has no effect for point-to-point "
        "collectives.");
  }

  // Bump sequence number, updated in collective() as well
  seq_++;

  const auto devices = getDeviceList(tensors);
  std::string key;
  int p2pRank = 0, p2pTargetRank = 0;
  bool isSendRecvSelf = false;
  // For batch_isend_irecv, ncclGroupStart() would be called upfront
  bool batchP2P = ncclActiveGroupCounter_ > 0;
  if (batchP2P) {
    // For batch P2P, we need to treat it like a collective when selecting
    // communicator, because other ranks can call into this batch other than my
    // rank and my peer
    key = getKeyFromDevices(devices);
    p2pRank = rank_;
    p2pTargetRank = peer;
  } else {
    // For single P2P, preserve the old two-rank behavior (to avoid perf diff)
    key = getKeySendRecv(rank_, peer);
    p2pRank = rank_ <= peer ? 0 : 1;
    isSendRecvSelf = rank_ == peer;
    p2pTargetRank = isSendRecvSelf ? 0 : 1 - p2pRank;
  }
  auto& ncclComms = getNCCLComm(key, devices, opType, p2pRank, isSendRecvSelf);

  if (coalescing_state_ & CoalActive) {
    coalescing_state_ |= CoalP2P;
    coalescedDevices_.push_back(devices);
    coalescedComms_.push_back(ncclComms);
  }

  // First let NCCL streams wait for input tensors allocation streams
  syncStreams(devices, ncclEvents_[key], ncclStreams_[key]);

  // Work itself will create the CUDA events on all GPUs of tensors
  bool can_profile = tensors.size() == 1;
  auto work = initWork(
      devices,
      rank_,
      opType,
      can_profile ? profilingTitle : nullptr,
      tensors,
      {});

  // Store references to outputs to be used by WorkNCCL::result and operator<<.
  // Note that these outputs are only valid for recv(), as send() does not
  // modify the inputs but we still create these outputs for use cases such as
  // profiling.
  work->outputs_ = std::make_shared<std::vector<at::Tensor>>(tensors);

  at::cuda::OptionalCUDAGuard gpuGuard;

  // Start event should only be recorded before the ncclGroupStart()
  if (work->timingEnabled_) {
    for (const auto i : c10::irange(tensors.size())) {
      at::cuda::CUDAStream& ncclStream = ncclStreams_[key][i];
      (*work->ncclStartEvents_)[i].record(ncclStream);
    }
  }

  pre(ncclStreams_[key], work);

  for (const auto i : c10::irange(tensors.size())) {
    gpuGuard.set_index(devices[i].index());
    at::cuda::CUDAStream& ncclStream = ncclStreams_[key][i];

    // Both send tensor and recv tensor are created on a worker stream and used
    // in different ncclStreams.  Hence, both must record the ncclStream to
    // prevent being freed before the collective finishes.
    //
    // See [Sync Streams].
    c10::cuda::CUDACachingAllocator::recordStream(
        tensors[i].storage().data_ptr(), ncclStream);
  }

  std::vector<void*> comms_;
  if (nccl_use_nonblocking()) {
    for (const auto i : c10::irange(tensors.size())) {
      comms_.push_back((void*)ncclComms[i]->getNcclComm());
    }
  }
  {
    torch::cuda::nccl::AutoNcclGroup nccl_group_guard(
        comms_, nccl_use_nonblocking());
    for (const auto i : c10::irange(tensors.size())) {
      gpuGuard.set_index(devices[i].index());
      at::cuda::CUDAStream& ncclStream = ncclStreams_[key][i];
#ifndef NCCL_HAS_COMM_NONBLOCKING
      C10D_NCCL_CHECK(
          fn(tensors[i],
             ncclComms[i]->getNcclComm(),
             ncclStream,
             p2pTargetRank),
          ncclComms[i]->getNcclCommFailureReason());
#else
      C10D_NCCL_CHECK_TIMEOUT(
          fn(tensors[i],
             ncclComms[i]->getNcclComm(),
             ncclStream,
             p2pTargetRank),
          ncclComms[i]->getNcclComm(),
          ncclComms[i]->getNcclCommFailureReason());
#endif
    }
  }

  post(ncclStreams_[key]);

  // End event should only be recorded after the ncclGroupEnd()
  for (const auto i : c10::irange(tensors.size())) {
    at::cuda::CUDAStream& ncclStream = ncclStreams_[key][i];
    if (!coalescing_state_) {
      (*work->ncclEndEvents_)[i].record(ncclStream);
    }
    work->ncclComms_[i] = ncclComms[i];
    work->blockingWait_ = blockingWait_;
    work->opTimeout_ = options_->timeout;
    work->store_ = store_;
  }

  // Record size info for debug. We only record the size on the first device as
  // multi-device per process is deprecated
  work->numelIn_ = work->numelOut_ = tensors[0].numel();

  // Future only needs to be created and marked completed with outputs for
  // recv(), but still create future for use cases such as profiling even for
  // send().
  {
    c10::cuda::CUDAMultiStreamGuard streamGuard(ncclStreams_[key]);
    work->future_ = c10::make_intrusive<at::ivalue::Future>(
        c10::ListType::create(c10::TensorType::get()), devices);
    work->future_->markCompleted(at::IValue(*work->outputs_));
  }

  // Add a callback that runs profiling end callbacks. wrapCallback() in CUDA
  // future blocks the stream this callback runs on the corresponding
  // ncclEndEvents_ ensuring appropriate synchronization.
  if (work->recordFunctionEndCallback_) {
    work->future_->addCallback(
        [work](at::ivalue::Future& /* unused */) {
          work->recordFunctionEndCallback_();
        },
        // uses_future = false allows us to skip synchronization in
        // ivalue::Future, but is only valid as long as the lambda doesn't use
        // the "Future" argument.
        /*uses_future=*/false);
  }

  // Enqueue P2P op so that it can be cancelled by NCCL watchdog
  c10::cuda::CaptureStatus capture_status =
      c10::cuda::currentStreamCaptureStatusMayInitCtx();

  // Notify graphs before we check the capture status preemptively
  at::cuda::CUDAGraph::inc_pending_event_queries();

  if (!coalescing_state_ && capture_status == c10::cuda::CaptureStatus::None) {
    workEnqueue(work);
  } else {
    at::cuda::CUDAGraph::dec_pending_event_queries();
  }

  return work;
}

template <typename Fn>
c10::intrusive_ptr<Work> ProcessGroupNCCL::collective(
    std::vector<at::Tensor>& inputs,
    std::vector<at::Tensor>& outputs,
    Fn fn,
    OpType opType,
    const char* profilingTitle,
    bool avoidRecordStreams) {
  return collective(
      inputs,
      outputs,
      fn,
      [](std::vector<at::cuda::CUDAStream>&,
         c10::intrusive_ptr<ProcessGroupNCCL::WorkNCCL>& work) {},
      [](std::vector<at::cuda::CUDAStream>&,
         c10::intrusive_ptr<ProcessGroupNCCL::WorkNCCL>& work) {},
      opType,
      profilingTitle,
      avoidRecordStreams);
}

template <typename Fn>
c10::intrusive_ptr<Work> ProcessGroupNCCL::pointToPoint(
    std::vector<at::Tensor>& tensor,
    Fn fn,
    int peer,
    OpType opType,
    const char* profilingTitle) {
  return pointToPoint(
      tensor,
      fn,
      peer,
      opType,
      [](std::vector<at::cuda::CUDAStream>&,
         c10::intrusive_ptr<ProcessGroupNCCL::WorkNCCL>& work) {},
      [](std::vector<at::cuda::CUDAStream>&) {},
      profilingTitle);
}

c10::intrusive_ptr<Work> ProcessGroupNCCL::allreduce_sparse(
    std::vector<at::Tensor>& tensors,
    const AllreduceOptions& opts) {
#ifdef IS_NCCL_EXP
  std::vector<at::Tensor> outputTensors(tensors.size());
  for (std::vector<at::Tensor>::size_type i = 0; i < tensors.size(); i++) {
    tensors[i] = tensors[i].coalesce();
    outputTensors[i] = torch::zeros(
        tensors[i].sizes(), tensors[i].options().layout(torch::kStrided));
  }
  int dev_in_group = 0;
  auto work = collective(
      tensors,
      outputTensors,
      [&](at::Tensor& input,
          at::Tensor& output,
          ncclComm_t comm,
          at::cuda::CUDAStream& stream) {
        auto ncclDataType = getNcclDataType(input.scalar_type());
        auto ncclReduceOp = getNcclReduceOp(
            opts.reduceOp, input, ncclDataType, comm, dev_in_group++);

        size_t num_elements = output.numel();
        auto indices = input.indices();
        auto sizes = input.sizes();
        int colSize = sizes[1];
        auto rows = indices[0];
        size_t blockCount = rows.sizes()[0];
        auto recvIndices = indices[0] * colSize;

        // prevent output and recvIndices from being freed
        c10::cuda::CUDACachingAllocator::recordStream(
            output.storage().data_ptr(), stream);
        c10::cuda::CUDACachingAllocator::recordStream(
            recvIndices.storage().data_ptr(), stream);
        auto result = ncclAllReduceSparseBlock(
            input._values().data_ptr(), // sendbuff
            recvIndices.data_ptr<int64_t>(), // recv_indices
            blockCount, // block_count
            colSize, // block_length
            output.data_ptr(), // recvbuff
            output.numel(), // recv_count
            ncclDataType,
            ncclReduceOp,
            comm,
            stream.stream());
        return result;
      },
      [](std::vector<at::cuda::CUDAStream>& ncclStreams,
         c10::intrusive_ptr<ProcessGroupNCCL::WorkNCCL>& work) {},
      [&](std::vector<at::cuda::CUDAStream>& ncclStreams,
          c10::intrusive_ptr<ProcessGroupNCCL::WorkNCCL>& work) {
        // Convert output tensors to sparse and back into tensors.
        for (const auto i : c10::irange(outputTensors.size())) {
          at::cuda::CUDAStreamGuard guard(ncclStreams[i]);
          if (opts.sparseIndices.has_value()) {
            tensors[i] = at::sparse_coo_tensor(
                opts.sparseIndices.value(),
                outputTensors[i],
                tensors[i].sizes());
          } else {
            tensors[i] = outputTensors[i].to_sparse();
          }
        }
      },
      OpType::_ALLREDUCE_SPARSE,
      "nccl:all_reduce_sparse");
  return work;
#else
  // If the nccl branch is not "exp" then we just error
  C10_THROW_ERROR(
      Error,
      "allreduce_sparse is only available in the NCCL experimental branch.");
#endif
}

c10::intrusive_ptr<Work> ProcessGroupNCCL::allreduce_impl(
    std::vector<at::Tensor>& tensors,
    const AllreduceOptions& opts) {
  int dev_in_group = 0;
  return collective(
      tensors,
      tensors,
      [&](at::Tensor& input,
          at::Tensor& output,
          ncclComm_t comm,
          at::cuda::CUDAStream& stream) {
        auto ncclDataType = getNcclDataType(input.scalar_type());
        auto ncclReduceOp = getNcclReduceOp(
            opts.reduceOp, input, ncclDataType, comm, dev_in_group++);
        return ncclAllReduce(
            input.data_ptr(),
            output.data_ptr(),
            input.numel(),
            ncclDataType,
            ncclReduceOp,
            comm,
            stream.stream());
      },
      OpType::ALLREDUCE,
      "nccl:all_reduce");
}

c10::intrusive_ptr<Work> ProcessGroupNCCL::allreduce(
    std::vector<at::Tensor>& tensors,
    const AllreduceOptions& opts) {
  if (intraNodeComm_ != nullptr && tensors.size() == 1 &&
      opts.reduceOp == ReduceOp::SUM) {
    using namespace intra_node_comm;
    auto algo = intraNodeComm_->selectAllReduceAlgo(tensors[0]);
    if (algo != intra_node_comm::AllReduceAlgo::NONE) {
      intraNodeComm_->allReduce(tensors[0], algo);
      return c10::make_intrusive<IntraNodeCommWork>();
    }
  }

  check_gpu_tensors_different_devices(tensors);

  // @lint-ignore CLANGTIDY
  auto tensor = tensors.back();
  RECORD_PARAM_COMMS_DATA(
      static_cast<int>(
          this->getSequenceNumberForGroup() + 1), // seq + 1 to match collective
      this->getID(),
      tensors, // inputTensors
      tensors, // outputTensors
      rank_, // rank
      "allreduce", // colName
      tensor.numel(), // inNelems
      tensor.numel(), // outNelems
      tensor.scalar_type(), // dType
      std::vector<int64_t>(), // inSplitSizes
      std::vector<int64_t>(), // outSplitSizes
      globalRankStart, // globalRankStart
      globalRankStride, // globalRankStride
      this->getSize()); // worldSize

  // avoidRecordStreams_ note: collective() will stash tensors.
  return allreduce_impl(tensors, opts);
}

c10::intrusive_ptr<Work> ProcessGroupNCCL::allreduce_coalesced(
    std::vector<at::Tensor>& tensors,
    const AllreduceCoalescedOptions& opts) {
  auto total_numel = check_gpu_tensors_same_device(tensors);

  // @lint-ignore CLANGTIDY
  RECORD_PARAM_COMMS_DATA(
      static_cast<int>(
          this->getSequenceNumberForGroup() + 1), // seq + 1 to match collective
      this->getID(),
      tensors, // inputTensors
      tensors, // outputTensors
      rank_, // rank
      "allreduce_coalesced", // colName
      total_numel, // inNelems
      total_numel, // outNelems
      tensors[0].scalar_type(), // dType
      // I'm not sure what in,outSplitSizes mean here.
      std::vector<int64_t>(), // inSplitSizes
      std::vector<int64_t>(), // outSplitSizes
      globalRankStart, // globalRankStart
      globalRankStride, // globalRankStride
      this->getSize()); // worldSize

  // avoidRecordStreams_ note: collective() will stash tensors.
  return allreduce_impl(tensors, opts);
}

c10::intrusive_ptr<Work> ProcessGroupNCCL::broadcast(
    std::vector<at::Tensor>& tensors,
    const BroadcastOptions& opts) {
  check_gpu_tensors_different_devices(tensors);

  // @lint-ignore CLANGTIDY
  auto tensor = tensors.back();
  RECORD_PARAM_COMMS_DATA(
      static_cast<int>(
          this->getSequenceNumberForGroup() + 1), // seq + 1 to match collective
      this->getID(),
      tensors, // inputTensors
      tensors, // outputTensors
      opts.rootRank, // root rank
      "broadcast", // colName
      tensor.numel(), // inNelems
      tensor.numel(), // outNelems
      tensor.scalar_type(), // dType
      std::vector<int64_t>(), // inSplitSizes
      std::vector<int64_t>(), // outSplitSizes
      globalRankStart, // globalRankStart
      globalRankStride, // globalRankStride
      this->getSize()); // worldSize

  // avoidRecordStreams_ note: collective() will stash tensors.
  bool avoidRecordStreams = avoidRecordStreams_ || (!opts.asyncOp);

  return collective(
      tensors,
      tensors,
      [&](at::Tensor& input,
          at::Tensor& output,
          ncclComm_t comm,
          at::cuda::CUDAStream& stream) {
        const auto root = opts.rootRank * tensors.size() + opts.rootTensor;
        return ncclBcast(
            input.data_ptr(),
            input.numel(),
            getNcclDataType(input.scalar_type()),
            root,
            comm,
            stream.stream());
      },
      OpType::BROADCAST,
      "nccl:broadcast",
      avoidRecordStreams);
}

// _broadcast_oop adds an out-of-place broadcast in PGNCCL
// Custom collectives may be implemented by coalescing broadcast operations
// One use-case is implementing a vector all_gather (all_gather_v)
// where unevenly sized inputs are gathered among participating ranks
// Since all_gather provides an out-of-place API, an all_gather_v
// semantic implemented inside pg_nccl.all_gather also needs to support
// out-of-place, for which an out-of-place broadcast is required to be added
c10::intrusive_ptr<Work> ProcessGroupNCCL::_broadcast_oop(
    std::vector<at::Tensor>& outputTensors,
    std::vector<at::Tensor>& inputTensors,
    const BroadcastOptions& opts) {
  check_gpu_tensors_different_devices(outputTensors);
  check_gpu_tensors_different_devices(inputTensors);

  // @lint-ignore CLANGTIDY
  auto tensor = outputTensors.back();
  // @lint-ignore CLANGTIDY
  auto in_tensor = inputTensors.back();
  if (tensor.numel() != in_tensor.numel()) {
    C10_THROW_ERROR(
        ValueError,
        "Tensor input and output of _broadcast_oop must have the same number of elements ");
  }
  RECORD_PARAM_COMMS_DATA(
      static_cast<int>(
          this->getSequenceNumberForGroup() +
          1), // seq + 1 to match collective increment.
      this->getID(),
      inputTensors, // inputTensors
      outputTensors, // outputTensors
      opts.rootRank, // root rank
      "_broadcast_oop", // colName
      tensor.numel(), // inNelems
      tensor.numel(), // outNelems
      tensor.scalar_type(), // dType
      std::vector<int64_t>(), // inSplitSizes
      std::vector<int64_t>(), // outSplitSizes
      globalRankStart, // globalRankStart
      globalRankStride, // globalRankStride
      this->getSize()); // worldSize

  return collective(
      inputTensors,
      outputTensors,
      [&](at::Tensor& input,
          at::Tensor& output,
          ncclComm_t comm,
          at::cuda::CUDAStream& stream) {
        const auto root = opts.rootRank * inputTensors.size() + opts.rootTensor;
        return ncclBroadcast(
            input.data_ptr(),
            output.data_ptr(),
            input.numel(),
            getNcclDataType(input.scalar_type()),
            root,
            comm,
            stream.stream());
      },
      OpType::BROADCAST,
      "nccl:_broadcast_oop");
}

c10::intrusive_ptr<Work> ProcessGroupNCCL::reduce(
    std::vector<at::Tensor>& tensors,
    const ReduceOptions& opts) {
  check_gpu_tensors_different_devices(tensors);
  // @lint-ignore CLANGTIDY
  auto tensor = tensors.back();
  RECORD_PARAM_COMMS_DATA(
      static_cast<int>(
          this->getSequenceNumberForGroup() + 1), // seq + 1 to match collective
      this->getID(),
      tensors, // inputTensors
      tensors, // outputTensors
      opts.rootRank, // root rank
      "reduce", // colName
      tensor.numel(), // inNelems
      tensor.numel(), // outNelems
      tensor.scalar_type(), // dType
      std::vector<int64_t>(), // inSplitSizes
      std::vector<int64_t>(), // outSplitSizes
      globalRankStart, // globalRankStart
      globalRankStride, // globalRankStride
      this->getSize()); // worldSize

  int dev_in_group = 0;
  // avoidRecordStreams_ note: collective() will stash tensors.
  return collective(
      tensors,
      tensors,
      [&](at::Tensor& input,
          at::Tensor& output,
          ncclComm_t comm,
          at::cuda::CUDAStream& stream) {
        const auto root = opts.rootRank * tensors.size() + opts.rootTensor;
        auto ncclDataType = getNcclDataType(input.scalar_type());
        auto ncclReduceOp = getNcclReduceOp(
            opts.reduceOp, input, ncclDataType, comm, dev_in_group++);
        return ncclReduce(
            input.data_ptr(),
            output.data_ptr(),
            input.numel(),
            ncclDataType,
            ncclReduceOp,
            root,
            comm,
            stream.stream());
      },
      OpType::REDUCE,
      "nccl:reduce");
}

// _reduce_oop exposes an out-of-place reduce from PGNCCL
// Custom collectives may be implemented by coalescing reduce operations
// One use-case is implementing a vector reduce_scatter (reduce_scatter_v)
// where inputs are reduced and scattered unevenly among participating ranks
// Since reduce_scatter provides an out-of-place API, a reduce_scatter_v
// semantic implemented inside pg_nccl.reduce_scatter also needs to support
// out-of-place, for which an out-of-place reduce is required to be added
c10::intrusive_ptr<Work> ProcessGroupNCCL::_reduce_oop(
    std::vector<at::Tensor>& outputTensors,
    std::vector<at::Tensor>& inputTensors,
    const ReduceOptions& opts) {
  check_gpu_tensors_different_devices(outputTensors);
  check_gpu_tensors_different_devices(inputTensors);
  // @lint-ignore CLANGTIDY
  auto tensor = outputTensors.back();
  // @lint-ignore CLANGTIDY
  auto in_tensor = inputTensors.back();
  if (tensor.numel() != in_tensor.numel()) {
    C10_THROW_ERROR(
        ValueError,
        "Tensor input and output of _reduce_oop must have the same number of elements ");
  }
  RECORD_PARAM_COMMS_DATA(
      static_cast<int>(
          this->getSequenceNumberForGroup() + 1), // seq + 1 to match collective
      this->getID(),
      inputTensors, // inputTensors
      outputTensors, // outputTensors
      opts.rootRank, // root rank
      "_reduce_oop", // colName
      tensor.numel(), // inNelems
      tensor.numel(), // outNelems
      tensor.scalar_type(), // dType
      std::vector<int64_t>(), // inSplitSizes
      std::vector<int64_t>(), // outSplitSizes
      globalRankStart, // globalRankStart
      globalRankStride, // globalRankStride
      this->getSize()); // worldSize

  int dev_in_group{0};
  return collective(
      inputTensors,
      outputTensors,
      [&](at::Tensor& input,
          at::Tensor& output,
          ncclComm_t comm,
          at::cuda::CUDAStream& stream) {
        const auto root = opts.rootRank * inputTensors.size() + opts.rootTensor;
        const auto ncclDataType = getNcclDataType(input.scalar_type());
        const auto ncclReduceOp = getNcclReduceOp(
            opts.reduceOp, input, ncclDataType, comm, dev_in_group++);
        return ncclReduce(
            input.data_ptr(),
            output.data_ptr(),
            input.numel(),
            ncclDataType,
            ncclReduceOp,
            (int)root,
            comm,
            stream.stream());
      },
      OpType::REDUCE,
      "nccl:_reduce_oop");
}

c10::intrusive_ptr<Work> ProcessGroupNCCL::allgather(
    std::vector<std::vector<at::Tensor>>& outputTensors,
    std::vector<at::Tensor>& inputTensors,
    const AllgatherOptions& opts) {
  check_gpu_tensors_different_devices(inputTensors);
  // @lint-ignore CLANGTIDY
  bool same_size = check_same_size(outputTensors.back());

  if (same_size) {
    auto outputFlattened =
        flatten_for_scatter_gather(outputTensors, inputTensors, size_);
    check_gpu_tensors_different_devices(outputFlattened);

    // @lint-ignore CLANGTIDY
    auto tensor = inputTensors.back();
    RECORD_PARAM_COMMS_DATA(
        static_cast<int>(
            this->getSequenceNumberForGroup() +
            1), // seq + 1 to match collective
        this->getID(),
        inputTensors, // inputTensors
        outputTensors, // outputTensors
        rank_, // rank
        "all_gather", // colName
        tensor.numel(), // inNelems
        tensor.numel() * // outNelems
            this->getSize(),
        tensor.scalar_type(), // dType
        std::vector<int64_t>(), // inSplitSizes
        std::vector<int64_t>(), // outSplitSize
        globalRankStart, // globalRankStart
        globalRankStride, // globalRankStride
        this->getSize()); // worldSize

    return collective(
        inputTensors,
        outputFlattened,
        [&](at::Tensor& input,
            at::Tensor& output,
            ncclComm_t comm,
            at::cuda::CUDAStream& stream) {
          if (!avoidRecordStreams_) {
            c10::cuda::CUDACachingAllocator::recordStream(
                output.storage().data_ptr(), stream);
          }
          return ncclAllGather(
              input.data_ptr(),
              output.data_ptr(),
              input.numel(),
              getNcclDataType(input.scalar_type()),
              comm,
              stream.stream());
        },
        [](std::vector<at::cuda::CUDAStream>& ncclStreams,
           c10::intrusive_ptr<ProcessGroupNCCL::WorkNCCL>& work) {
          // avoidRecordStreams_ note: We actually don't need to stash anything
          // here.
          //  - inputTensors is stashed onto work->stashed_for_allocator_safety_
          //    in collective().
          //  - outputFlattened is stashed onto work->outputs_ in collective().
          //  - User-facing outputTensors should be held by the user until after
          //    waiting on work_, or the call makes no sense.
          // So all participating tensors are accounted for, and won't be
          // released back to their allocation streams until after work_ is
          // waited on.
        },
        [&](std::vector<at::cuda::CUDAStream>& ncclStreams,
            c10::intrusive_ptr<ProcessGroupNCCL::WorkNCCL>& work) {
          // Copy the flattened output tensors to the outputs.
          for (const auto i : c10::irange(outputTensors.size())) {
            at::cuda::CUDAStreamGuard guard(ncclStreams[i]);
            for (const auto j : c10::irange(outputTensors[0].size())) {
              // See [Sync Streams].
              if (!avoidRecordStreams_) {
                c10::cuda::CUDACachingAllocator::recordStream(
                    outputTensors[i][j].storage().data_ptr(), ncclStreams[i]);
              }
              outputTensors[i][j].copy_(outputFlattened[i][j], true);
            }
          }
        },
        OpType::ALLGATHER,
        "nccl:all_gather");
  } else {
    const auto num_devices = outputTensors.size();
    const auto num_reduces = outputTensors[0].size();
    std::vector<c10::intrusive_ptr<Work>> works;
    startCoalescing();
    for (const auto i : c10::irange(num_reduces)) {
      std::vector<at::Tensor> inputs_multi_dev(num_devices);
      std::vector<at::Tensor> outputs_multi_dev(num_devices);
      for (const auto j : c10::irange(num_devices)) {
        // @lint-ignore CLANGTIDY
        outputs_multi_dev[j] = outputTensors[j][i];
        inputs_multi_dev[j] =
            // @lint-ignore CLANGTIDY
            i == (rank_ * num_devices + j) ? inputTensors[j]
                                           : outputs_multi_dev[j];
      }
      auto broadcastOpts = BroadcastOptions{
          static_cast<int64_t>(i / num_devices),
          static_cast<int64_t>(i % num_devices),
          opts.timeout};
      auto work =
          _broadcast_oop(outputs_multi_dev, inputs_multi_dev, broadcastOpts);
      works.push_back(work);
    }
    auto work = endCoalescing();
    return work;
  }
}

c10::intrusive_ptr<Work> ProcessGroupNCCL::allgather_coalesced(
    std::vector<std::vector<at::Tensor>>& /* unused */,
    std::vector<at::Tensor>& /* unused */,
    const AllgatherOptions& /* unused */) {
  C10_THROW_ERROR(
      NotImplementedError,
      "ProcessGroupNCCL does not support allgather_coalesced");
}

c10::intrusive_ptr<Work> ProcessGroupNCCL::allgather_into_tensor_coalesced(
    std::vector<at::Tensor>& outputs,
    std::vector<at::Tensor>& inputs,
    const AllgatherOptions& opts) {
  return collective(
      inputs,
      outputs,
      [&](at::Tensor& input,
          at::Tensor& output,
          ncclComm_t comm,
          at::cuda::CUDAStream& stream) {
        return ncclAllGather(
            input.data_ptr(),
            output.data_ptr(),
            input.numel(),
            getNcclDataType(input.scalar_type()),
            comm,
            stream.stream());
      },
      OpType::COALESCED,
      "nccl:all_gather_into_tensor_coalesced");
}

c10::intrusive_ptr<Work> ProcessGroupNCCL::reduce_scatter(
    std::vector<at::Tensor>& outputTensors,
    std::vector<std::vector<at::Tensor>>& inputTensors,
    const ReduceScatterOptions& opts) {
  check_gpu_tensors_different_devices(outputTensors);
  // @lint-ignore CLANGTIDY
  bool same_size = check_same_size(inputTensors.back());

  if (same_size) {
    // @lint-ignore CLANGTIDY
    auto tensor = outputTensors.back();

    int dev_in_group{0};
    auto inputFlattened =
        flatten_for_scatter_gather(inputTensors, outputTensors, size_);
    check_gpu_tensors_different_devices(inputFlattened);

    RECORD_PARAM_COMMS_DATA(
        static_cast<int>(
            this->getSequenceNumberForGroup() +
            1), // seq + 1 to match collective
        this->getID(),
        inputTensors, // inputTensors
        outputTensors, // outputTensors
        rank_, // rank
        "reduce_scatter", // colName
        tensor.numel() * this->getSize(), // inNelems
        tensor.numel(), // outNelems
        tensor.scalar_type(), // dType
        std::vector<int64_t>(), // inSplitSizes
        std::vector<int64_t>(), // outSplitSizes
        globalRankStart, // globalRankStart
        globalRankStride, // globalRankStride
        this->getSize()); // worldSize

    return collective(
        inputFlattened,
        outputTensors,
        [&](at::Tensor& input,
            at::Tensor& output,
            ncclComm_t comm,
            at::cuda::CUDAStream& stream) {
          if (!avoidRecordStreams_) {
            c10::cuda::CUDACachingAllocator::recordStream(
                output.storage().data_ptr(), stream);
          }
          const auto ncclDataType = getNcclDataType(input.scalar_type());
          const auto ncclReduceOp = getNcclReduceOp(
              opts.reduceOp, input, ncclDataType, comm, dev_in_group++);
          return ncclReduceScatter(
              input.data_ptr(),
              output.data_ptr(),
              output.numel(),
              ncclDataType,
              ncclReduceOp,
              comm,
              stream.stream());
        },
        [&](std::vector<at::cuda::CUDAStream>& ncclStreams,
            c10::intrusive_ptr<ProcessGroupNCCL::WorkNCCL>& work) {
          if (avoidRecordStreams_) {
            // We only need to stash inputTensors.
            //  - inputFlattened is stashed onto
            //  work->stashed_for_allocator_safety_
            //    in collective().
            //  - User-facing outputTensors is stashed onto work->outputs_ in
            //  collective(),
            //    and should also be held by the user until after waiting on
            //    work_.
            auto& v = work->stashed_for_allocator_safety_;
            for (const auto i : c10::irange(inputTensors.size())) {
              v->insert(
                  v->end(), inputTensors[i].begin(), inputTensors[i].end());
            }
          }

          // Copy the input tensors to the flattened inputs.
          for (const auto i : c10::irange(inputTensors.size())) {
            at::cuda::CUDAStreamGuard guard(ncclStreams[i]);
            for (const auto j : c10::irange(inputTensors[0].size())) {
              // See [Sync Streams].
              if (!avoidRecordStreams_) {
                c10::cuda::CUDACachingAllocator::recordStream(
                    inputTensors[i][j].storage().data_ptr(), ncclStreams[i]);
              }
              inputFlattened[i][j].copy_(inputTensors[i][j], true);
            }
          }
        },
        [&](std::vector<at::cuda::CUDAStream>&,
            c10::intrusive_ptr<ProcessGroupNCCL::WorkNCCL>& work) {},
        OpType::REDUCE_SCATTER,
        "nccl:reduce_scatter");
  } else {
    const auto num_devices = inputTensors.size();
    const auto num_reduces = inputTensors[0].size();
    std::vector<c10::intrusive_ptr<Work>> works;
    startCoalescing();
    for (const auto i : c10::irange(num_reduces)) {
      std::vector<at::Tensor> inputs_multi_dev(num_devices);
      std::vector<at::Tensor> outputs_multi_dev(num_devices);
      for (const auto j : c10::irange(num_devices)) {
        // @lint-ignore CLANGTIDY
        inputs_multi_dev[j] = inputTensors[j][i];
        outputs_multi_dev[j] =
            // @lint-ignore CLANGTIDY
            i == (rank_ * num_devices + j) ? outputTensors[j]
                                           : inputs_multi_dev[j];
      }
      auto reduceOpts = ReduceOptions{
          opts.reduceOp,
          static_cast<int64_t>(i / num_devices),
          static_cast<int64_t>(i % num_devices),
          opts.timeout};
      auto work = _reduce_oop(outputs_multi_dev, inputs_multi_dev, reduceOpts);
      works.push_back(work);
    }
    auto work = endCoalescing();
    return work;
  }
}

c10::intrusive_ptr<Work> ProcessGroupNCCL::_reduce_scatter_base(
    at::Tensor& outputTensor,
    at::Tensor& inputTensor,
    const ReduceScatterOptions& opts) {
  if (inputTensor.dtype() != outputTensor.dtype()) {
    C10_THROW_ERROR(
        TypeError, "input tensor must be the same type as the output tensor.");
  }

  if (inputTensor.numel() != outputTensor.numel() * size_) {
    C10_THROW_ERROR(
        ValueError,
        "input tensor must be the same size as output size times world size");
  }

  // @lint-ignore CLANGTIDY
  const auto& tensor = outputTensor;
  RECORD_PARAM_COMMS_DATA(
      static_cast<int>(
          this->getSequenceNumberForGroup() + 1), // seq + 1 to match collective
      this->getID(),
      inputTensor, // inputTensor
      outputTensor, // outputTensor
      rank_, // rank
      "_reduce_scatter_base", // colName
      inputTensor.numel(), // inNelems
      tensor.numel(), // outNelems
      tensor.scalar_type(), // dtype
      std::vector<int64_t>(), // inSplitSizes
      std::vector<int64_t>(), // outSplitSizes
      globalRankStart, // globalRankStart
      globalRankStride, // globalRankStride
      this->getSize()); // worldSize

  auto inputs = std::vector<at::Tensor>{inputTensor};
  auto outputs = std::vector<at::Tensor>{outputTensor};

  int dev_in_group = 0;
  // avoidRecordStreams_ note: collective() will stash inputs and outputs.
  // Note 2: for asyncOp = false, we don't want to record streams because we
  // know that the NCCL stream will join back to the "current" stream right
  // after this op. So we might just as well keep the stream ownership of the
  // input/output tensors unchanged. The benefit would be that the
  // allocation/free of the tensors would look deterministic to the "current"
  // stream so that the caching allocator can reuse memory pool for this stream
  // in a clever way. This setting is added for libraries like FSDP which uses
  // `reduce_scatter_tensor`.
  bool avoidRecordStreams = avoidRecordStreams_ || (!opts.asyncOp);

  return collective(
      inputs,
      outputs,
      [&](at::Tensor& input,
          at::Tensor& output,
          ncclComm_t comm,
          at::cuda::CUDAStream& stream) {
        if (!avoidRecordStreams) {
          c10::cuda::CUDACachingAllocator::recordStream(
              output.storage().data_ptr(), stream);
        }
        auto ncclDataType = getNcclDataType(input.scalar_type());
        auto ncclReduceOp = getNcclReduceOp(
            opts.reduceOp, input, ncclDataType, comm, dev_in_group++);
        return ncclReduceScatter(
            input.data_ptr(),
            output.data_ptr(),
            output.numel(),
            ncclDataType,
            ncclReduceOp,
            comm,
            stream.stream());
      },
      OpType::_REDUCE_SCATTER_BASE,
      "nccl:_reduce_scatter_base",
      avoidRecordStreams);
}

c10::intrusive_ptr<Work> ProcessGroupNCCL::reduce_scatter_tensor_coalesced(
    std::vector<at::Tensor>& outputs,
    std::vector<at::Tensor>& inputs,
    const ReduceScatterOptions& opts) {
  return collective(
      inputs,
      outputs,
      [&](at::Tensor& input,
          at::Tensor& output,
          ncclComm_t comm,
          at::cuda::CUDAStream& stream) {
        if (!avoidRecordStreams_) {
          c10::cuda::CUDACachingAllocator::recordStream(
              output.storage().data_ptr(), stream);
        }
        auto ncclDataType = getNcclDataType(input.scalar_type());
        auto ncclReduceOp = getNcclReduceOp(
            opts.reduceOp, input, ncclDataType, comm, /*dev_in_group=*/0);
        return ncclReduceScatter(
            input.data_ptr(),
            output.data_ptr(),
            output.numel(),
            ncclDataType,
            ncclReduceOp,
            comm,
            stream.stream());
      },
      OpType::COALESCED,
      "nccl:reduce_scatter_tensor_coalesced");
}

c10::intrusive_ptr<Work> ProcessGroupNCCL::barrier(const BarrierOptions& opts) {
  RECORD_PARAM_COMMS(
      static_cast<int>(
          this->getSequenceNumberForGroup() + 1), // seq + 1 to match collective
      this->getID(),
      rank_, // rank
      "barrier", // colName
      0, // inNelems
      0, // outNelems
      at::kByte, // dType
      std::vector<int64_t>(), // inSplitSizes
      std::vector<int64_t>(), // outSplitSizes
      globalRankStart, // globalRankStart
      globalRankStride, // globalRankStride
      this->getSize()); // worldSize

  std::vector<at::Device> devices;

  // Use user defined GPU device ids if provided
  if (!opts.device_ids.empty()) {
    for (auto device : opts.device_ids) {
      devices.emplace_back(at::DeviceType::CUDA, device);
    }
  } else if (usedDeviceIdxs_.empty()) {
    // This means there is not yet a NCCL collective being called
    // Here we have to use the best guesses and will use a single GPU to call
    // allreduce to achieve barrier.
    // In case the multiple processes fall into the same node, we use rank to
    // ensure that each process is on a different GPU
    auto numGPUs = at::cuda::getNumGPUs();
    int16_t deviceIdx = static_cast<int16_t>(rank_ % numGPUs);
    LOG(INFO)
        << logPrefix()
        << c10::str(
               " using GPU ",
               deviceIdx,
               " to perform barrier as devices used by this process are currently unknown. ",
               "This can potentially cause a hang if this rank to GPU mapping is incorrect.",
               "Specify device_ids in barrier() to force use of a particular device.");
    devices.emplace_back(guessDeviceForRank());
  } else {
    for (auto usedDeviceIdx : usedDeviceIdxs_) {
      devices.emplace_back(at::DeviceType::CUDA, usedDeviceIdx);
    }
  }

  std::vector<at::Tensor> barrierTensors;
  barrierTensors.reserve(devices.size());

  at::cuda::OptionalCUDAGuard gpuGuard;
  for (auto& device : devices) {
    gpuGuard.set_index(device.index());
    barrierTensors.push_back(at::empty(
        {1},
        at::TensorOptions().device(at::DeviceType::CUDA).dtype(at::kByte)));
  }

  // All reduce to achieve the barrier
  auto work = allreduce(barrierTensors);

  // Work will take over barrierTensors
  auto ncclWork = dynamic_cast<ProcessGroupNCCL::WorkNCCL*>(work.get());
  TORCH_CHECK(ncclWork);
  ncclWork->barrierTensors_ = std::move(barrierTensors);

  return work;
}

#ifdef ENABLE_NCCL_P2P_SUPPORT
c10::intrusive_ptr<Work> ProcessGroupNCCL::alltoall_base(
    at::Tensor& outputTensor,
    at::Tensor& inputTensor,
    std::vector<int64_t>& outputSplitSizes,
    std::vector<int64_t>& inputSplitSizes,
    const AllToAllOptions& /* unused */) {
  check_gpu_single_tensor(outputTensor, true);
  check_gpu_single_tensor(inputTensor, true);
  if (outputSplitSizes.size() == 0 && inputSplitSizes.size() == 0) {
    std::vector<at::Tensor> inputTensors = {inputTensor};
    std::vector<at::Tensor> outputTensors = {outputTensor};

    RECORD_PARAM_COMMS_DATA(
        static_cast<int>(
            this->getSequenceNumberForGroup() +
            1), // seq + 1 to match collective
        this->getID(),
        inputTensor, // inputTensor
        outputTensor, // outputTensor
        rank_, // rank
        "all_to_all", // colName
        inputTensor.numel(), // inNelems
        outputTensor.numel(), // outNelems
        inputTensor.scalar_type(), // dType
        std::vector<int64_t>(), // inSplitSizes
        std::vector<int64_t>(), // outSplitSizes
        globalRankStart, // globalRankStart
        globalRankStride, // globalRankStride
        this->getSize()); // worldSize

    // avoidRecordStreams_ note: collective() will stash inputTensors and
    // outputTensors.
    return collective(
        inputTensors,
        outputTensors,
        [&](at::Tensor& input,
            at::Tensor& output,
            ncclComm_t comm,
            at::cuda::CUDAStream& stream) {
          // See [Sync Streams].
          if (!avoidRecordStreams_) {
            c10::cuda::CUDACachingAllocator::recordStream(
                output.storage().data_ptr(), stream);
          }
          torch::cuda::nccl::all2all_single_equal_split(
              input, output, this->getSize(), comm, stream);
          return ncclSuccess;
        },
        OpType::ALLTOALL_BASE,
        "nccl:all_to_all");
  } else {
    c10d::checkSplitSizes(inputSplitSizes, inputTensor, size_);
    c10d::checkSplitSizes(outputSplitSizes, outputTensor, size_);
    std::vector<at::Tensor> inputTensors = {inputTensor};
    std::vector<at::Tensor> outputTensors = {outputTensor};

    RECORD_PARAM_COMMS_DATA(
        static_cast<int>(
            this->getSequenceNumberForGroup() +
            1), // seq + 1 to match collective
        this->getID(),
        inputTensor, // inputTensor
        outputTensor, // outputTensor
        rank_, // rank
        "all_to_allv", // colName
        inputTensor.numel(), // inNelems
        outputTensor.numel(), // outNelems
        inputTensor.scalar_type(), // dType
        inputSplitSizes, // inSplitSizes
        outputSplitSizes, // outSplitSizes
        globalRankStart, // globalRankStart
        globalRankStride, // globalRankStride
        this->getSize()); // worldSize

    // avoidRecordStreams_ note: collective() will stash inputTensors and
    // outputTensors.
    return collective(
        inputTensors,
        outputTensors,
        [&](at::Tensor& input,
            at::Tensor& output,
            ncclComm_t comm,
            at::cuda::CUDAStream& stream) {
          std::vector<size_t> send_lengths(size_);
          std::vector<size_t> recv_lengths(size_);
          std::vector<size_t> send_offsets(size_);
          std::vector<size_t> recv_offsets(size_);
          c10d::computeLengthsAndOffsets(
              inputSplitSizes, input, &send_lengths, &send_offsets);
          c10d::computeLengthsAndOffsets(
              outputSplitSizes, output, &recv_lengths, &recv_offsets);
          // See [Sync Streams].
          if (!avoidRecordStreams_) {
            c10::cuda::CUDACachingAllocator::recordStream(
                output.storage().data_ptr(), stream);
          }
          torch::cuda::nccl::all2all_single_unequal_split(
              input.data_ptr(),
              send_lengths.data(),
              send_offsets.data(),
              output.data_ptr(),
              recv_lengths.data(),
              recv_offsets.data(),
              input.element_size(),
              input.scalar_type(),
              comm,
              stream);
          return ncclSuccess;
        },
        OpType::ALLTOALL_BASE,
        "nccl:all_to_all");
  }
}

c10::intrusive_ptr<Work> ProcessGroupNCCL::alltoall(
    std::vector<at::Tensor>& outputTensors,
    std::vector<at::Tensor>& inputTensors,
    const AllToAllOptions& /* unused */) {
  std::vector<int64_t> inSplitSizes;
  std::vector<int64_t> outSplitSizes;
  int64_t total_numel = 0;

  auto device = outputTensors[0].device();
  for (const auto r : c10::irange(outputTensors.size())) {
    check_gpu_single_tensor(outputTensors[r], true);
    check_gpu_single_tensor(inputTensors[r], true);
    TORCH_CHECK(
        device == outputTensors[r].device() &&
            device == inputTensors[r].device(),
        "Tensors must be on the same device")
    inSplitSizes.push_back(inputTensors[r].numel());
    outSplitSizes.push_back(outputTensors[r].numel());
    total_numel += inputTensors[r].numel();
  }

  RECORD_PARAM_COMMS_DATA(
      static_cast<int>(
          this->getSequenceNumberForGroup() + 1), // seq + 1 to match collective
      this->getID(),
      inputTensors, // inputTensors
      outputTensors, // outputTensors
      rank_, // rank
      "all_to_all", // colName
      total_numel, // inNelems
      total_numel, // outNelems
      inputTensors.front().scalar_type(), // dType
      inSplitSizes, // inSplitSizes
      outSplitSizes, // outSplitSizes
      globalRankStart, // globalRankStart
      globalRankStride, // globalRankStride
      this->getSize()); // worldSize

  std::vector<at::Tensor> inputTensor0 = {inputTensors[0]};
  std::vector<at::Tensor> outputTensor0 = {outputTensors[0]};
  return collective(
      inputTensor0,
      outputTensor0,
      [&](at::Tensor& /* unused */,
          at::Tensor& /* unused */,
          ncclComm_t comm,
          at::cuda::CUDAStream& stream) {
        torch::cuda::nccl::all2all(outputTensors, inputTensors, comm, stream);
        return ncclSuccess;
      },
      [&](std::vector<at::cuda::CUDAStream>&,
          c10::intrusive_ptr<ProcessGroupNCCL::WorkNCCL>& work) {
        if (avoidRecordStreams_) {
          // inputTensor0 and outputTensor0 are stashed redundantly by
          // collective(), but that's ok.
          auto& v = work->stashed_for_allocator_safety_;
          v->insert(v->end(), inputTensors.begin(), inputTensors.end());
          v->insert(v->end(), outputTensors.begin(), outputTensors.end());
        }
      },
      [](std::vector<at::cuda::CUDAStream>&,
         c10::intrusive_ptr<ProcessGroupNCCL::WorkNCCL>& work) {},
      OpType::ALLTOALL,
      "nccl:all_to_all");
}

c10::intrusive_ptr<Work> ProcessGroupNCCL::send(
    std::vector<at::Tensor>& tensors,
    int dstRank,
    int /* unused */) {
  check_gpu_tensors_different_devices(tensors, true);

  // @lint-ignore CLANGTIDY
  auto tensor = tensors.back();
  RECORD_PARAM_COMMS_DATA(
      static_cast<int>(
          this->getSequenceNumberForGroup() + 1), // seq + 1 to match collective
      this->getID(),
      tensors, // inputTensors
      tensors, // outputTensors
      dstRank, // dst rank
      "send", // colName
      tensor.numel(), // inNelems
      tensor.numel(), // outNelems
      tensor.scalar_type(), // dType
      std::vector<int64_t>(), // inSplitSizes
      std::vector<int64_t>(), // outSplitSizes
      globalRankStart, // globalRankStart
      globalRankStride, // globalRankStride
      this->getSize()); // worldSize

  auto ret = pointToPoint(
      tensors,
      [&](at::Tensor& input,
          ncclComm_t comm,
          at::cuda::CUDAStream& stream,
          int dst) {
        torch::cuda::nccl::send(input, comm, stream, dst);
        return ncclSuccess;
      },
      dstRank,
      OpType::SEND,
      c10::str("nccl:send ", rank_, "->", dstRank).c_str());
  return ret;
}

c10::intrusive_ptr<Work> ProcessGroupNCCL::recv(
    std::vector<at::Tensor>& tensors,
    int srcRank,
    int /* unused */) {
  check_gpu_tensors_different_devices(tensors, true);

  // @lint-ignore CLANGTIDY
  auto tensor = tensors.back();
  RECORD_PARAM_COMMS_DATA(
      static_cast<int>(
          this->getSequenceNumberForGroup() + 1), // seq + 1 to match collective
      this->getID(),
      tensors, // inputTensors
      tensors, // outputTensors
      srcRank, // src rank
      "recv", // colName
      tensor.numel(), // inNelems
      tensor.numel(), // outNelems
      tensor.scalar_type(), // dType
      std::vector<int64_t>(), // inSplitSizes
      std::vector<int64_t>(), // outSplitSizes
      globalRankStart, // globalRankStart
      globalRankStride, // globalRankStride
      this->getSize()); // worldSize

  auto ret = pointToPoint(
      tensors,
      [&](at::Tensor& output,
          ncclComm_t comm,
          at::cuda::CUDAStream& stream,
          int src) {
        torch::cuda::nccl::recv(output, comm, stream, src);
        return ncclSuccess;
      },
      srcRank,
      OpType::RECV,
      c10::str("nccl:recv ", rank_, "<-", srcRank).c_str());
  return ret;
}
#else
c10::intrusive_ptr<Work> ProcessGroupNCCL::alltoall_base(
    at::Tensor& /* unused */,
    at::Tensor& /* unused */,
    std::vector<int64_t>& /* unused */,
    std::vector<int64_t>& /* unused */,
    const AllToAllOptions& /* unused */) {
  C10_THROW_ERROR(
      NotImplementedError,
      "ProcessGroupNCCL only supports alltoall* for NCCL lib version >= 2.7.0");
}

c10::intrusive_ptr<Work> ProcessGroupNCCL::alltoall(
    std::vector<at::Tensor>& /* unused */,
    std::vector<at::Tensor>& /* unused */,
    const AllToAllOptions& /* unused */) {
  C10_THROW_ERROR(
      NotImplementedError,
      "ProcessGroupNCCL only supports alltoall* for NCCL lib version >= 2.7.0");
}

c10::intrusive_ptr<Work> ProcessGroupNCCL::send(
    std::vector<at::Tensor>& /* unused */,
    int /* unused */,
    int /* unused */) {
  C10_THROW_ERROR(
      NotImplementedError,
      "ProcessGroupNCCL only supports send for NCCL lib version >= 2.7.0");
}

c10::intrusive_ptr<Work> ProcessGroupNCCL::recv(
    std::vector<at::Tensor>& /* unused */,
    int /* unused */,
    int /* unused */) {
  C10_THROW_ERROR(
      NotImplementedError,
      "ProcessGroupNCCL only supports recv for NCCL lib version >= 2.7.0");
}
#endif

void ProcessGroupNCCL::groupStart() {
#if defined(NCCL_MAJOR) && (NCCL_MAJOR >= 2)
  C10D_NCCL_CHECK(ncclGroupStart(), c10::nullopt);
#endif
  ++ncclActiveGroupCounter_;
}

void ProcessGroupNCCL::groupEnd() {
#if defined(NCCL_MAJOR) && (NCCL_MAJOR >= 2)
#ifndef NCCL_HAS_COMM_NONBLOCKING
  C10D_NCCL_CHECK(ncclGroupEnd(), c10::nullopt);
#else
  if (!nccl_use_nonblocking()) {
    C10D_NCCL_CHECK(ncclGroupEnd(), c10::nullopt);
  } else {
    TORCH_WARN(
        "ProcessGroupNCCL::groupEnd() called in nonblocking communicator mode without involved communicators specified; gathering all mapped communicators...");
    std::unique_lock<std::mutex> lock(mutex_);
    std::vector<std::shared_ptr<NCCLComm>> ncclComms_;
    for (auto& it : devNCCLCommMap_) {
      ncclComms_.insert(ncclComms_.end(), it.second.begin(), it.second.end());
    }
    C10D_NCCL_CHECK_TIMEOUT_GROUPEND(ncclGroupEnd(), ncclComms_, c10::nullopt);
  }
#endif
#endif
  --ncclActiveGroupCounter_;
}

void ProcessGroupNCCL::groupEndNonblocking(
    std::vector<std::shared_ptr<NCCLComm>> comms) {
#if defined(NCCL_MAJOR) && (NCCL_MAJOR >= 2)
#ifndef NCCL_HAS_COMM_NONBLOCKING
  C10D_NCCL_CHECK(ncclGroupEnd(), c10::nullopt);
#else
  if (!nccl_use_nonblocking()) {
    C10D_NCCL_CHECK(ncclGroupEnd(), c10::nullopt);
  } else {
    C10D_NCCL_CHECK_TIMEOUT_GROUPEND(ncclGroupEnd(), comms, c10::nullopt);
  }
#endif
#endif
  --ncclActiveGroupCounter_;
}

c10::intrusive_ptr<Work> ProcessGroupNCCL::gather(
    std::vector<std::vector<at::Tensor>>& outputTensors,
    std::vector<at::Tensor>& inputTensors,
    const GatherOptions& opts) {
  static auto invalidArgument = [](const std::string& msg) {
    C10_THROW_ERROR(ValueError, "ProcessGroupNCCL::gather: " + msg);
  };

  assertRootRank(invalidArgument, opts.rootRank, size_);
  check_gpu_tensors_different_devices(inputTensors, true);
  assertSingleElementInput(invalidArgument, inputTensors);

  // @lint-ignore CLANGTIDY
  auto tensor = inputTensors.back();

  std::vector<at::Tensor> outputs;

  if (getRank() == opts.rootRank) {
    if (outputTensors.size() != 1) {
      std::stringstream ss;
      ss << "requires a single-element output list containing a list with "
         << getSize() << " tensors.";
      invalidArgument(ss.str());
    } else if (outputTensors[0].size() != static_cast<size_t>(getSize())) {
      std::stringstream ss;
      ss << "Incorrect output list size " << outputTensors[0].size()
         << ". Output list size should be " << getSize()
         << ", same as size of the process group.";
      invalidArgument(ss.str());
    }

    const auto& options = inputTensors[0].options();
    const auto& sizes = inputTensors[0].sizes();
    assertTypeAndSizesMatch(invalidArgument, outputTensors[0], options, sizes);
    outputs = outputTensors[0];
  } else {
    // if not in the root rank, initialize outputs as empty list
    if (outputTensors.size() != 0) {
      invalidArgument("requires empty output on non-root");
    }
    outputs = {};
    // append a empty tensor to the list, we don't use it but the
    // `collective` template function requires it to invoke its function
    outputs.emplace_back();
  }

  RECORD_PARAM_COMMS_DATA(
      static_cast<int>(
          this->getSequenceNumberForGroup() + 1), // seq + 1 to match collective
      this->getID(),
      inputTensors, // inputTensors
      outputTensors, // outputTensors
      opts.rootRank, // root rank
      "gather", // colName
      tensor.numel(), // inNelems
      tensor.numel() * this->getSize(), // outNelems
      tensor.scalar_type(), // dType
      std::vector<int64_t>(), // inSplitSizes
      std::vector<int64_t>(), // outSplitSize
      globalRankStart, // globalRankStart
      globalRankStride, // globalRankStride
      this->getSize()); // worldSize

  // avoidRecordStreams_ note: collective() will stash inputTensors and
  // outputs, which == outputTensors[0] on the root rank where it matters.
  return collective(
      inputTensors,
      outputs,
      [&](at::Tensor& /* unused */,
          at::Tensor& /* unused */,
          ncclComm_t comm,
          at::cuda::CUDAStream& stream) {
        const auto root = opts.rootRank;
        if (getRank() == root) {
          if (!avoidRecordStreams_) {
            for (auto output : outputs) {
              c10::cuda::CUDACachingAllocator::recordStream(
                  output.storage().data_ptr(), stream);
            }
          }
        }
        torch::cuda::nccl::gather(inputTensors[0], outputs, comm, stream, root);
        return ncclSuccess;
      },
      OpType::GATHER,
      "nccl:gather");
}

c10::intrusive_ptr<Work> ProcessGroupNCCL::scatter(
    std::vector<at::Tensor>& outputTensors,
    std::vector<std::vector<at::Tensor>>& inputTensors,
    const ScatterOptions& opts) {
  static auto invalidArgument = [](const std::string& msg) {
    C10_THROW_ERROR(ValueError, "ProcessGroupNCCL::scatter: " + msg);
  };

  assertRootRank(invalidArgument, opts.rootRank, size_);
  check_gpu_tensors_different_devices(outputTensors, true);
  assertSingleElementInput(invalidArgument, outputTensors);

  // @lint-ignore CLANGTIDY
  auto tensor = outputTensors.back();

  std::vector<at::Tensor> inputs;

  if (getRank() == opts.rootRank) {
    if (inputTensors.size() != 1) {
      std::stringstream ss;
      ss << "requires a single-element input list containing a list with "
         << getSize() << " tensors.";
      invalidArgument(ss.str());
    } else if (inputTensors[0].size() != static_cast<size_t>(getSize())) {
      std::stringstream ss;
      ss << "Incorrect input list size " << inputTensors[0].size()
         << ". Input list size should be " << getSize()
         << ", same as size of the process group.";
      invalidArgument(ss.str());
    }

    const auto& options = outputTensors[0].options();
    const auto& sizes = outputTensors[0].sizes();
    assertTypeAndSizesMatch(invalidArgument, inputTensors[0], options, sizes);
    inputs = inputTensors[0];
  } else {
    // if not in the root rank, initialize inputTensors as empty place holder
    // with an empty list
    if (inputTensors.size() != 0) {
      invalidArgument("requires empty input on non-root");
    }
    inputs = {};
    // append a empty tensor to the list, we don't use it but the
    // `collective` template function requires it to invoke its function
    inputs.emplace_back();
  }

  RECORD_PARAM_COMMS_DATA(
      static_cast<int>(
          this->getSequenceNumberForGroup() + 1), // seq + 1 to match collective
      this->getID(),
      inputTensors, // inputTensors
      outputTensors, // outputTensors
      opts.rootRank, // root rank
      "scatter", // colName
      tensor.numel(), // inNelems
      tensor.numel() * this->getSize(), // outNelems
      tensor.scalar_type(), // dType
      std::vector<int64_t>(), // inSplitSizes
      std::vector<int64_t>(), // outSplitSize
      globalRankStart, // globalRankStart
      globalRankStride, // globalRankStride
      this->getSize()); // worldSize

  // avoidRecordStreams_ note: collective() will stash outputTensors and
  // inputs, which == inputTensors[0] on the root rank where it matters.
  bool avoidRecordStreams = avoidRecordStreams_ || (!opts.asyncOp);

  return collective(
      outputTensors,
      inputs,
      [&](at::Tensor& /* unused */,
          at::Tensor& /* unused */,
          ncclComm_t comm,
          at::cuda::CUDAStream& stream) {
        const auto root = opts.rootRank;
        if (getRank() == root) {
          if (!avoidRecordStreams) {
            for (auto input : inputs) {
              c10::cuda::CUDACachingAllocator::recordStream(
                  input.storage().data_ptr(), stream);
            }
          }
        }
        torch::cuda::nccl::scatter(
            inputs, outputTensors[0], comm, stream, root);
        return ncclSuccess;
      },
      OpType::SCATTER,
      "nccl:scatter",
      avoidRecordStreams);
}

c10::intrusive_ptr<Work> ProcessGroupNCCL::recvAnysource(
    std::vector<at::Tensor>& /* unused */,
    int /* unused */) {
  C10_THROW_ERROR(
      NotImplementedError, "ProcessGroupNCCL does not support recvAnysource");
}

c10::intrusive_ptr<Work> ProcessGroupNCCL::_allgather_base(
    at::Tensor& output_tensor,
    at::Tensor& input_tensor,
    const AllgatherOptions& opts) {
  check_gpu_single_tensor(input_tensor);
  check_gpu_single_tensor(output_tensor);

  if (input_tensor.dtype() != output_tensor.dtype()) {
    C10_THROW_ERROR(
        TypeError, "output tensor must have the same type as input tensor");
  }

  if (input_tensor.numel() * size_ != output_tensor.numel()) {
    C10_THROW_ERROR(
        ValueError,
        "output tensor size must be equal to world_size times input tensor size");
  }

  // @lint-ignore CLANGTIDY
  const auto& tensor = output_tensor;
  RECORD_PARAM_COMMS_DATA(
      static_cast<int>(
          this->getSequenceNumberForGroup() + 1), // seq + 1 to match collective
      this->getID(),
      input_tensor, // inputTensors
      output_tensor, // outputTensors
      rank_, // rank
      "_allgather_base", // colName
      input_tensor.numel(), // inNelems
      tensor.numel(), // outNelems
      tensor.scalar_type(), // dType
      std::vector<int64_t>(), // inSplitSizes
      std::vector<int64_t>(), // outSplitSize
      globalRankStart, // globalRankStart
      globalRankStride, // globalRankStride
      this->getSize()); // worldSize

  // just a wrapper to fit the collective interface
  auto inputs = std::vector<at::Tensor>{input_tensor};
  auto outputs = std::vector<at::Tensor>{output_tensor};

  // avoidRecordStreams_ note: collective() will stash inputs and outputs.
  // Note 2: for asyncOp = false, we don't want to record streams because we
  // know that the NCCL stream will join back to the "current" stream right
  // after this op. So we might just as well keep the stream ownership of the
  // input/output tensors unchanged. The benefit would be that the
  // allocation/free of the tensors would look deterministic to the "current"
  // stream so that the caching allocator can reuse memory pool for this stream
  // in a clever way. This setting is added for libraries like FSDP which uses
  // `all_gather_into_tensor`.
  bool avoidRecordStreams = avoidRecordStreams_ || (!opts.asyncOp);

  return collective(
      inputs,
      outputs,
      [&](at::Tensor& input,
          at::Tensor& output,
          ncclComm_t comm,
          at::cuda::CUDAStream& stream) {
        if (!avoidRecordStreams) {
          c10::cuda::CUDACachingAllocator::recordStream(
              output.storage().data_ptr(), stream);
        }
        return ncclAllGather(
            input.data_ptr(),
            output.data_ptr(),
            input.numel(),
            getNcclDataType(input.scalar_type()),
            comm,
            stream.stream());
      },
      OpType::_ALLGATHER_BASE,
      "nccl:_all_gather_base",
      avoidRecordStreams);
}

} // namespace c10d

#endif // USE_C10D_NCCL<|MERGE_RESOLUTION|>--- conflicted
+++ resolved
@@ -746,11 +746,6 @@
       getCvarInt(TORCH_NCCL_HEARTBEAT_TIMEOUT_SEC, 60 * 10 /*10 Mins*/);
   waitTimeoutDumpInMilSec_ =
       getCvarInt(TORCH_NCCL_WAIT_TIMEOUT_DUMP_MILSEC, 2000);
-<<<<<<< HEAD
-  timeoutCheckIntervalMilSec_ =
-      getCvarInt(TORCH_NCCL_TIMEOUT_CHECK_MILSEC, 1000);
-=======
->>>>>>> 37782247
   ncclTraceBufferSize_ = getCvarInt(TORCH_NCCL_TRACE_BUFFER_SIZE, 0);
   enableCollecticeHashDebug_ = (dist_debug_level_ >= DebugLevel::Detail);
   // store_ usually is wrapped with PrefixStore and the prefix is different
@@ -817,23 +812,6 @@
   std::string torch_distributed_debug =
       getCvarString({"TORCH_DISTRIBUTED_DEBUG"}, OFF.c_str());
   std::string nccl_debug = getCvarString({"NCCL_DEBUG"}, OFF.c_str());
-<<<<<<< HEAD
-  LOG(INFO)
-      << logPrefix() << "ProcessGroupNCCL initialization options: "
-      << "NCCL version: " << getNcclVersion() << ", size: " << size
-      << ", global rank: " << globalRank()
-      << ", TORCH_NCCL_ASYNC_ERROR_HANDLING: " << asyncErrorHandling_
-      << ", TORCH_NCCL_DUMP_ON_TIMEOUT: " << dumpOnTimeout_
-      << ", TORCH_NCCL_WAIT_TIMEOUT_DUMP_MILSEC: " << waitTimeoutDumpInMilSec_
-      << ", TORCH_NCCL_DESYNC_DEBUG: " << desyncDebug_
-      << ", TORCH_NCCL_ENABLE_TIMING: " << enableTiming_.load()
-      << ", TORCH_NCCL_BLOCKING_WAIT: " << blockingWait_
-      << ", TIMEOUT(ms): " << options_->timeout.count()
-      << ", USE_HIGH_PRIORITY_STREAM: " << options_->is_high_priority_stream
-      << ", SPLIT_FROM: " << options_->split_from
-      << ", SPLIT_COLOR: " << options_->split_color
-      << ", TORCH_DISTRIBUTED_DEBUG: " << torch_distributed_debug
-=======
   LOG(INFO) << logPrefix() << "ProcessGroupNCCL initialization options: "
             << "NCCL version: " << getNcclVersion() << ", size: " << size
             << ", global rank: " << globalRank()
@@ -850,7 +828,6 @@
             << ", SPLIT_FROM: " << options_->split_from
             << ", SPLIT_COLOR: " << options_->split_color
             << ", TORCH_DISTRIBUTED_DEBUG: " << torch_distributed_debug
->>>>>>> 37782247
 #ifdef NCCL_HAS_COMM_REGISTER
       << ", TORCH_NCCL_USE_TENSOR_REGISTER_ALLOCATOR_HOOK: "
       << useTensorRegisterAllocatorHook_
@@ -1560,8 +1537,6 @@
     // Bump up heart beat by one.
     heartbeat_++;
 
-<<<<<<< HEAD
-=======
     // Assuming that we always init a process group containing all ranks,
     // we only use the watchdog thread to listen for the global signal to dump
     // and abort. We poll store to see if some ranks have flagged a timeout when
@@ -1594,7 +1569,6 @@
       }
     }
 
->>>>>>> 37782247
     for (auto it = workMetaList_.begin(); it != workMetaList_.end();
          /* no increment */) {
       auto& work = *it;
