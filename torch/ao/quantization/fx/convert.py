from typing import Any, Dict, List, Optional, Set, Tuple, Union, Type, Callable
from torch.ao.quantization.quant_type import QuantType
import torch
import copy
import warnings
from torch.fx import (
    GraphModule,
)
from torch.fx.graph import (
    Graph,
    Node,
    Argument,
)
from ..utils import (
    _activation_is_statically_quantized,
    _weight_is_quantized,
    _get_qparam_dict,
    _parent_name,
    _get_swapped_custom_module_class,
)
from ..qconfig import (
    QConfigAny,
    qconfig_equals
)
from ..qconfig_mapping import QConfigMapping
from .qconfig_mapping_utils import (
    generate_node_name_to_qconfig,
    compare_prepare_convert_qconfig_mappings,
    update_qconfig_for_fusion,
    is_qconfig_supported_by_dtype_configs,
    _update_qconfig_for_qat,
)
from torch.ao.quantization.backend_config.utils import (
    get_root_module_to_quantized_reference_module,
    get_pattern_to_dtype_configs,
    get_fused_module_classes,
    get_qat_module_classes,
)
from torch.ao.quantization.backend_config import (
    BackendConfig,
    get_native_backend_config,
)
from .graph_module import (
    QuantizedGraphModule,
    _is_observed_module,
    _is_observed_standalone_module,
)
from ._equalize import update_obs_for_equalization, convert_eq_obs
from torch.nn.utils.parametrize import type_before_parametrizations
from .utils import (
    _get_module,
    _is_custom_module_lstm,
    get_custom_module_class_keys,
    create_getattr_from_value,
    collect_producer_nodes,
    graph_module_from_producer_nodes,
    node_arg_is_weight,
)
from torch.ao.quantization.utils import (
    is_per_channel,
    to_underlying_dtype,
)
from torch.ao.quantization.quantize import (
    _remove_qconfig,
    is_activation_post_process,
)
from torch.ao.quantization.stubs import DeQuantStub
from .custom_config import (
    ConvertCustomConfig,
    PrepareCustomConfig,
)
from .lower_to_fbgemm import lower_to_fbgemm
# importing the lib so that the quantized_decomposed ops are registered
from ._decomposed import quantized_decomposed_lib  # noqa: F401
<<<<<<< HEAD
from torch.ao.quantization.observer import _is_activation_post_process

=======
import operator

# TODO: revisit this list. Many helper methods shouldn't be public
>>>>>>> d6c8603b
__all__ = [
    "convert",
    "convert_custom_module",
    "convert_standalone_module",
    "convert_weighted_module",
]

def _replace_observer_with_quantize_dequantize_node_decomposed(
        model: torch.nn.Module,
        graph: Graph,
        node: Node,
        modules: Dict[str, torch.nn.Module],
        node_name_to_scope: Dict[str, Tuple[str, type]],
        node_name_to_qconfig: Dict[str, QConfigAny]) -> None:
    """ Replace activation_post_process module call node with quantize and
    dequantize node working with decomposed Tensor

    Before:
    ... -> observer_0(x) -> ...
    After:
    ... -> torch.ops.quantized_decomposed.quantize_per_tensor(x, ...) ->
    torch.ops.quantized_decomposed.dequantize_per_tensor() -> ...

    or quantize_per_channel and dequantize_per_channel
    """
    assert modules is not None
    assert isinstance(node.target, str)
    module_path, prefix = get_module_path_and_prefix(node, node_name_to_scope, node_name_to_qconfig)
    activation_post_process = modules[node.target]
    # skip replacing observers to quant/dequant nodes if the qconfigs of all
    # consumers and producers of this observer are None
    skip_replacement = all([
        has_none_qconfig(n, node_name_to_qconfig) for n in
        list(node.args) + list(node.users.keys())])
    if skip_replacement or not _is_conversion_supported(activation_post_process):
        # didn't find correponding quantize op and info for the activation_post_process
        # so we just remove the observer
        with graph.inserting_before(node):
            node.replace_all_uses_with(node.args[0])
            graph.erase_node(node)
        return

    # otherwise, we can convert the activation_post_process module call to quantize/dequantize node

    # 1. extract the information from activation_post_process module for generating
    # the quantize and dequantize operator
    dtype = activation_post_process.dtype  # type: ignore[attr-defined]

    is_dynamic = False
    if hasattr(activation_post_process, "is_dynamic"):
        is_dynamic = activation_post_process.is_dynamic  # type: ignore[assignment]

    if dtype in [torch.quint8, torch.qint8, torch.qint32] and \
            (not is_dynamic):
        # TODO: probably should cleanup this condition check, it's hard
        # to reason about this if and the following elif

        # uint8/int8/int32 static quantization branch

        # 1. extract information for inserting q/dq node from activation_post_process
        node_type = "call_function"
        quantize_op : Optional[Callable] = None
        scale, zero_point = activation_post_process.calculate_qparams()  # type: ignore[attr-defined, operator]
        if is_per_channel(activation_post_process.qscheme):  # type: ignore[attr-defined]
            ch_axis = int(activation_post_process.ch_axis)  # type: ignore[attr-defined, arg-type]
            quantize_op = torch.ops.quantized_decomposed.quantize_per_channel
            dequantize_op = torch.ops.quantized_decomposed.dequantize_per_channel
            quant_min = activation_post_process.quant_min
            quant_max = activation_post_process.quant_max
            dtype_ = to_underlying_dtype(dtype)
            qparams = {
                "_scale_": scale,
                "_zero_point_": zero_point,
                "_axis_": ch_axis,
                "_quant_min_": quant_min,
                "_quant_max_": quant_max,
                "_dtype_": dtype_
            }
        else:
            quantize_op = torch.ops.quantized_decomposed.quantize_per_tensor
            dequantize_op = torch.ops.quantized_decomposed.dequantize_per_tensor
            scale = float(scale)
            zero_point = int(zero_point)
            quant_min = activation_post_process.quant_min  # type: ignore[attr-defined]
            quant_max = activation_post_process.quant_max  # type: ignore[attr-defined]
            dtype_ = to_underlying_dtype(dtype)
            qparams = {
                "_scale_": scale,
                "_zero_point_": zero_point,
                "_quant_min_": quant_min,
                "_quant_max_": quant_max,
                "_dtype_": dtype_
            }

        # 2. replace activation_post_process node with quantize and dequantize
        with graph.inserting_before(node):
            input_node = node.args[0]
            quantize_op_inputs = [input_node]
            for key, value_or_node in qparams.items():
                # TODO: we can add the information of whether a value needs to
                # be registered as an attribute in qparams dict itself
                if key in ['_scale_', '_zero_point_']:
                    # For scale and zero_point values we register them as buffers in the root module.
                    # TODO: maybe need more complex attr name here
                    qparam_node = create_getattr_from_value(
                        model, graph, module_path + prefix + key, value_or_node)
                    quantize_op_inputs.append(qparam_node)
                else:
                    # for qparams that are not scale/zero_point (like axis, dtype) we store them as literals in the graph.
                    quantize_op_inputs.append(value_or_node)

            quantized_node = graph.create_node(node_type, quantize_op, tuple(quantize_op_inputs), {})
            # use the same qparams from quantize op
            dq_inputs = [quantized_node] + quantize_op_inputs[1:]
            dequantized_node = graph.call_function(
                dequantize_op,
                tuple(dq_inputs),
                {}
            )
            node.replace_all_uses_with(dequantized_node)
            graph.erase_node(node)
    elif is_dynamic:

        # uint8/int8/fp16 dynamic quantization

        # 1. extract information for inserting q/dq node from activation_post_process
        node_type = "call_function"
        quantize_op = torch.ops.quantized_decomposed.quantize_per_tensor.tensor
        # we only use choose_qparams for is_decomposed now,
        # but we should probably align the non-decomposed path with this as well,
        # and that can be done after we remove reduce_range flag
        # 1. extract qparams from activation_post_process module
        dtype_ = to_underlying_dtype(dtype)
        assert dtype_ in [torch.uint8, torch.int8], \
            "only uint8 and int8 are supported in reference flow for " \
            "dynamic quantization right now"
        quant_min = activation_post_process.quant_min  # type: ignore[attr-defined]
        quant_max = activation_post_process.quant_max  # type: ignore[attr-defined]
        # note: scale and zero_point are missing for quantize_per_tensor op
        # we'll need to get this from choose_qparams op, which we'll add after
        # this step
        qparams = {
            "_quant_min_": quant_min,
            "_quant_max_": quant_max,
            "_dtype_": dtype_
        }

        # 2. insert choose_qparams op and update the qparams list
        with graph.inserting_before(node):
            input_node = node.args[0]
            choose_qparams_op_inputs = [node.args[0]]
            for key, value in qparams.items():
                # we have quant_min, quant_max and dtype, all should be stored
                # as literals
                choose_qparams_op_inputs.append(value)
            choose_qparams_node = graph.create_node(
                "call_function",
                torch.ops.quantized_decomposed.choose_qparams.tensor,
                tuple(choose_qparams_op_inputs),
                {}
            )
            # choose_qparms returns (scale, zero_point)
            scale_node = graph.create_node(
                "call_function",
                operator.getitem,
                (choose_qparams_node, 0),
                {}
            )
            zero_point_node = graph.create_node(
                "call_function",
                operator.getitem,
                (choose_qparams_node, 1),
                {}
            )
            quant_min = qparams["_quant_min_"]
            quant_max = qparams["_quant_max_"]
            dtype = qparams["_dtype_"]
            qparams = {
                "_scale_": scale_node,
                "_zero_point_": zero_point_node,
                "_quant_min_": quant_min,
                "_quant_max_": quant_max,
                "_dtype_": dtype
            }

        # 3. replace activation_post_process node to quantize and dequantize node
        with graph.inserting_before(node):
            input_node = node.args[0]
            quantize_op_inputs = [input_node]
            for key, value_or_node in qparams.items():
                # TODO: we can add the information of whether a value needs to
                # be registered as an attribute in qparams dict itself
                if key in ['_scale_', '_zero_point_']:
                    # in this case we have a node in the graph since it's dynamically
                    # computed from the input, with choose_qparams op
                    qparam_node = value_or_node
                    quantize_op_inputs.append(qparam_node)
                else:
                    # for qparams that are not scale/zero_point (like axis, dtype) we
                    # store them as literals in the graph.
                    quantize_op_inputs.append(value_or_node)

            quantized_node = graph.create_node(node_type, quantize_op, tuple(quantize_op_inputs), {})
            # use the same qparams from quantize op
            dq_inputs = [quantized_node] + quantize_op_inputs[1:]
            # need to use the tensor variant of this op, since scale and zero_point
            # from choose_qparam are Tensors, instead of float/int, this is to
            # prevent these nodes being traced away by downstream systems
            dequantize_op = torch.ops.quantized_decomposed.dequantize_per_tensor.tensor
            dequantized_node = graph.call_function(
                dequantize_op,
                tuple(dq_inputs),
                {}
            )
            node.replace_all_uses_with(dequantized_node)
            graph.erase_node(node)
    elif dtype == torch.float16:
        raise NotImplementedError("decomposed to float16 op not implemented yet")

    # should not reach since we have checks in the begining to make sure the
    # activation_post_process is supported

def _replace_observer_with_quantize_dequantize_node(
        model: torch.nn.Module,
        graph: Graph,
        node: Node,
        modules: Dict[str, torch.nn.Module],
        node_name_to_scope: Dict[str, Tuple[str, type]],
        node_name_to_qconfig: Dict[str, QConfigAny]) -> None:
    """ Replace activation_post_process module call node with quantize and
    dequantize node

    Before:
    ... -> observer_0(x) -> ...
    After:
    ... -> torch.quantize_per_tensor(x, ...) -> x.dequantize() -> ...
    """
    assert modules is not None
    assert isinstance(node.target, str)
    module_path, prefix = get_module_path_and_prefix(node, node_name_to_scope, node_name_to_qconfig)
    activation_post_process = modules[node.target]
    # skip replacing observers to quant/dequant nodes if the qconfigs of all
    # consumers and producers of this observer are None
    skip_replacement = all([
        has_none_qconfig(n, node_name_to_qconfig) for n in
        list(node.args) + list(node.users.keys())])
    if skip_replacement or not _is_conversion_supported(activation_post_process):
        # didn't find correponding quantize op and info for the activation_post_process
        # so we just remove the observer
        with graph.inserting_before(node):
            node.replace_all_uses_with(node.args[0])
            graph.erase_node(node)
        return

    # otherwise, we can convert the activation_post_process module call to quantize/dequantize node
    dtype = activation_post_process.dtype  # type: ignore[attr-defined]

    is_dynamic = False
    if hasattr(activation_post_process, "is_dynamic"):
        is_dynamic = activation_post_process.is_dynamic  # type: ignore[attr-defined, assignment]

    if dtype in [torch.quint8, torch.qint8, torch.qint32] and \
            (not is_dynamic):
        # TODO: probably should cleanup this condition check, it's hard
        # to reason about this if and the following elif

        # uint8/int8/int32 static quantization branch

        # 1. extract the information from activation_post_process module for generating
        # the quantize and dequantize operator
        node_type = "call_function"
        quantize_op : Optional[Callable] = None
        scale, zero_point = activation_post_process.calculate_qparams()  # type: ignore[attr-defined, operator]
        if is_per_channel(activation_post_process.qscheme):  # type: ignore[attr-defined]
            ch_axis = int(activation_post_process.ch_axis)  # type: ignore[attr-defined, arg-type]
            qparams = {"_scale_": scale, "_zero_point_": zero_point, "_axis_": ch_axis, "_dtype_": dtype}
            quantize_op = torch.quantize_per_channel
        else:
            scale = float(scale)
            zero_point = int(zero_point)
            qparams = {"_scale_": scale, "_zero_point_": zero_point, "_dtype_": dtype}
            quantize_op = torch.quantize_per_tensor

        # 2. replace activation_post_process node with quantize and dequantize
        with graph.inserting_before(node):
            input_node = node.args[0]
            quantize_op_inputs = [input_node]
            for key, value_or_node in qparams.items():
                # TODO: we can add the information of whether a value needs to
                # be registered as an attribute in qparams dict itself
                if key in ['_scale_', '_zero_point_']:
                    # For scale and zero_point values we register them as buffers in the root module.
                    # TODO: maybe need more complex attr name here
                    qparam_node = create_getattr_from_value(
                        model, graph, module_path + prefix + key, value_or_node)
                    quantize_op_inputs.append(qparam_node)
                else:
                    # for qparams that are not scale/zero_point (like axis, dtype) we store them as literals in the graph.
                    quantize_op_inputs.append(value_or_node)

            quantized_node = graph.create_node(node_type, quantize_op, tuple(quantize_op_inputs), {})
            dequantized_node = graph.call_method("dequantize", args=(quantized_node,))
            node.replace_all_uses_with(dequantized_node)
            graph.erase_node(node)
    elif is_dynamic:

        # uint8/int8/fp16 dynamic quantization branch

        node_type = "call_function"
        quantize_op = torch.quantize_per_tensor_dynamic
        # TODO: get reduce range from observer
        # reduce_range = activation_post_process.reduce_range
        reduce_range = torch.backends.quantized.engine in ("fbgemm", "x86")
        qparams = {"_dtype_": dtype, "_reduce_range_": reduce_range}

        with graph.inserting_before(node):
            input_node = node.args[0]
            quantize_op_inputs = [input_node]
            for key, value in qparams.items():
                quantize_op_inputs.append(value)

            quantized_node = graph.create_node(node_type, quantize_op, tuple(quantize_op_inputs), {})
            dequantized_node = graph.call_method("dequantize", args=(quantized_node,))
            node.replace_all_uses_with(dequantized_node)
            graph.erase_node(node)
    elif dtype == torch.float16:
        node_type = "call_method"
        quantize_op = "to"  # type: ignore[assignment]
        qparams = {"_dtype_": dtype}
        with graph.inserting_before(node):
            input_node = node.args[0]
            quantize_op_inputs = [input_node]
            for key, value in qparams.items():
                # TODO: we can add the information of whether a value needs to
                # be registered as an attribute in qparams dict itself
                quantize_op_inputs.append(value)

            quantized_node = graph.create_node(node_type, quantize_op, tuple(quantize_op_inputs), {})
            dequantized_node = graph.call_method("dequantize", args=(quantized_node,))
            node.replace_all_uses_with(dequantized_node)
            graph.erase_node(node)

    # should not reach since we have checks in the begining to make sure the
    # activation_post_process is supported

# this is a temporary hack for custom module, we may want to implement
# this properly after the custom module class design is finalized
# TODO: DeQuantStubs are currently inserted only after custom module LSTM, while observers are inserted
# after all other custom modules. In the future, we should simply insert QuantStubs before and DeQuantStubs
# after custom modules in general, and replace these with "quantize" and "dequantize" nodes respectively.
def _replace_observer_or_dequant_stub_with_dequantize_node(node: Node, graph: Graph):
    call_custom_module_node = node.args[0]
    assert isinstance(call_custom_module_node, Node), \
        f"Expecting the for call custom module node to be a Node, but got {call_custom_module_node}"
    node.replace_all_uses_with(call_custom_module_node)
    graph.erase_node(node)
    insert_dequantize_node(call_custom_module_node, graph)

def _is_conversion_supported(activation_post_process: torch.nn.Module) -> bool:
    dtype = activation_post_process.dtype  # type: ignore[attr-defined]

    is_dynamic = False
    if hasattr(activation_post_process, "is_dynamic"):
        is_dynamic = activation_post_process.is_dynamic  # type: ignore[attr-defined, assignment]

    return (
        (dtype in [torch.quint8, torch.qint8, torch.qint32] and (not is_dynamic)) or  # type: ignore[return-value]
        is_dynamic or
        dtype == torch.float16
    )

def _restore_state(
        observed: torch.nn.Module
) -> Tuple[Dict[str, Tuple[str, type]],
           PrepareCustomConfig,
           Set[str]]:
    assert _is_observed_module(observed), \
        'incoming model must be produced by prepare_fx'
    prepare_custom_config: PrepareCustomConfig = observed._prepare_custom_config  # type: ignore[assignment]
    node_name_to_scope: Dict[str, Tuple[str, type]] = observed._node_name_to_scope  # type: ignore[assignment]
    observed_node_names: Set[str] = observed._observed_node_names  # type: ignore[assignment]
    return node_name_to_scope, prepare_custom_config, observed_node_names

def _has_none_qconfig(node: Argument, node_name_to_qconfig: Dict[str, QConfigAny]) -> bool:
    """ Check if a node has a qconfig of None, i.e. user requested to not quantize
    the node
    """
    return isinstance(node, Node) and node.name in node_name_to_qconfig and node_name_to_qconfig[node.name] is None

def _run_weight_observers(observed: GraphModule, backend_config: BackendConfig) -> None:
    """ Extract the subgraph that produces the weight for dynamic quant
    or weight only quant node and run the subgraph to observe the weight.
    Note that the observers of dynamic quant or weight only quant ops are
    run during the convert step.
    """
    for node in observed.graph.nodes:
        if node.op != "call_function":
            continue
        for node_arg in node.args:
            # node_arg is weight
            if node_arg and node_arg_is_weight(node, node_arg, backend_config):
                weight_observer_nodes = collect_producer_nodes(node_arg)
                if weight_observer_nodes is None:
                    continue
                weight_observer_module = \
                    graph_module_from_producer_nodes(
                        observed, weight_observer_nodes)
                # run the weight observer
                weight_observer_module()

def _maybe_recursive_remove_dequantize(arg: Any, node: Node, graph: Graph):
    """ If the arg is a dequantize Node, or a list/tuple/dict of dequantize Node,
    we'll recursively remove the dequantize Node
    """
    if isinstance(arg, Node) and \
       arg.op == "call_method" and \
       arg.target == "dequantize":
        quantize_node = arg.args[0]
        # we only replace the specific use since dequantize could be used by other nodes
        # as well
        node.replace_input_with(arg, quantize_node)
    elif isinstance(arg, (list, tuple)):
        for arg_element in arg:
            _maybe_recursive_remove_dequantize(arg_element, node, graph)
    elif isinstance(arg, dict):
        for arg_element in arg.values():
            _maybe_recursive_remove_dequantize(arg_element, node, graph)
    else:
        warnings.warn(f"Unsupported node type in recursive remove dequantize: {type(arg)}")

def _get_module_path_and_prefix(
        obs_node: Node,
        node_name_to_scope: Dict[str, Tuple[str, type]],
        node_name_to_qconfig: Dict[str, QConfigAny]):
    """ Given and observer node, get the `Scope` or the fully qualified name for
    the submodule containing the observed node, also return a prefix of "_input"
    when the observed node is an input of a F.linear op, and not the output of another
    quantized op.
    TODO: this logic is hacky, we should think about how to remove it or make it more
    general
    """
    observed_node = obs_node.args[0]
    # an observer can be inserted for both input of the next operator or output of the previous
    # operator (they can be the same)
    # this flag identifies if the observer is inserted only because the observed node is
    # the input of the next operator
    assert isinstance(observed_node, Node), \
        f"Expecting observed node to be a Node, but got {observed_node}"
    is_input_observer_only = node_name_to_qconfig[observed_node.name] is None \
        if observed_node.name in node_name_to_qconfig else None
    if is_input_observer_only:
        # if the quantize function is at the input of op, then we find the first user of the observer_node
        # to get the path. If a linear call_function is in the user list, we return the first instance
        # of linear node to get the FQN.
        users = list(obs_node.users)
        first_linear_use_or_first_use = users[0] if users else None
        linear_node = None
        for n in users:
            if n.op == "call_function" and n.target == torch.nn.functional.linear:
                linear_node = n
                break
        if linear_node:
            first_linear_use_or_first_use = linear_node
        prefix = "_input"
    else:
        # if the quantize function is at the output of the op, we use the observer input node to get the path
        first_linear_use_or_first_use = observed_node
        prefix = ""

    if first_linear_use_or_first_use and first_linear_use_or_first_use.name in node_name_to_scope:
        module_path, _ = node_name_to_scope[first_linear_use_or_first_use.name]
    else:
        # TODO: it's not used, so actually we can skip quantization
        # but this requires changing return type of quantize_node
        # we can fix it later if needed
        module_path = ""
    return module_path, prefix

def _insert_dequantize_node(
        node: Node,
        graph: Graph):
    """ Inserts dequantize node for `node` in `graph`
    """
    with graph.inserting_after(node):
        dequantize_node = graph.call_method("dequantize", (node,))
        for user_node in dict(node.users):
            if user_node is not dequantize_node:
                user_node.replace_input_with(node, dequantize_node)

def _maybe_get_observer_for_node(
        node: Node,
        modules: Dict[str, torch.nn.Module]
) -> Optional[torch.nn.Module]:
    """
    If the node is observed, return the observer
    instance. Otherwise, return None.
    """
    for maybe_obs_node, _ in node.users.items():
        if maybe_obs_node.op == 'call_module':
            maybe_obs = modules[str(maybe_obs_node.target)]
            if is_activation_post_process(maybe_obs):
                return maybe_obs
    return None

def convert_standalone_module(
        node: Node,
        modules: Dict[str, torch.nn.Module],
        model: torch.fx.GraphModule,
        is_reference: bool,
        backend_config: Optional[BackendConfig]):
    """ Converts a observed standalone module to a quantized standalone module by calling
    the fx convert api, currently using the same `is_reference` flag as parent, but we may
    changing this behavior in the future (e.g. separating quantization and lowering for
    standalone module as well)

    Args:
      - node: The call_module node of the observed standalone module
      - modules: named_module of original model
      - model: original model
      - is_reference: a flag from parent provided by user to decide if we want to
        produce a reference model or a fbgemm/qnnpack model
      - backend_config: backend configuration of the target backend of quantization
    """
    # TODO: remove is_reference flag
    if is_reference:
        convert_fn = torch.ao.quantization.quantize_fx.convert_to_reference_fx
    else:
        convert_fn = torch.ao.quantization.quantize_fx.convert_fx  # type: ignore[attr-defined]
    # We know that observed standalone module is a GraphModule since
    # it's produced by us
    observed_standalone_module : GraphModule = modules[str(node.target)]  # type: ignore[assignment]
    sm_input_quantized_idxs = \
        observed_standalone_module \
        ._standalone_module_input_quantized_idxs\
        .tolist()  # type: ignore[operator]
    # remove the dequantize nodes for inputs
    args = list(node.args)
    for idx in range(len(args)):
        if idx in sm_input_quantized_idxs:
            arg = args[idx]
            if arg.op == "call_method" and arg.target == "dequantize":  # type: ignore[union-attr]
                quantize_node = arg.args[0]  # type: ignore[union-attr]
                node.replace_input_with(arg, quantize_node)
                if len(arg.users) == 0:  # type: ignore[union-attr]
                    model.graph.erase_node(arg)
    # add dequantize node for output
    sm_output_quantized_idxs = \
        observed_standalone_module \
        ._standalone_module_output_quantized_idxs \
        .tolist()  # type: ignore[operator]
    if len(sm_output_quantized_idxs) > 0:
        assert sm_output_quantized_idxs[0] == 0, "Currently only quantized"
        "output idxs = [0] is supported"

        # if it's non-empty, then it means the output is kept in quantized form
        # we'll just add a dequantize node after this node
        _insert_dequantize_node(node, model.graph)

    # TODO: allow convert_custom_config to override backend_config
    # for standalone module
    quantized_standalone_module = convert_fn(
        observed_standalone_module,
        backend_config=backend_config)
    parent_name, name = _parent_name(node.target)
    # update the modules dict
    setattr(modules[parent_name], name, quantized_standalone_module)
    modules[str(node.target)] = quantized_standalone_module

def convert_weighted_module(
        node: Node,
        modules: Dict[str, torch.nn.Module],
        observed_node_names: Set[str],
        node_name_to_qconfig: Dict[str, QConfigAny],
        backend_config: BackendConfig):
    """ Convert a weighted module to reference quantized module in the model
    If the QConfig of a QAT module is not set, the module will still be converted to
    a float module.

    Args:
      - node: The call_module node of the observed standalone module
      - modules: named_module of original model
      - observed_node_names: names for the set of observed fx node, we can skip
        this conversion if the node is not observed
    """
    original_module = modules[str(node.target)]
    qconfig: QConfigAny = original_module.qconfig  # type: ignore[assignment]
    weight_post_process = None
    qat_module_classes = get_qat_module_classes(backend_config)

    if isinstance(
            original_module,
            qat_module_classes):
        # Converting qat module to a float module, we need to attch
        # weight fake_quant to the module, weight fake_quant is assumed to be run during
        # QAT so we don't need to run it again here
        weight_post_process = original_module.weight_fake_quant
        original_module = original_module.to_float()  # type: ignore[operator]
        # change qat module to float module
        parent_name, name = _parent_name(node.target)
        setattr(modules[parent_name], name, original_module)

    is_observed = node.name in observed_node_names
    # If a qconfig is not defined for this node, then skip converting to a reference module
    if qconfig is None or _has_none_qconfig(node, node_name_to_qconfig) or not is_observed:
        return

    # skip converting to reference quantized module if the qconfig is not supported
    pattern_to_dtype_configs = get_pattern_to_dtype_configs(backend_config)
    dtype_configs = pattern_to_dtype_configs.get(type(original_module), [])
    if not is_qconfig_supported_by_dtype_configs(qconfig, dtype_configs):
        return

    # TODO: rename _weight_is_statically_quantized to weight_is_int8_quantized
    is_weight_quantized = _weight_is_quantized(qconfig)

    # the condition for swapping the module to reference quantized module is:
    # weights need to be quantized
    if not is_weight_quantized:
        return

    fused_module = None
    float_module = original_module
    # extract the inidividual float_module and fused module
    if isinstance(original_module, torch.nn.intrinsic._FusedModule):
        fused_module = float_module
        float_module = fused_module[0]  # type: ignore[index]

    # TODO: move this to the reference quantized module
    # weight_qparams or weight_qparams dict
    wq_or_wq_dict = {}
    if isinstance(float_module, torch.nn.RNNCellBase):
        weight_post_process_ih = qconfig.weight()  # type: ignore[union-attr, operator]
        weight_post_process_hh = qconfig.weight()  # type: ignore[union-attr, operator]
        weight_post_process_ih(float_module.weight_ih)
        weight_post_process_hh(float_module.weight_hh)
        weight_qparams_ih = _get_qparam_dict(weight_post_process_ih)
        weight_qparams_hh = _get_qparam_dict(weight_post_process_hh)
        wq_or_wq_dict = {
            "weight_ih": weight_qparams_ih,
            "weight_hh": weight_qparams_hh,
        }
    elif isinstance(float_module, torch.nn.LSTM):
        # format for wq_or_wq_dict (flattened attributes):
        # {"weight_ih_l0_scale": ..., "weight_ih_l0_qscheme": ..., ...}
        for wn in float_module._flat_weights_names:
            if hasattr(float_module, wn) and wn.startswith("weight"):
                weight = getattr(float_module, wn)
                weight_post_process = qconfig.weight()  # type: ignore[union-attr, operator]
                if weight_post_process.dtype == torch.qint8:  # type: ignore[union-attr]
                    weight_post_process(weight)  # type: ignore[operator, misc]
                wq_or_wq_dict[wn] = _get_qparam_dict(weight_post_process)
    else:
        # weight_post_process is None means the original module is not a QAT module
        # we need to get weight_post_process from qconfig in this case
        if weight_post_process is None:
            weight_post_process = qconfig.weight()  # type: ignore[union-attr, operator]
        # run weight observer
        # TODO: This is currently a hack for QAT to get the right shapes for scale and zero point.
        # In the future, we should require the user to calibrate the model after calling prepare
        # Issue: https://github.com/pytorch/pytorch/issues/73941
        weight_post_process(float_module.weight)  # type: ignore[operator]
        wq_or_wq_dict = _get_qparam_dict(weight_post_process)

    # We use the same reference module for all modes of quantization: static, dynamic, weight_only
    # root_module_to_quantized_reference_module: module mapping from root (floating point) module class
    # to quantized reference module class, e.g. nn.Conv2d to nn.quantized._reference.Conv2d
    root_module_to_quantized_reference_module = get_root_module_to_quantized_reference_module(backend_config)
    ref_qmodule_cls = root_module_to_quantized_reference_module.get(type_before_parametrizations(float_module), None)
    assert (
        ref_qmodule_cls is not None
    ), f"No reference quantized module class configured for {type_before_parametrizations(float_module)}"
    ref_qmodule = ref_qmodule_cls.from_float(float_module, wq_or_wq_dict)  # type: ignore[attr-defined]
    if fused_module is not None:
        fused_module[0] = ref_qmodule  # type: ignore[operator]
    else:
        parent_name, name = _parent_name(node.target)
        setattr(modules[parent_name], name, ref_qmodule)

def _remove_previous_dequantize_in_custom_module(node: Node, prev_node: Node, graph: Graph):
    """
    Given a custom module `node`, if the previous node is a dequantize, reroute the custom as follows:

    Before: quantize - dequantize - custom_module
    After: quantize - custom_module
                 \\ - dequantize
    """
    # expecting the input node for a custom module node to be a Node
    assert isinstance(prev_node, Node), \
        f"Expecting the argument for custom module node to be a Node, but got {prev_node}"
    if prev_node.op == "call_method" and prev_node.target == "dequantize":
        node.replace_input_with(prev_node, prev_node.args[0])
        # Remove the dequantize node if it doesn't have other users
        if len(prev_node.users) == 0:
            graph.erase_node(prev_node)

def convert_custom_module(
        node: Node,
        graph: Graph,
        modules: Dict[str, torch.nn.Module],
        custom_module_class_mapping: Dict[QuantType, Dict[Type, Type]],
        statically_quantized_custom_module_nodes: Set[Node]):
    """ Converts an observed custom module to a quantized custom module based on
    `custom_module_class_mapping`
    For static quantization, we'll also remove the previous `dequantize` node and
    attach the observer node for output to the module, the observer for the node
    will be converted to a dequantize node instead of quantize-dequantize pairs
    later in the graph. In the end we would have a quantized custom module that
    has the same interface as a default quantized module in nn.quantized namespace,
    i.e. quantized input and quantized output.

    Args:
      - node: The call_module node of the observed standalone module
      - graph: The graph containing the node
      - modules: named_module of original model
      - custom_module_class_mapping: mapping from observed custom module class to
        quantized custom module class, used to swap custom modules
      - statically_quantized_custom_module_nodes: we'll add the custom module node
        if we find it is statically quantized, this will be used later when converting
        observers to quant/dequant node pairs, if the observed node is a statically
        quantized custom module nodes, we'll convert the observer to a dequantize node,
        this is to keep the interface the same as the default quantized module.
        TODO: maybe we want to redesign this part to align with reference model design
        as well, but there has been some discussions around the interface, so we can do
        it later.
    """
    observed_custom_module = modules[str(node.target)]
    maybe_obs = _maybe_get_observer_for_node(node, modules)
    qconfig = observed_custom_module.qconfig
    if _activation_is_statically_quantized(qconfig):
        statically_quantized_custom_module_nodes.add(node)
        if _is_custom_module_lstm(node, modules):
            # The inputs are tuples in the form (input, (hidden0, hidden1))
            # Ensure all three input nodes are quantized
            assert (
                len(node.args) == 2 and
                isinstance(node.args[1], tuple) and
                len(node.args[1]) == 2
            )
            (inputs, (hidden0, hidden1)) = node.args  # type: ignore[misc]
            assert isinstance(inputs, Node)
            assert isinstance(hidden0, Node)
            assert isinstance(hidden1, Node)
            _remove_previous_dequantize_in_custom_module(node, inputs, graph)
            _remove_previous_dequantize_in_custom_module(node, hidden0, graph)
            _remove_previous_dequantize_in_custom_module(node, hidden1, graph)
        else:
            # remove the previous dequant node to ensure the inputs are quantized
            arg = node.args[0]
            assert isinstance(arg, Node)
            _remove_previous_dequantize_in_custom_module(node, arg, graph)
            # absorb the following observer into the module conversion
            activation_post_process = _maybe_get_observer_for_node(node, modules)
            assert activation_post_process is not None
            observed_custom_module.activation_post_process = activation_post_process

    # swap the observed custom module to quantized custom module
    quantized_custom_module_class = _get_swapped_custom_module_class(
        observed_custom_module, custom_module_class_mapping, qconfig)
    quantized_custom_module = \
        quantized_custom_module_class.from_observed(observed_custom_module)
    parent_name, name = _parent_name(node.target)
    setattr(modules[parent_name], name, quantized_custom_module)

def convert(
        model: GraphModule, is_reference: bool = False,
        convert_custom_config: Union[ConvertCustomConfig, Dict[str, Any], None] = None,
        is_standalone_module: bool = False,
        _remove_qconfig_flag: bool = True,
        qconfig_mapping: Union[QConfigMapping, Dict[str, Any], None] = None,
        backend_config: Union[BackendConfig, Dict[str, Any], None] = None,
        is_decomposed: bool = False) -> torch.nn.Module:
    """
    We will convert an observed model (a module with observer calls) to a reference
    quantized model, the rule is simple:
    1. for each observer module call in the graph, we'll convert it to calls to
       quantize and dequantize functions based on the observer instance
    2. for weighted operations like linear/conv, we need to convert them to reference
       quantized module, this requires us to know whether the dtype configured for the
       weight is supported in the backend, this is done in prepare step and the result
       is stored in observed_node_names, we can decide whether we need to swap the
       module based on this set

    Args:
       * `is_standalone_module`: when this flag is True, it means we are quantizing
       a submodule that is not inlined in parent module, and will be quantized
       separately as one unit.

       * `is_decomposed`: a boolean flag to indicate whether we want to use the
        quantize operator for decomposed quantized tensor
        (torch.ops.quantized_decomposed.quantize_per_tensor) or default/standalone
        quantized tensor (torch.quantize_per_tensor)

    Returns:
         a quantized standalone module, whether input/output is quantized is
         specified by prepare_custom_config, with
         input_quantized_idxs, output_quantized_idxs, please
         see docs for :func:`~torch.ao.quantization.prepare_fx` for details
    """
    if convert_custom_config is None:
        convert_custom_config = ConvertCustomConfig()

    if isinstance(convert_custom_config, Dict):
        warnings.warn(
            "Passing a convert_custom_config_dict to convert is deprecated and will not be supported "
            "in a future version. Please pass in a ConvertCustomConfig instead.")
        convert_custom_config = ConvertCustomConfig.from_dict(convert_custom_config)

    if isinstance(qconfig_mapping, Dict):
        warnings.warn(
            "Passing a QConfig dictionary to convert is deprecated and will not be supported "
            "in a future version. Please pass in a QConfigMapping instead.")
        qconfig_mapping = QConfigMapping.from_dict(qconfig_mapping) if qconfig_mapping else None
    qconfig_mapping = copy.deepcopy(qconfig_mapping)
    assert(qconfig_mapping is None or isinstance(qconfig_mapping, QConfigMapping))

    if isinstance(backend_config, Dict):
        warnings.warn(
            "Passing a backend_config_dict to prepare is deprecated and will not be supported "
            "in a future version. Please pass in a BackendConfig instead.")
        backend_config = BackendConfig.from_dict(backend_config)

    if backend_config is None:
        backend_config = get_native_backend_config()

    node_name_to_scope, prepare_custom_config, observed_node_names = _restore_state(model)
    node_name_to_qconfig: Dict[str, QConfigAny] = model._node_name_to_qconfig  # type: ignore[assignment]

    # mapping from fully qualified module name to module instance
    # for example,
    # {
    #   '': Model(...),
    #   'linear': Linear(...),
    #   'linear.weight_fake_quant': PerChannelMinMaxObserver(...),
    # }
    # We use remove_duplicate=False here because torch.cat uses
    # the same activation_post_process module instance but different names
    modules = dict(model.named_modules(remove_duplicate=False))

    # TODO refactor this code once we update the prepare logic to have additional information on
    # which graph nodes have been observed and share that with convert to decide which observers to ignore.
    if qconfig_mapping:
        prepare_qconfig_mapping: QConfigMapping = model._qconfig_mapping  # type: ignore[assignment]
        modules_copy = copy.deepcopy(modules)

        if model._is_qat:
            _update_qconfig_for_qat(qconfig_mapping, {})
        update_qconfig_for_fusion(model, qconfig_mapping)

        compare_prepare_convert_qconfig_mappings(prepare_qconfig_mapping, qconfig_mapping)  # type: ignore[arg-type]
        convert_node_name_to_qconfig = generate_node_name_to_qconfig(
            model, modules_copy, model.graph, qconfig_mapping, node_name_to_scope)
        # check the convert_node_name_to_qconfig generated and ensure that
        # all the values either match what was set in prepare node_name_to_qconfig
        # or are set to None in the convert_node_name_to_qconfig.
        for k, v in node_name_to_qconfig.items():
            assert k in convert_node_name_to_qconfig, 'Expected key {} in convert node_name_to_qconfig'.format(k)
            if convert_node_name_to_qconfig[k] is not None:
                assert qconfig_equals(v, convert_node_name_to_qconfig[k]), \
                    "Expected k {} to have the same value in prepare and convert QConfigMappings, " \
                    "but {} was updated to {}".format(k, v, convert_node_name_to_qconfig[k])
        node_name_to_qconfig = convert_node_name_to_qconfig

    custom_module_classes = get_custom_module_class_keys(convert_custom_config.observed_to_quantized_mapping)
    custom_module_class_mapping = convert_custom_config.observed_to_quantized_mapping

    if model._equalization_node_name_to_qconfig is not None:
        # If we want to do equalization then do the following:
        # Calculate the equalization scale, update the observers with the scaled
        # inputs, and scale the weight
        weight_eq_obs_dict = update_obs_for_equalization(model, modules)
        convert_eq_obs(model, modules, weight_eq_obs_dict)

    # always run weight observers in the top level forward method
    # for dynamic quant ops or weight only quant ops
    _run_weight_observers(model, backend_config)

    graph_inputs: List[str] = []
    for node in model.graph.nodes:
        if node.op == 'placeholder':
            graph_inputs.append(node.name)

<<<<<<< HEAD
    # TODO: move this outside of this function
    def replace_observer_with_quantize_dequantize_node(
            model: torch.nn.Module,
            graph: Graph,
            node: Node,
            modules: Dict[str, torch.nn.Module],
            node_name_to_scope: Dict[str, Tuple[str, type]],
            node_name_to_qconfig: Dict[str, QConfigAny],
            is_decomposed: bool) -> None:
        """ Replace activation_post_process module call node with quantize and
        dequantize node

        Before:
        ... -> observer_0(x) -> ...
        After:
        ... -> torch.quantize_per_tensor(x, ...) -> x.dequantize() -> ...
        """
        assert modules is not None
        assert isinstance(node.target, str)
        module_path, prefix = _get_module_path_and_prefix(node, node_name_to_scope, node_name_to_qconfig)
        observer_module = modules[node.target]
        maybe_quantize_node_info = get_quantize_node_info(observer_module, is_decomposed)
        # Skip replacing observers to quant/dequant nodes if the qconfigs of all
        # consumers and producers of this observer are None
        skip_replacement = all([
            _has_none_qconfig(n, node_name_to_qconfig) for n in
            list(node.args) + list(node.users.keys())])
        if skip_replacement or maybe_quantize_node_info is None:
            # didn't find correponding quantize op and info for the observer_module
            # so we just remove the observer
            with graph.inserting_before(node):
                node.replace_all_uses_with(node.args[0])
                graph.erase_node(node)
        else:
            # otherwise, we can convert the observer moduel call to quantize/dequantize node
            node_type, quantize_op, qparams = maybe_quantize_node_info
            # replace observer node with quant - dequant node
            with graph.inserting_before(node):
                input_node = node.args[0]
                quantize_op_inputs = [input_node]
                for key, value in qparams.items():
                    # TODO: we can add the information of whether a value needs to
                    # be registered as an attribute in qparams dict itself
                    if key in ['_scale_', '_zero_point_']:
                        # For scale and zero_point values we register them as buffers in the root module.
                        # TODO: maybe need more complex attr name here
                        qparam_node = create_getattr_from_value(model, graph, module_path + prefix + key, value)
                        quantize_op_inputs.append(qparam_node)
                    else:
                        # for qparams that are not scale/zero_point (like axis, dtype) we store them as literals in the graph.
                        quantize_op_inputs.append(value)

                quantized_node = graph.create_node(node_type, quantize_op, tuple(quantize_op_inputs), {})
                if is_decomposed:
                    # use the same qparams from quantize op
                    dq_inputs = [quantized_node] + quantize_op_inputs[1:]
                    dequantized_node = graph.call_function(
                        torch.ops.quantized_decomposed.dequantize_per_tensor,
                        tuple(dq_inputs),
                        {}
                    )
                else:
                    dequantized_node = graph.call_method("dequantize", args=(quantized_node,))
                node.replace_all_uses_with(dequantized_node)
                graph.erase_node(node)

    # this is a temporary hack for custom module, we may want to implement
    # this properly after the custom module class design is finalized
    # TODO: DeQuantStubs are currently inserted only after custom module LSTM, while observers are inserted
    # after all other custom modules. In the future, we should simply insert QuantStubs before and DeQuantStubs
    # after custom modules in general, and replace these with "quantize" and "dequantize" nodes respectively.
    def replace_observer_or_dequant_stub_with_dequantize_node(node: Node, graph: Graph):
        call_custom_module_node = node.args[0]
        assert isinstance(call_custom_module_node, Node), \
            f"Expecting the for call custom module node to be a Node, but got {call_custom_module_node}"
        node.replace_all_uses_with(call_custom_module_node)
        graph.erase_node(node)
        _insert_dequantize_node(call_custom_module_node, graph)

=======
>>>>>>> d6c8603b
    # additional state to override inputs to be quantized, if specified
    # by the user
    placeholder_node_seen_cnt = 0
    input_quantized_idxs: List[int] = prepare_custom_config.input_quantized_indexes
    output_quantized_idxs: List[int] = prepare_custom_config.output_quantized_indexes

    root_module_to_quantized_reference_module = get_root_module_to_quantized_reference_module(backend_config)
    # convert tuples so that it can work with isinstance(module, tuple_of_classes)
    root_module_classes = tuple(root_module_to_quantized_reference_module.keys())
    qat_module_classes = get_qat_module_classes(backend_config)
    fused_module_classes = get_fused_module_classes(backend_config)
    statically_quantized_custom_module_nodes: Set[Node] = set()

    for node in list(model.graph.nodes):
        if node.op == 'placeholder':
            cur_placeholder_node_idx = placeholder_node_seen_cnt
            placeholder_node_seen_cnt += 1
            if cur_placeholder_node_idx in input_quantized_idxs:
                # Inputs are assumed to be quantized if the user specifid the
                # input_quantized_idxs override.
                # we need to dequantize the inputs since all operators took
                # floating point inputs in reference quantized models
                _insert_dequantize_node(node, model.graph)
        elif node.op == "output":
            # If the argument is empty we don't need to do anything
            if len(output_quantized_idxs) == 0:
                continue
            # Result are kept quantized if the user specified the
            # output_quantized_idxs override.
            # Remove the dequantize operator for the node in the end if any
            return_node = node
            output = node.args[0]
            # outputs can be Node, list, tuple, dict, other cases are not supported yet
            if isinstance(output, (list, tuple)):
                for idx in output_quantized_idxs:
                    _maybe_recursive_remove_dequantize(output[idx], return_node, model.graph)
            elif isinstance(output, (Node, dict)):
                # we treat dict as a single argument currently, but it can be extended
                # to support {"key": dtype} after we change output_quantized_idxs to
                # dict
                if 0 in output_quantized_idxs:
                    _maybe_recursive_remove_dequantize(output, return_node, model.graph)
            else:
                warnings.warn(f"Unsupported node type for output_quantized_idxs: {type(output)}")
        elif node.op == "call_module":
            mod = _get_module(node, modules)
            assert mod is not None
            if is_activation_post_process(mod):
                observed_node = node.args[0]
                if observed_node in statically_quantized_custom_module_nodes:
                    _replace_observer_or_dequant_stub_with_dequantize_node(node, model.graph)
                else:
                    if is_decomposed:
                        _replace_observer_with_quantize_dequantize_node_decomposed(
                            model, model.graph, node, modules, node_name_to_scope,
                            node_name_to_qconfig)
                    else:
                        _replace_observer_with_quantize_dequantize_node(
                            model, model.graph, node, modules, node_name_to_scope,
                            node_name_to_qconfig)
            elif isinstance(mod, DeQuantStub):
<<<<<<< HEAD
                replace_observer_or_dequant_stub_with_dequantize_node(node, model.graph)
            elif _is_observed_standalone_module(mod):
=======
                _replace_observer_or_dequant_stub_with_dequantize_node(node, model.graph)
            elif is_observed_standalone_module(mod):
>>>>>>> d6c8603b
                convert_standalone_module(
                    node, modules, model, is_reference, backend_config)
            # below this point `type_before_parametrizations` is used
            # instead of `type` to handle situations with fx quant + sparsity
            elif type_before_parametrizations(mod) in set(
                    root_module_classes).union(qat_module_classes).union(fused_module_classes):
                # extra check for fused module classes to make sure they are fused module classes
                # of target modules
                if type_before_parametrizations(mod) in fused_module_classes and \
                   type_before_parametrizations(mod[0]) not in root_module_classes:  # type: ignore[index]
                    continue
                convert_weighted_module(
                    node, modules, observed_node_names, node_name_to_qconfig, backend_config)
            elif type_before_parametrizations(mod) in custom_module_classes:
                convert_custom_module(
                    node, model.graph, modules, custom_module_class_mapping,
                    statically_quantized_custom_module_nodes)

    preserved_attributes = set(convert_custom_config.preserved_attributes)
    model = QuantizedGraphModule(model, copy.deepcopy(model.graph), preserved_attributes)

    # remove deadcode after converting observers to quant/dequant ops
    model.graph.eliminate_dead_code()
    model.recompile()

    # TODO: maybe move this to quantize_fx.py
    if not is_reference:
        model = lower_to_fbgemm(model, node_name_to_qconfig, node_name_to_scope)
    # TODO: this looks hacky, we want to check why we need this and see if we can
    # remove this
    # removes qconfig and activation_post_process modules
    if _remove_qconfig_flag:
        _remove_qconfig(model)
    return model<|MERGE_RESOLUTION|>--- conflicted
+++ resolved
@@ -40,6 +40,7 @@
     BackendConfig,
     get_native_backend_config,
 )
+from torch.ao.observer import _is_activation_post_process
 from .graph_module import (
     QuantizedGraphModule,
     _is_observed_module,
@@ -62,7 +63,6 @@
 )
 from torch.ao.quantization.quantize import (
     _remove_qconfig,
-    is_activation_post_process,
 )
 from torch.ao.quantization.stubs import DeQuantStub
 from .custom_config import (
@@ -72,14 +72,8 @@
 from .lower_to_fbgemm import lower_to_fbgemm
 # importing the lib so that the quantized_decomposed ops are registered
 from ._decomposed import quantized_decomposed_lib  # noqa: F401
-<<<<<<< HEAD
-from torch.ao.quantization.observer import _is_activation_post_process
-
-=======
 import operator
 
-# TODO: revisit this list. Many helper methods shouldn't be public
->>>>>>> d6c8603b
 __all__ = [
     "convert",
     "convert_custom_module",
@@ -580,7 +574,7 @@
     for maybe_obs_node, _ in node.users.items():
         if maybe_obs_node.op == 'call_module':
             maybe_obs = modules[str(maybe_obs_node.target)]
-            if is_activation_post_process(maybe_obs):
+            if _is_activation_post_process(maybe_obs):
                 return maybe_obs
     return None
 
@@ -961,88 +955,6 @@
         if node.op == 'placeholder':
             graph_inputs.append(node.name)
 
-<<<<<<< HEAD
-    # TODO: move this outside of this function
-    def replace_observer_with_quantize_dequantize_node(
-            model: torch.nn.Module,
-            graph: Graph,
-            node: Node,
-            modules: Dict[str, torch.nn.Module],
-            node_name_to_scope: Dict[str, Tuple[str, type]],
-            node_name_to_qconfig: Dict[str, QConfigAny],
-            is_decomposed: bool) -> None:
-        """ Replace activation_post_process module call node with quantize and
-        dequantize node
-
-        Before:
-        ... -> observer_0(x) -> ...
-        After:
-        ... -> torch.quantize_per_tensor(x, ...) -> x.dequantize() -> ...
-        """
-        assert modules is not None
-        assert isinstance(node.target, str)
-        module_path, prefix = _get_module_path_and_prefix(node, node_name_to_scope, node_name_to_qconfig)
-        observer_module = modules[node.target]
-        maybe_quantize_node_info = get_quantize_node_info(observer_module, is_decomposed)
-        # Skip replacing observers to quant/dequant nodes if the qconfigs of all
-        # consumers and producers of this observer are None
-        skip_replacement = all([
-            _has_none_qconfig(n, node_name_to_qconfig) for n in
-            list(node.args) + list(node.users.keys())])
-        if skip_replacement or maybe_quantize_node_info is None:
-            # didn't find correponding quantize op and info for the observer_module
-            # so we just remove the observer
-            with graph.inserting_before(node):
-                node.replace_all_uses_with(node.args[0])
-                graph.erase_node(node)
-        else:
-            # otherwise, we can convert the observer moduel call to quantize/dequantize node
-            node_type, quantize_op, qparams = maybe_quantize_node_info
-            # replace observer node with quant - dequant node
-            with graph.inserting_before(node):
-                input_node = node.args[0]
-                quantize_op_inputs = [input_node]
-                for key, value in qparams.items():
-                    # TODO: we can add the information of whether a value needs to
-                    # be registered as an attribute in qparams dict itself
-                    if key in ['_scale_', '_zero_point_']:
-                        # For scale and zero_point values we register them as buffers in the root module.
-                        # TODO: maybe need more complex attr name here
-                        qparam_node = create_getattr_from_value(model, graph, module_path + prefix + key, value)
-                        quantize_op_inputs.append(qparam_node)
-                    else:
-                        # for qparams that are not scale/zero_point (like axis, dtype) we store them as literals in the graph.
-                        quantize_op_inputs.append(value)
-
-                quantized_node = graph.create_node(node_type, quantize_op, tuple(quantize_op_inputs), {})
-                if is_decomposed:
-                    # use the same qparams from quantize op
-                    dq_inputs = [quantized_node] + quantize_op_inputs[1:]
-                    dequantized_node = graph.call_function(
-                        torch.ops.quantized_decomposed.dequantize_per_tensor,
-                        tuple(dq_inputs),
-                        {}
-                    )
-                else:
-                    dequantized_node = graph.call_method("dequantize", args=(quantized_node,))
-                node.replace_all_uses_with(dequantized_node)
-                graph.erase_node(node)
-
-    # this is a temporary hack for custom module, we may want to implement
-    # this properly after the custom module class design is finalized
-    # TODO: DeQuantStubs are currently inserted only after custom module LSTM, while observers are inserted
-    # after all other custom modules. In the future, we should simply insert QuantStubs before and DeQuantStubs
-    # after custom modules in general, and replace these with "quantize" and "dequantize" nodes respectively.
-    def replace_observer_or_dequant_stub_with_dequantize_node(node: Node, graph: Graph):
-        call_custom_module_node = node.args[0]
-        assert isinstance(call_custom_module_node, Node), \
-            f"Expecting the for call custom module node to be a Node, but got {call_custom_module_node}"
-        node.replace_all_uses_with(call_custom_module_node)
-        graph.erase_node(node)
-        _insert_dequantize_node(call_custom_module_node, graph)
-
-=======
->>>>>>> d6c8603b
     # additional state to override inputs to be quantized, if specified
     # by the user
     placeholder_node_seen_cnt = 0
@@ -1090,7 +1002,7 @@
         elif node.op == "call_module":
             mod = _get_module(node, modules)
             assert mod is not None
-            if is_activation_post_process(mod):
+            if _is_activation_post_process(mod):
                 observed_node = node.args[0]
                 if observed_node in statically_quantized_custom_module_nodes:
                     _replace_observer_or_dequant_stub_with_dequantize_node(node, model.graph)
@@ -1104,13 +1016,8 @@
                             model, model.graph, node, modules, node_name_to_scope,
                             node_name_to_qconfig)
             elif isinstance(mod, DeQuantStub):
-<<<<<<< HEAD
-                replace_observer_or_dequant_stub_with_dequantize_node(node, model.graph)
+                _replace_observer_or_dequant_stub_with_dequantize_node(node, model.graph)
             elif _is_observed_standalone_module(mod):
-=======
-                _replace_observer_or_dequant_stub_with_dequantize_node(node, model.graph)
-            elif is_observed_standalone_module(mod):
->>>>>>> d6c8603b
                 convert_standalone_module(
                     node, modules, model, is_reference, backend_config)
             # below this point `type_before_parametrizations` is used
