# NOTE: This file is referenced by name at
#       /opt/pytorch/torch/_dynamo/eval_frame.py::DONT_WRAP_FILES.
#       introduced by https://github.com/pytorch/pytorch/pull/98894.
#       If this file is renamed, moved, etc please update the reference there!

from __future__ import annotations

from typing import Any, Callable, Mapping, Optional, Sequence, Union

import torch._dynamo
import torch.fx
import torch.onnx
from torch.onnx._internal import _beartype, exporter, io_adapter
from torch.onnx._internal.diagnostics import infra


class TorchExport(exporter.FXGraphExtractor):
    """Generates a FX GraphModule using torch.export API
    Args:
        aten_graph: If True, exports a graph with ATen operators.
                    If False, exports a graph with Python operators.
    """

    def __init__(
        self,
        aten_graph: Optional[bool] = None,
    ):
        super().__init__()
        self.aten_graph = aten_graph or True

    def generate_fx(
        self,
        options: exporter.ResolvedExportOptions,
        model: "ExportedProgram",  # type: ignore[name-defined]
        model_args: Sequence[Any],
        model_kwargs: Mapping[str, Any],
    ) -> torch.fx.GraphModule:
        # No need to translate callable to FX graph.
        # This FX Graph extractor assumes `model` was obtained through
        #     exported_program = torch.export.export(
        #         model,
        #         args=model_args,  # type: ignore[arg-type]
        #         kwargs=model_kwargs,  # type: ignore[arg-type]
        #     )

        # Export FX graph to ONNX ModelProto.
        self.input_adapter.append_step(
            io_adapter.FlattenInputWithTreeSpecValidationInputStep()
        )
        self.input_adapter.append_step(
            io_adapter.PrependParamsAndBuffersAotAutogradInputStep(model)
        )

        # ONNX does not support None inputs. During graph building, all None inputs
        # are removed. Here we register this step to input adapter.
        options.fx_tracer.input_adapter.append_step(io_adapter.RemoveNoneInputStep())

        updated_model_args = self.input_adapter.apply(*model_args, **model_kwargs)

        # ONNX can't represent collection types (e.g., dictionary, tuple of tuple of
        # tensor, etc), we flatten the collection and register each element as output.
        options.fx_tracer.output_adapter.append_step(io_adapter.FlattenOutputStep())

        options.fx_tracer.output_adapter.append_step(
            io_adapter.PrependParamsAndBuffersAotAutogradOutputStep(model)
        )

<<<<<<< HEAD
=======
        # TODO: https://github.com/pytorch/pytorch/issues/114628
        # run_decomposition generates a new graph module with decomposed ops.
        # Thus, we need to run this step after io_adapters.
        model = model.run_decompositions(options.decomposition_table)

>>>>>>> 44c9e4cb
        # Export FX graph to ONNX ModelProto.
        return self.pre_export_passes(options, model, model.graph_module, updated_model_args)  # type: ignore[return-value]

    @_beartype.beartype
    def pre_export_passes(
        self,
        options: exporter.ResolvedExportOptions,
        original_model: Union[torch.nn.Module, Callable],
        fx_module: torch.fx.GraphModule,
        fx_module_args: Sequence[Any],
    ):
        # TODO: Import here to prevent circular dependency
        from torch.onnx._internal.fx import analysis, passes

        diagnostic_context = options.diagnostic_context

        # ONNX does not support concept of (implicit) type promotion.
        # Insert type casts explicitly where needed.
        fx_module = passes.InsertTypePromotion(diagnostic_context, fx_module).run()

        analysis.UnsupportedFxNodesAnalysis(
            diagnostic_context, fx_module, options.onnxfunction_dispatcher
        ).analyze(infra.levels.ERROR)

        # TODO: Disabled this pass until "Segmentation fault (core dumped)" is fixed
        # This operation should be invoked as the last pre export pass.
        # See [NOTE: Modularize pass ordering]
        # fx_module = passes.Modularize(diagnostic_context, fx_module).run()

        return fx_module<|MERGE_RESOLUTION|>--- conflicted
+++ resolved
@@ -65,14 +65,11 @@
             io_adapter.PrependParamsAndBuffersAotAutogradOutputStep(model)
         )
 
-<<<<<<< HEAD
-=======
         # TODO: https://github.com/pytorch/pytorch/issues/114628
         # run_decomposition generates a new graph module with decomposed ops.
         # Thus, we need to run this step after io_adapters.
         model = model.run_decompositions(options.decomposition_table)
 
->>>>>>> 44c9e4cb
         # Export FX graph to ONNX ModelProto.
         return self.pre_export_passes(options, model, model.graph_module, updated_model_args)  # type: ignore[return-value]
 
