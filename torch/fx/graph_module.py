--- conflicted
+++ resolved
@@ -196,7 +196,8 @@
     # referencing the private local subclass KeepModules.
     graph._tracer_cls = tracer_cls
     if graph_module_cls is None:
-        graph_module_cls = GraphModule
+        from .lazy_graph_module import get_graph_module_cls
+        graph_module_cls = get_graph_module_cls()
     gm = graph_module_cls(com, graph, class_name=graphmodule_cls_name)
 
     # The GraphModule constructor only retains attributes referenced by the graph.
@@ -776,6 +777,7 @@
         code to regenerate the underlying ``Graph``
         """
         dict_without_graph = self.__dict__.copy()
+
         python_code = self.recompile()
         import_block = _format_import_block(python_code.globals, sys_importer)
         del dict_without_graph["_graph"]
@@ -852,8 +854,6 @@
         new_gm._is_replica = True
         return new_gm
 
-<<<<<<< HEAD
-=======
     @contextlib.contextmanager
     def _set_replace_hook(self, f):
         """
@@ -870,7 +870,6 @@
             self._replace_hook = prev
 
 
->>>>>>> d2bbca43
 # workarounds for issues in __torch_function__
 
 # WAR for __torch_function__ not handling tensor lists,
