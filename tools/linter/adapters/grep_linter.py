"""
Generic linter that greps for a pattern and optionally suggests replacements.
"""

import argparse
import json
import logging
import os
import subprocess
import sys
import time
from enum import Enum
from typing import Any, List, NamedTuple, Optional


IS_WINDOWS: bool = os.name == "nt"


def eprint(*args: Any, **kwargs: Any) -> None:
    print(*args, file=sys.stderr, flush=True, **kwargs)


class LintSeverity(str, Enum):
    ERROR = "error"
    WARNING = "warning"
    ADVICE = "advice"
    DISABLED = "disabled"


class LintMessage(NamedTuple):
    path: Optional[str]
    line: Optional[int]
    char: Optional[int]
    code: str
    severity: LintSeverity
    name: str
    original: Optional[str]
    replacement: Optional[str]
    description: Optional[str]
    bypassChangedLineFiltering: Optional[bool]


def as_posix(name: str) -> str:
    return name.replace("\\", "/") if IS_WINDOWS else name


def run_command(args: List[str],) -> "subprocess.CompletedProcess[bytes]":
    logging.debug("$ %s", " ".join(args))
    start_time = time.monotonic()
    try:
        return subprocess.run(args, stdout=subprocess.PIPE, stderr=subprocess.PIPE,)
    finally:
        end_time = time.monotonic()
        logging.debug("took %dms", (end_time - start_time) * 1000)


def lint_file(
    matching_line: str,
    replace_pattern: str,
    linter_name: str,
    error_name: str,
    error_description: str,
) -> LintMessage:
    # matching_line looks like:
    #   tools/linter/clangtidy_linter.py:13:import foo.bar.baz
    split = matching_line.split(":")
    filename = split[0]

    original = None
    replacement = None
    if replace_pattern:
        with open(filename, "r") as f:
            original = f.read()

        try:
            proc = run_command(["sed", "-r", replace_pattern, filename])
            replacement = proc.stdout.decode("utf-8")
        except Exception as err:
            return LintMessage(
                path=None,
                line=None,
                char=None,
                code=linter_name,
                severity=LintSeverity.ERROR,
                name="command-failed",
                original=None,
                replacement=None,
                description=(
                    f"Failed due to {err.__class__.__name__}:\n{err}"
                    if not isinstance(err, subprocess.CalledProcessError)
                    else (
                        "COMMAND (exit code {returncode})\n"
                        "{command}\n\n"
                        "STDERR\n{stderr}\n\n"
                        "STDOUT\n{stdout}"
                    ).format(
                        returncode=err.returncode,
                        command=" ".join(as_posix(x) for x in err.cmd),
                        stderr=err.stderr.decode("utf-8").strip() or "(empty)",
                        stdout=err.stdout.decode("utf-8").strip() or "(empty)",
                    )
                ),
            )

    return LintMessage(
        path=split[0],
        line=int(split[1]),
        char=None,
        code=linter_name,
        severity=LintSeverity.ERROR,
        name=error_name,
        original=original,
        replacement=replacement,
        description=error_description,
    )


def main() -> None:
    parser = argparse.ArgumentParser(
        description="grep wrapper linter.", fromfile_prefix_chars="@",
    )
    parser.add_argument(
        "--pattern", required=True, help="pattern to grep for",
    )
    parser.add_argument(
        "--linter-name", required=True, help="name of the linter",
    )
    parser.add_argument(
        "--error-name",
        required=True,
        help="human-readable description of what the error is",
    )
    parser.add_argument(
        "--error-description",
        required=True,
        help="message to display when the pattern is found",
    )
    parser.add_argument(
        "--replace-pattern",
        help=(
            "the form of a pattern passed to `sed -r`. "
            "If specified, this will become proposed replacement text."
        ),
    )
    parser.add_argument(
        "--verbose", action="store_true", help="verbose logging",
    )
    parser.add_argument(
        "filenames", nargs="+", help="paths to lint",
    )
    args = parser.parse_args()

    logging.basicConfig(
        format="<%(threadName)s:%(levelname)s> %(message)s",
        level=logging.NOTSET
        if args.verbose
        else logging.DEBUG
        if len(args.filenames) < 1000
        else logging.INFO,
        stream=sys.stderr,
    )

    try:
        proc = run_command(["grep", "-nPH", args.pattern, *args.filenames])
    except Exception as err:
        err_msg = LintMessage(
            path=None,
            line=None,
            char=None,
            code=args.linter_name,
            severity=LintSeverity.ERROR,
            name="command-failed",
            original=None,
            replacement=None,
            description=(
                f"Failed due to {err.__class__.__name__}:\n{err}"
                if not isinstance(err, subprocess.CalledProcessError)
                else (
                    "COMMAND (exit code {returncode})\n"
                    "{command}\n\n"
                    "STDERR\n{stderr}\n\n"
                    "STDOUT\n{stdout}"
                ).format(
                    returncode=err.returncode,
                    command=" ".join(as_posix(x) for x in err.cmd),
                    stderr=err.stderr.decode("utf-8").strip() or "(empty)",
                    stdout=err.stdout.decode("utf-8").strip() or "(empty)",
                )
            ),
            bypassChangedLineFiltering=None,
        )
        print(json.dumps(err_msg._asdict()), flush=True)
        exit(0)

    lines = proc.stdout.decode().splitlines()
    for line in lines:
<<<<<<< HEAD
        lint_message = lint_file(
            line,
            args.replace_pattern,
            args.linter_name,
            args.error_name,
            args.error_description,
=======
        # tools/linter/clangtidy_linter.py:13:import foo.bar.baz
        split = line.split(":")
        msg = LintMessage(
            path=split[0],
            line=int(split[1]),
            char=None,
            code=args.linter_name,
            severity=LintSeverity.ERROR,
            name=args.error_name,
            original=None,
            replacement=None,
            description=args.error_description,
            bypassChangedLineFiltering=None,
>>>>>>> adb4cd82
        )
        print(json.dumps(lint_message._asdict()), flush=True)


if __name__ == "__main__":
    main()<|MERGE_RESOLUTION|>--- conflicted
+++ resolved
@@ -194,28 +194,12 @@
 
     lines = proc.stdout.decode().splitlines()
     for line in lines:
-<<<<<<< HEAD
         lint_message = lint_file(
             line,
             args.replace_pattern,
             args.linter_name,
             args.error_name,
             args.error_description,
-=======
-        # tools/linter/clangtidy_linter.py:13:import foo.bar.baz
-        split = line.split(":")
-        msg = LintMessage(
-            path=split[0],
-            line=int(split[1]),
-            char=None,
-            code=args.linter_name,
-            severity=LintSeverity.ERROR,
-            name=args.error_name,
-            original=None,
-            replacement=None,
-            description=args.error_description,
-            bypassChangedLineFiltering=None,
->>>>>>> adb4cd82
         )
         print(json.dumps(lint_message._asdict()), flush=True)
 
