from typing import Dict, Sequence, List, NoReturn, Union
from tools.codegen.api.types import (ListCType, BaseCType, Binding, ConstRefCType,
                                     Expr, MutRefCType, OptionalCType,
                                     NamedCType, SpecialArgName, tensorT,
                                     memoryFormatT, tensorOptionsT, scalarTypeT,
                                     boolT, deviceT, layoutT, optionalTensorRefT,
<<<<<<< HEAD
                                     iOptTensorListRefT, scalarT,
                                     optionalScalarRefT, VectorCType, longT, intArrayRefT,
                                     scalar_t, opmath_t)
=======
                                     iTensorListRefT, iOptTensorListRefT, scalarT, optionalScalarRefT,
                                     VectorCType, longT, intArrayRefT,
                                     scalar_t, opmath_t, optionalIntArrayRefT)
>>>>>>> f2dd215e

# This file implements a small program synthesis engine that implements
# conversions between one API to another.
#
# The key data type in this file in NamedCType, short for Named C++ semantic type.  A NamedCType
# represents a C++ type, plus semantic information about what it represents.
# For example, consider the argument "bool pin_memory"; its normal C++ type is
# "bool", but its C++ semantic type also keeps track that this represents a
# "pin_memory"; you can't just use a random other boolean in a context where you
# need a "pin_memory"!
#
# The translator takes a list of needed NamedCTypes, and then figures out how
# to construct expressions with these NamedCTypes from the given bindings.  Many
# of these expressions are trivial (I need a Tensor other; there's a Tensor
# other scope); others are more nontrivial and may require packing/unpacking.
# Some examples of non-trivial action:
#
#   - Need the "dtype" binding?  Well, maybe "dtype" isn't available
#     in the context, instead, "options" is, and you need to extract
#     it from there.  (Gather)
#
#   - Need the "context" binding?  Well, maybe "context" isn't available
#     in the context, and you need to construct it from "dtype", "device",
#     etc.  (Scatter)
#
#   - Need the "memory_format" binding?  Well, actually, it's available
#     from both "memory_format" and "options", so you had better make sure
#     they are consistent.  (Join)

options_ctype = NamedCType("options", ConstRefCType(BaseCType(tensorOptionsT)))

longVec_ctype = VectorCType(BaseCType(longT))
optionalLongVec_ctype = OptionalCType(VectorCType(BaseCType(longT)))
optionalScalar_ctype = OptionalCType(BaseCType(scalarT))
optionalTensor_ctype = OptionalCType(BaseCType(tensorT))

class UnsatError(RuntimeError):
    pass

# Given a set of in-scope bindings and a set of target bindings, synthesize
# a list of expressions that uses only the in-scope bindings (bindings) that
# have all of the types of goals.  You may want to use this function if
# you're generating code for a function like:
#
#   void f({args}) {
#     g({exprs}); // g is a different API
#   }
#
# and you need to generate "exprs".
#
# Typically, a list of Bindings is convenient to get (you usually call something
# like arguments() to get them); but technically you only need less information:
# for 'bindings' an (un-ordered) list of Exprs is sufficient; similarly, for
# 'goals', an (ordered) list of NamedCType goals is sufficient.  If you are doing
# something more complicated, e.g., tracking the set of bindings in a context,
# you may find using these smaller types more convenient.
def translate(
    bindings: Sequence[Union[Expr, Binding]],
    goals: Sequence[Union[NamedCType, Binding]],
    *, method: bool = False,
    allow_expensive_conversions: bool = False
) -> List[Expr]:

    binding_exprs: List[Expr] = []
    for b in bindings:
        if isinstance(b, Binding):
            binding_exprs.append(Expr(
                expr=b.name,
                type=b.nctype,
            ))
        else:
            binding_exprs.append(b)

    goal_ctypes: List[NamedCType] = []
    for g in goals:
        if isinstance(g, Binding):
            goal_ctypes.append(g.nctype)
        else:
            goal_ctypes.append(g)

    # Add all the bindings to the context
    ctx: Dict[NamedCType, str] = {}
    for b in binding_exprs:
        ctx[b.type] = b.expr

        # While we're at it, do some simple forward inference, looking through
        # constructors.
        #
        # NB: When should you do forward inference versus backward inference?
        # The general idea:
        #
        #   - Backward inference WHEN the goal gets smaller
        #   - Forward inference WHEN the hypothesis gets smaller
        #
        # This helps ensure termination: backward inference starts with a goal
        # and tries to make it simpler and simpler until it's trivial; if the
        # goal can grow in size, we blow up to a really huge goal size.
        # Similarly, with forward inference we take hypotheses and decompose
        # them into simpler hypotheses; if hypotheses could expand in size,
        # we also have potential nontermination.  (In the code below, forward
        # inference is only ever carried out at a single step, but you could
        # imagine repeated application of forward inference being profitable.)
        #
        # A good starting point in the literature for exploring more about proof
        # search are these lecture notes
        # https://www.cs.cmu.edu/~fp/courses/oregon-m10/04-focusing.pdf
        #
        # TODO: My kingdom for a pattern matcher
        # https://www.python.org/dev/peps/pep-0634/
        #
        # TODO: This could get us in recomputation trouble if b.expr is nontrivial.
        # Fix this by implementing some sort of sharing so that if multiple
        # goals share the same expression, we only compute it once.  This seems
        # to matter in practice as compiler is often unwilling to CSE nontrivial
        # expressions like scalar.to<scalar_t>()
        t = b.type
        if isinstance(t, ConstRefCType) and isinstance(t.elem, OptionalCType) and \
                isinstance(t.elem.elem, BaseCType) and str(t.elem.elem.type) == 'at::Tensor':
            ctx[NamedCType(t.elem.elem.name, ConstRefCType(BaseCType(tensorT)))] = \
                f'({b.expr}.has_value() ? *{b.expr} : at::Tensor())'

        if t.type == ConstRefCType(OptionalCType(BaseCType(tensorT))):
            ctx[NamedCType(t.name, BaseCType(optionalTensorRefT))] = \
                f'(({b.expr}.has_value() && (*{b.expr}).defined()) ? at::OptionalTensorRef(*{b.expr}) : at::OptionalTensorRef())'

        if t.type == ConstRefCType(BaseCType(scalarT)):
            ctx[NamedCType(t.name, BaseCType(opmath_t))] = f'({b.expr}).to<opmath_t>()'

        if t.type == ConstRefCType(OptionalCType(BaseCType(scalarT))):
            ctx[NamedCType(t.name, BaseCType(optionalScalarRefT))] = \
                f'({b.expr}.has_value() ? at::OptionalScalarRef(&({b.expr}.value())) : at::OptionalScalarRef())'

        if t.type == BaseCType(scalar_t):
            ctx[NamedCType(t.name, BaseCType(opmath_t))] = f'static_cast<opmath_t>({b.expr})'

        # [Note: IOptTensorListRef]
        if t.type == ConstRefCType(ListCType(OptionalCType(BaseCType(tensorT)))):
            ctx[NamedCType(t.name, BaseCType(iOptTensorListRefT))] = f"at::IOptTensorListRef({b.expr})"

    # Add implicit bindings if the generated code is inside a Tensor method
    if method:
        ctx[NamedCType("self", MutRefCType(BaseCType(tensorT)))] = "const_cast<Tensor&>(*this)"
        ctx[NamedCType("self", ConstRefCType(BaseCType(tensorT)))] = "const_cast<Tensor&>(*this)"
        # This is better!  Byte-for-byte compat
        # ctx[NamedCType("self", ConstRefCType(BaseCType(tensorT)))] = "*this"

    def unsat(goal: NamedCType) -> NoReturn:
        ctx_desc = '\n'.join(f"  {t.cpp_type()} {t.name}; // {e}" for t, e in ctx.items())
        raise UnsatError(f'''
Failed to synthesize the expression "{goal.cpp_type()} {goal.name}".
When I failed, the following bindings were available in the context:

{ctx_desc}

This probably means there is a missing rule in the rules of tools.codegen.api.translate.
Check this module for more information.
''')

    # A shitty backtracking search implementation.  It's shitty because it
    # does backtracking via stack (bad idea!) and for the most part tries to
    # avoid backtracking.  In particular, if
    # direct=True, we won't try to do any fancy synthesis, just trivial
    # conversions (e.g., "T a" is OK for "const T& a").  So all of the
    # existing rules in this function simply try to solve immediately,
    # and bail if things don't work out.
    def solve(goal: NamedCType, *, direct: bool) -> str:
        def direct_solve(goal: NamedCType) -> str:
            return solve(goal, direct=True)

        if goal in ctx:
            # Trivial
            return ctx[goal]

        # const & is satisfied with mutable &
        if isinstance(goal.type, ConstRefCType):
            try:
                # WARNING: not strictly decreasing; be careful not
                # to add a direct conversion that goes satisfies
                # mutable& with const&
                return solve(NamedCType(goal.name, MutRefCType(goal.type.elem)), direct=direct)
            except UnsatError:
                pass

        # mutable & is satisfied with value
        if isinstance(goal.type, MutRefCType):
            try:
                return solve(NamedCType(goal.name, goal.type.elem), direct=direct)
            except UnsatError:
                pass

        if direct:
            unsat(goal)

        # For now, all of these rules are mutually exclusive.
        if goal == NamedCType("memory_format", OptionalCType(BaseCType(memoryFormatT))):
            memory_format = direct_solve(
                NamedCType(SpecialArgName.possibly_redundant_memory_format, OptionalCType(BaseCType(memoryFormatT)))
            )
            # No need to join "memory_format" and "options" if the target API takes "options" directly.
            # Otherwise it will cause the redundant memory_format error.
            if options_ctype in goal_ctypes:
                return memory_format
            try:
                options = direct_solve(options_ctype)
                return f"c10::impl::check_tensor_options_and_extract_memory_format({options}, {memory_format})"
            except UnsatError:
                return memory_format
        elif goal == NamedCType("options", BaseCType(tensorOptionsT)):
            dtype = direct_solve(NamedCType("dtype", OptionalCType(BaseCType(scalarTypeT))))
            pin_memory = direct_solve(NamedCType("pin_memory", OptionalCType(BaseCType(boolT))))
            device = direct_solve(NamedCType("device", OptionalCType(BaseCType(deviceT))))
            layout = direct_solve(NamedCType("layout", OptionalCType(BaseCType(layoutT))))
            return f'TensorOptions().dtype({dtype}).layout({layout}).device({device}).pinned_memory({pin_memory})'

        elif goal == NamedCType("dtype", OptionalCType(BaseCType(scalarTypeT))):
            options = direct_solve(options_ctype)
            return f'optTypeMetaToScalarType({options}.dtype_opt())'

        elif goal == NamedCType("layout", OptionalCType(BaseCType(layoutT))):
            options = direct_solve(options_ctype)
            return f'{options}.layout_opt()'

        elif goal == NamedCType("device", OptionalCType(BaseCType(deviceT))):
            options = direct_solve(options_ctype)
            return f'{options}.device_opt()'

        elif goal == NamedCType("pin_memory", OptionalCType(BaseCType(boolT))):
            options = direct_solve(options_ctype)
            return f'{options}.pinned_memory_opt()'

        # We can always do translations from value types to reference types, like vector<int> -> IntArrayRef
        elif goal.type == BaseCType(intArrayRefT):
            return direct_solve(NamedCType(goal.name, longVec_ctype))
        elif goal.type == BaseCType(optionalIntArrayRefT):
            return direct_solve(NamedCType(goal.name, optionalLongVec_ctype))
        elif goal.type == BaseCType(optionalScalarRefT):
            return direct_solve(NamedCType(goal.name, optionalScalar_ctype))
        elif goal.type == BaseCType(optionalTensorRefT):
            return direct_solve(NamedCType(goal.name, optionalTensor_ctype))


        # Note [translation from C++ reference to value types]
        # The below cases are all for when we have an argument with a reference type,
        # and a corresponding goal with a value type.
        # These are needed when we populate the inputs to a lambda capture and we need
        # to guarantee the lifetime of each captured argument.
        # We guard it with an explicit kwarg because converting to a value type is expensive
        # (O(n)) to convert from IntArrayRef to vector<int>),
        # so the caller of translate() should be explicit that they need it.
        if allow_expensive_conversions:
            if goal.type == VectorCType(BaseCType(longT)):
                intArrayRef_ctype = NamedCType(goal.name, BaseCType(intArrayRefT))
                argname = direct_solve(intArrayRef_ctype)
                return f'{argname}.vec()'
            elif goal.type == OptionalCType(VectorCType(BaseCType(longT))):
                optionalIntArrayRef_ctype = NamedCType(goal.name, BaseCType(optionalIntArrayRefT))
                argname = direct_solve(optionalIntArrayRef_ctype)
                return f'{argname}.has_value() ? c10::make_optional({argname}->vec()) : c10::nullopt'
            elif goal.type == OptionalCType(BaseCType(scalarT)):
                optionalScalarRef_ctype = NamedCType(goal.name, BaseCType(optionalScalarRefT))
                argname = direct_solve(optionalScalarRef_ctype)
                return f'{argname}.has_value() ? c10::make_optional({argname}) : c10::nullopt'
            elif goal.type == OptionalCType(BaseCType(scalarT)):
                optionalTensorRef_ctype = NamedCType(goal.name, BaseCType(optionalTensorRefT))
                argname = direct_solve(optionalTensorRef_ctype)
                return f'{argname}.has_value() ? c10::make_optional({argname}) : c10::nullopt'
            # Technically, we also need to handle cases of C++ containers holding reference types.
            # But there currently aren't any ops that require lambda capture codegen
            # With arguments like std::vector<IntArrayRef>.
            # If that changes, we'll have to add the translation here.

        unsat(goal)

    return [Expr(solve(g, direct=False), g) for g in goal_ctypes]<|MERGE_RESOLUTION|>--- conflicted
+++ resolved
@@ -4,15 +4,9 @@
                                      NamedCType, SpecialArgName, tensorT,
                                      memoryFormatT, tensorOptionsT, scalarTypeT,
                                      boolT, deviceT, layoutT, optionalTensorRefT,
-<<<<<<< HEAD
-                                     iOptTensorListRefT, scalarT,
-                                     optionalScalarRefT, VectorCType, longT, intArrayRefT,
-                                     scalar_t, opmath_t)
-=======
-                                     iTensorListRefT, iOptTensorListRefT, scalarT, optionalScalarRefT,
+                                     iOptTensorListRefT, scalarT, optionalScalarRefT,
                                      VectorCType, longT, intArrayRefT,
                                      scalar_t, opmath_t, optionalIntArrayRefT)
->>>>>>> f2dd215e
 
 # This file implements a small program synthesis engine that implements
 # conversions between one API to another.
