--- conflicted
+++ resolved
@@ -17,26 +17,29 @@
         required: true
         type: string
         description: Docker image to run in.
-<<<<<<< HEAD
       env-variables:
-=======
-      sync-tag:
->>>>>>> 76661a91
         required: false
         type: string
         default: ""
         description: |
-<<<<<<< HEAD
           Supplementary list of environment variables to set (will get passed to docker as well).
+          If this is set, an `artifact-suffix` input is required, to avoid
+          colliding with other build artifacts that use the same docker image.
       script:
         required: false
         type: string
-        default: .jenkins/pytorch/test.sh
-        description: Build script to use. Will be run inside docker.
-=======
+        default: ""
+        description: |
+          If set, override the build script to use. Will be run inside docker.
+          If this is set, an `artifact-suffix` input is required, to avoid
+          colliding with other build artifacts that use the same docker image.
+      sync-tag:
+        required: false
+        type: string
+        default: ""
+        description: |
           If this is set, our linter will use this to make sure that every other
-          job with the same `sync-tag` is identical.
->>>>>>> 76661a91
+          job with the same `sync-tag` is identical.ions to linux build)
 
 env:
   GIT_DEFAULT_BRANCH: ${{ github.event.repository.default_branch }}
